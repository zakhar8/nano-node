--- conflicted
+++ resolved
@@ -22,11 +22,7 @@
 
 void nano::ipc::broker::start ()
 {
-<<<<<<< HEAD
-	node.observers.blocks.add ([this](nano::election_status const & status_a, std::vector<nano::vote_with_weight_info> const & votes_a, nano::account const & account_a, nano::amount const & amount_a, bool is_state_send_a) {
-=======
-	node.observers.blocks.add ([this_l = shared_from_this ()](nano::election_status const & status_a, nano::account const & account_a, nano::amount const & amount_a, bool is_state_send_a) {
->>>>>>> bba21df3
+	node.observers.blocks.add ([this_l = shared_from_this ()](nano::election_status const & status_a, std::vector<nano::vote_with_weight_info> const & votes_a, nano::account const & account_a, nano::amount const & amount_a, bool is_state_send_a) {
 		debug_assert (status_a.type != nano::election_status_type::ongoing);
 
 		try
