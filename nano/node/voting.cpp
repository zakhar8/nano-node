--- conflicted
+++ resolved
@@ -111,11 +111,7 @@
 	return composite;
 }
 
-<<<<<<< HEAD
-nano::vote_generator::vote_generator (nano::timestamp_generator & timestamps_a, nano::node_config const & config_a, nano::ledger & ledger_a, nano::wallets & wallets_a, nano::vote_processor & vote_processor_a, nano::local_vote_history & history_a, nano::network & network_a) :
-=======
-nano::vote_generator::vote_generator (nano::node_config const & config_a, nano::ledger & ledger_a, nano::wallets & wallets_a, nano::vote_processor & vote_processor_a, nano::local_vote_history & history_a, nano::network & network_a, nano::stat & stats_a) :
->>>>>>> 94b95f92
+nano::vote_generator::vote_generator (nano::timestamp_generator & timestamps_a, nano::node_config const & config_a, nano::ledger & ledger_a, nano::wallets & wallets_a, nano::vote_processor & vote_processor_a, nano::local_vote_history & history_a, nano::network & network_a, nano::stat & stats_a) :
 config (config_a),
 timestamps{ timestamps_a },
 ledger (ledger_a),
@@ -246,12 +242,6 @@
 	auto n (request_a.first.cend ());
 	while (i != n && !stopped)
 	{
-<<<<<<< HEAD
-		auto transaction (ledger.store.tx_begin_read ());
-		wallets.foreach_representative ([this, &hashes_l, &roots, &transaction](nano::public_key const & pub_a, nano::raw_key const & prv_a) {
-			auto vote = std::make_shared<nano::vote> (pub_a, prv_a, timestamps.now (), hashes_l);
-			for (size_t i (0), n (hashes_l.size ()); i != n; ++i)
-=======
 		std::vector<nano::block_hash> hashes;
 		std::vector<nano::root> roots;
 		hashes.reserve (nano::network::confirm_ack_hashes_max);
@@ -260,7 +250,6 @@
 		{
 			auto cached_votes = history.votes (i->first, i->second);
 			for (auto const & cached_vote : cached_votes)
->>>>>>> 94b95f92
 			{
 				if (cached_sent.insert (cached_vote).second)
 				{
@@ -292,12 +281,9 @@
 {
 	debug_assert (hashes_a.size () == roots_a.size ());
 	std::vector<std::shared_ptr<nano::vote>> votes_l;
-	{
-		auto transaction (ledger.store.tx_begin_read ());
-		wallets.foreach_representative ([this, &hashes_a, &transaction, &votes_l](nano::public_key const & pub_a, nano::raw_key const & prv_a) {
-			votes_l.emplace_back (this->ledger.store.vote_generate (transaction, pub_a, prv_a, hashes_a));
-		});
-	}
+	wallets.foreach_representative ([this, &hashes_a,&votes_l](nano::public_key const & pub_a, nano::raw_key const & prv_a) {
+		votes_l.emplace_back (std::make_shared<nano::vote> (pub_a, prv_a, timestamps.now (), hashes_a));
+	});
 	for (auto const & vote_l : votes_l)
 	{
 		for (size_t i (0), n (hashes_a.size ()); i != n; ++i)
