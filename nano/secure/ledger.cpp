--- conflicted
+++ resolved
@@ -34,15 +34,9 @@
 			auto state (ledger.account_state (transaction, pending.source));
 			assert (!state.head ().is_zero ());
 			ledger.store.pending_del (transaction, key);
-<<<<<<< HEAD
-			representation_add (transaction, ledger, state.rep (), pending.amount.number ());
+			ledger.rep_weights.representation_add (state.rep (), pending.amount.number ());
 			nano::account_info new_info (block_a.hashables.previous, state.rep (), state.open ());
 			ledger.change_latest (transaction, pending.source, state, new_info, nano::epoch::epoch_0);
-=======
-			ledger.rep_weights.representation_add (info.representative, pending.amount.number ());
-			nano::account_info new_info (block_a.hashables.previous, info.representative, info.open_block, ledger.balance (transaction, block_a.hashables.previous), nano::seconds_since_epoch (), info.block_count - 1, nano::epoch::epoch_0);
-			ledger.change_latest (transaction, pending.source, info, new_info);
->>>>>>> 1f2f1c73
 			ledger.store.block_del (transaction, hash);
 			ledger.store.frontier_del (transaction, hash);
 			ledger.store.frontier_put (transaction, block_a.hashables.previous, pending.source);
@@ -57,20 +51,11 @@
 		auto destination_account (ledger.account (transaction, hash));
 		auto source_account (ledger.account (transaction, block_a.hashables.source));
 		nano::account_info info;
-<<<<<<< HEAD
 		auto state (ledger.account_state (transaction, destination_account));
 		assert (!state.head ().is_zero ());
-		representation_add (transaction, ledger, state.rep (), 0 - amount);
+		ledger.rep_weights.representation_add (state.rep (), 0 - amount);
 		nano::account_info new_info (block_a.hashables.previous, state.rep (), info.open_block);
 		ledger.change_latest (transaction, destination_account, state, new_info, nano::epoch::epoch_0);
-=======
-		auto error (ledger.store.account_get (transaction, destination_account, info));
-		(void)error;
-		assert (!error);
-		ledger.rep_weights.representation_add (info.representative, 0 - amount);
-		nano::account_info new_info (block_a.hashables.previous, info.representative, info.open_block, ledger.balance (transaction, block_a.hashables.previous), nano::seconds_since_epoch (), info.block_count - 1, nano::epoch::epoch_0);
-		ledger.change_latest (transaction, destination_account, info, new_info);
->>>>>>> 1f2f1c73
 		ledger.store.block_del (transaction, hash);
 		ledger.store.pending_put (transaction, nano::pending_key (destination_account, block_a.hashables.source), { source_account, amount, nano::epoch::epoch_0 });
 		ledger.store.frontier_del (transaction, hash);
@@ -84,14 +69,8 @@
 		auto amount (ledger.amount (transaction, block_a.hashables.source));
 		auto destination_account (ledger.account (transaction, hash));
 		auto source_account (ledger.account (transaction, block_a.hashables.source));
-<<<<<<< HEAD
-		representation_add (transaction, ledger, block_a.representative (), 0 - amount);
+		ledger.rep_weights.representation_add (block_a.representative (), 0 - amount);
 		ledger.change_latest (transaction, destination_account, {}, {}, nano::epoch::epoch_0);
-=======
-		ledger.rep_weights.representation_add (block_a.representative (), 0 - amount);
-		nano::account_info new_info;
-		ledger.change_latest (transaction, destination_account, new_info, new_info);
->>>>>>> 1f2f1c73
 		ledger.store.block_del (transaction, hash);
 		ledger.store.pending_put (transaction, nano::pending_key (destination_account, block_a.hashables.source), { source_account, amount, nano::epoch::epoch_0 });
 		ledger.store.frontier_del (transaction, hash);
@@ -343,11 +322,7 @@
 					if (!state.rep ().is_zero ())
 					{
 						// Move existing representation
-<<<<<<< HEAD
-						representation_add (transaction, ledger, state.rep (), 0 - state.balance ().number ());
-=======
-						ledger.rep_weights.representation_add (info.representative, 0 - info.balance.number ());
->>>>>>> 1f2f1c73
+						ledger.rep_weights.representation_add (state.rep (), 0 - state.balance ().number ());
 					}
 					// Add in amount delta
 					auto block (ledger.store.block_get (transaction, hash));
@@ -477,17 +452,10 @@
 						nano::block_sideband sideband (nano::block_type::change, account, 0, state.balance (), state.block_count () + 1, nano::seconds_since_epoch ());
 						ledger.store.block_put (transaction, hash, block_a, sideband);
 						auto balance (ledger.balance (transaction, block_a.hashables.previous));
-<<<<<<< HEAD
-						representation_add (transaction, ledger, block_a.representative (), balance);
-						representation_add (transaction, ledger, state.rep (), 0 - balance);
+						ledger.rep_weights.representation_add (block_a.representative (), balance);
+						ledger.rep_weights.representation_add (state.rep (), 0 - balance);
 						nano::account_info new_info (hash, block_a.representative (), state.open ());
 						ledger.change_latest (transaction, account, state, new_info, nano::epoch::epoch_0);
-=======
-						ledger.rep_weights.representation_add (block_a.representative (), balance);
-						ledger.rep_weights.representation_add (info.representative, 0 - balance);
-						nano::account_info new_info (hash, block_a.representative (), info.open_block, info.balance, nano::seconds_since_epoch (), info.block_count + 1, nano::epoch::epoch_0);
-						ledger.change_latest (transaction, account, info, new_info);
->>>>>>> 1f2f1c73
 						ledger.store.frontier_del (transaction, block_a.hashables.previous);
 						ledger.store.frontier_put (transaction, hash, account);
 						result.account = account;
@@ -533,15 +501,9 @@
 						result.code = state.balance ().number () >= block_a.hashables.balance.number () ? nano::process_result::progress : nano::process_result::negative_spend; // Is this trying to spend a negative amount (Malicious)
 						if (result.code == nano::process_result::progress)
 						{
-<<<<<<< HEAD
 							auto amount (state.balance ().number () - block_a.hashables.balance.number ());
-							representation_add (transaction, ledger, state.rep (), 0 - amount);
+							ledger.rep_weights.representation_add (state.rep (), 0 - amount);
 							nano::block_sideband sideband (nano::block_type::send, account, 0, block_a.hashables.balance /* unused */, state.block_count () + 1, nano::seconds_since_epoch ());
-=======
-							auto amount (info.balance.number () - block_a.hashables.balance.number ());
-							ledger.rep_weights.representation_add (info.representative, 0 - amount);
-							nano::block_sideband sideband (nano::block_type::send, account, 0, block_a.hashables.balance /* unused */, info.block_count + 1, nano::seconds_since_epoch ());
->>>>>>> 1f2f1c73
 							ledger.store.block_put (transaction, hash, block_a, sideband);
 							nano::account_info new_info (hash, state.rep (), state.open ());
 							ledger.change_latest (transaction, account, state, new_info, nano::epoch::epoch_0);
@@ -611,15 +573,9 @@
 										ledger.store.pending_del (transaction, key);
 										nano::block_sideband sideband (nano::block_type::receive, account, 0, new_balance, state.block_count () + 1, nano::seconds_since_epoch ());
 										ledger.store.block_put (transaction, hash, block_a, sideband);
-<<<<<<< HEAD
 										nano::account_info new_info (hash, state.rep (), state.open ());
 										ledger.change_latest (transaction, account, state, new_info, nano::epoch::epoch_0);
-										representation_add (transaction, ledger, state.rep (), pending.amount.number ());
-=======
-										nano::account_info new_info (hash, info.representative, info.open_block, new_balance, nano::seconds_since_epoch (), info.block_count + 1, nano::epoch::epoch_0);
-										ledger.change_latest (transaction, account, info, new_info);
-										ledger.rep_weights.representation_add (info.representative, pending.amount.number ());
->>>>>>> 1f2f1c73
+										ledger.rep_weights.representation_add (state.rep (), pending.amount.number ());
 										ledger.store.frontier_del (transaction, block_a.hashables.previous);
 										ledger.store.frontier_put (transaction, hash, account);
 										result.account = account;
@@ -677,14 +633,8 @@
 								ledger.store.pending_del (transaction, key);
 								nano::block_sideband sideband (nano::block_type::open, block_a.hashables.account, 0, pending.amount, 1, nano::seconds_since_epoch ());
 								ledger.store.block_put (transaction, hash, block_a, sideband);
-<<<<<<< HEAD
 								ledger.change_latest (transaction, block_a.hashables.account, state, { hash, block_a.representative (), hash }, nano::epoch::epoch_0);
-								representation_add (transaction, ledger, block_a.representative (), pending.amount.number ());
-=======
-								nano::account_info new_info (hash, block_a.representative (), hash, pending.amount.number (), nano::seconds_since_epoch (), 1, nano::epoch::epoch_0);
-								ledger.change_latest (transaction, block_a.hashables.account, info, new_info);
 								ledger.rep_weights.representation_add (block_a.representative (), pending.amount.number ());
->>>>>>> 1f2f1c73
 								ledger.store.frontier_put (transaction, hash, block_a.hashables.account);
 								result.account = block_a.hashables.account;
 								result.amount = pending.amount;
