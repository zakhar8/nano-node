--- conflicted
+++ resolved
@@ -176,7 +176,6 @@
 	});
 	QObject::connect (create_account, &QPushButton::released, [this] ()
 	{
-<<<<<<< HEAD
 		rai::transaction transaction (this->wallet.wallet_m->store.environment, nullptr, true);
 		if (this->wallet.wallet_m->store.valid_password (transaction))
 		{
@@ -200,10 +199,6 @@
 				create_account->setText ("Create account");
 			});
 		}
-=======
-		this->wallet.wallet_m->deterministic_insert ();
-		refresh ();
->>>>>>> 0a9dab09
 	});
 	QObject::connect (import_wallet, &QPushButton::released, [this] ()
 	{
