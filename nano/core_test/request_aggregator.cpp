--- conflicted
+++ resolved
@@ -143,11 +143,7 @@
 	auto receive1 = builder.make_block ()
 	                .account (key1.pub)
 	                .previous (0)
-<<<<<<< HEAD
-	                .representative(nano::dev_genesis_key.pub)
-=======
 	                .representative (nano::dev_genesis_key.pub)
->>>>>>> 3fd42575
 	                .balance (1)
 	                .link (send1->hash ())
 	                .sign (key1.prv, key1.pub)
