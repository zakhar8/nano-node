#include <nano/lib/logger_mt.hpp>
#include <nano/lib/stats.hpp>
#include <nano/lib/threading.hpp>
#include <nano/lib/timer.hpp>
#include <nano/node/active_transactions.hpp>
#include <nano/node/node.hpp>
#include <nano/node/node_observers.hpp>
#include <nano/node/nodeconfig.hpp>
#include <nano/node/online_reps.hpp>
#include <nano/node/signatures.hpp>
#include <nano/node/vote_processor.hpp>
#include <nano/secure/blockstore.hpp>
#include <nano/secure/common.hpp>
#include <nano/secure/ledger.hpp>

#include <boost/format.hpp>

nano::vote_processor::vote_processor (nano::node & node_a) :
node{ node_a },
max_votes (node_a.flags.vote_processor_capacity),
started{ false },
stopped{ false },
is_active{ false },
thread{ [this]() {
	nano::thread_role::set (nano::thread_role::name::vote_processing);
	process_loop ();
} }
{
	nano::unique_lock<std::mutex> lock (mutex);
	condition.wait (lock, [& started = started] { return started; });
}

void nano::vote_processor::process_loop ()
{
	nano::timer<std::chrono::milliseconds> elapsed;
	bool log_this_iteration;

	nano::unique_lock<std::mutex> lock (mutex);
	started = true;

	lock.unlock ();
	condition.notify_all ();
	lock.lock ();

	while (!stopped)
	{
		if (!votes.empty ())
		{
			decltype (votes) votes_l;
			votes_l.swap (votes);

			log_this_iteration = false;
			if (node.config.logging.network_logging () && votes_l.size () > 50)
			{
				/*
				 * Only log the timing information for this iteration if
				 * there are a sufficient number of items for it to be relevant
				 */
				log_this_iteration = true;
				elapsed.restart ();
			}
			is_active = true;
			lock.unlock ();
			verify_votes (votes_l);
			lock.lock ();
			is_active = false;

			lock.unlock ();
			condition.notify_all ();
			lock.lock ();

			if (log_this_iteration && elapsed.stop () > std::chrono::milliseconds (100))
			{
				node.logger.try_log (boost::str (boost::format ("Processed %1% votes in %2% milliseconds (rate of %3% votes per second)") % votes_l.size () % elapsed.value ().count () % ((votes_l.size () * 1000ULL) / elapsed.value ().count ())));
			}
		}
		else
		{
			condition.wait (lock);
		}
	}
}

bool nano::vote_processor::vote (std::shared_ptr<nano::vote> vote_a, std::shared_ptr<nano::transport::channel> channel_a)
{
	debug_assert (channel_a != nullptr);
	bool process (false);
	nano::unique_lock<std::mutex> lock (mutex);
	if (!stopped)
	{
		// Level 0 (< 0.1%)
		if (votes.size () < 6.0 / 9.0 * node.flags.vote_processor_capacity)
		{
			process = true;
		}
		// Level 1 (0.1-1%)
		else if (votes.size () < 7.0 / 9.0 * node.flags.vote_processor_capacity)
		{
			process = (representatives_1.find (vote_a->account) != representatives_1.end ());
		}
		// Level 2 (1-5%)
		else if (votes.size () < 8.0 / 9.0 * node.flags.vote_processor_capacity)
		{
			process = (representatives_2.find (vote_a->account) != representatives_2.end ());
		}
		// Level 3 (> 5%)
		else if (votes.size () < node.flags.vote_processor_capacity)
		{
			process = (representatives_3.find (vote_a->account) != representatives_3.end ());
		}
		if (process)
		{
			votes.emplace_back (vote_a, channel_a);
			lock.unlock ();
			condition.notify_all ();
			// Lock no longer required
		}
		else
		{
			node.stats.inc (nano::stat::type::vote, nano::stat::detail::vote_overflow);
		}
	}
	return !process;
}

void nano::vote_processor::verify_votes (decltype (votes) const & votes_a)
{
	auto size (votes_a.size ());
	std::vector<unsigned char const *> messages;
	messages.reserve (size);
	std::vector<nano::block_hash> hashes;
	hashes.reserve (size);
	std::vector<size_t> lengths (size, sizeof (nano::block_hash));
	std::vector<unsigned char const *> pub_keys;
	pub_keys.reserve (size);
	std::vector<unsigned char const *> signatures;
	signatures.reserve (size);
	std::vector<int> verifications;
	verifications.resize (size);
	for (auto const & vote : votes_a)
	{
		hashes.push_back (vote.first->hash ());
		messages.push_back (hashes.back ().bytes.data ());
		pub_keys.push_back (vote.first->account.bytes.data ());
		signatures.push_back (vote.first->signature.bytes.data ());
	}
	nano::signature_check_set check = { size, messages.data (), lengths.data (), pub_keys.data (), signatures.data (), verifications.data () };
	node.checker.verify (check);
	auto i (0);
	for (auto const & vote : votes_a)
	{
		debug_assert (verifications[i] == 1 || verifications[i] == 0);
		if (verifications[i] == 1)
		{
			vote_blocking (vote.first, vote.second, true);
		}
		++i;
	}
}

nano::vote_code nano::vote_processor::vote_blocking (std::shared_ptr<nano::vote> vote_a, std::shared_ptr<nano::transport::channel> channel_a, bool validated)
{
	auto result (nano::vote_code::invalid);
	if (validated || !vote_a->validate ())
	{
		result = node.active.vote (vote_a);
		node.observers.vote.notify (vote_a, channel_a, result);
	}
	std::string status;
	switch (result)
	{
		case nano::vote_code::invalid:
			status = "Invalid";
			node.stats.inc (nano::stat::type::vote, nano::stat::detail::vote_invalid);
			break;
		case nano::vote_code::replay:
			status = "Replay";
			node.stats.inc (nano::stat::type::vote, nano::stat::detail::vote_replay);
			break;
		case nano::vote_code::vote:
			status = "Vote";
			node.stats.inc (nano::stat::type::vote, nano::stat::detail::vote_valid);
			break;
		case nano::vote_code::indeterminate:
			status = "Indeterminate";
			node.stats.inc (nano::stat::type::vote, nano::stat::detail::vote_indeterminate);
			break;
	}
	if (node.config.logging.vote_logging ())
	{
<<<<<<< HEAD
		node.logger.try_log (boost::str (boost::format ("Vote from: %1% sequence: %2% block(s): %3%status: %4%") % vote_a->account.to_account () % std::to_string (vote_a->sequence) % vote_a->hashes_string () % status));
=======
		logger.try_log (boost::str (boost::format ("Vote from: %1% timestamp: %2% block(s): %3%status: %4%") % vote_a->account.to_account () % std::to_string (vote_a->timestamp) % vote_a->hashes_string () % status));
>>>>>>> abba6074
	}
	return result;
}

void nano::vote_processor::stop ()
{
	{
		nano::lock_guard<std::mutex> lock (mutex);
		stopped = true;
	}
	condition.notify_all ();
	if (thread.joinable ())
	{
		thread.join ();
	}
}

void nano::vote_processor::flush ()
{
	nano::unique_lock<std::mutex> lock (mutex);
	while (is_active || !votes.empty ())
	{
		condition.wait (lock);
	}
}

void nano::vote_processor::flush_active ()
{
	nano::unique_lock<std::mutex> lock (mutex);
	while (is_active)
	{
		condition.wait (lock);
	}
}

size_t nano::vote_processor::size ()
{
	nano::lock_guard<std::mutex> guard (mutex);
	return votes.size ();
}

bool nano::vote_processor::empty ()
{
	nano::lock_guard<std::mutex> guard (mutex);
	return votes.empty ();
}

bool nano::vote_processor::half_full ()
{
	return size () >= max_votes / 2;
}

void nano::vote_processor::calculate_weights ()
{
	nano::unique_lock<std::mutex> lock (mutex);
	if (!stopped)
	{
		representatives_1.clear ();
		representatives_2.clear ();
		representatives_3.clear ();
		auto supply (node.online_reps.trended ());
		auto rep_amounts = node.ledger.cache.rep_weights.get_rep_amounts ();
		for (auto const & rep_amount : rep_amounts)
		{
			nano::account const & representative (rep_amount.first);
			auto weight (node.ledger.weight (representative));
			if (weight > supply / 1000) // 0.1% or above (level 1)
			{
				representatives_1.insert (representative);
				if (weight > supply / 100) // 1% or above (level 2)
				{
					representatives_2.insert (representative);
					if (weight > supply / 20) // 5% or above (level 3)
					{
						representatives_3.insert (representative);
					}
				}
			}
		}
	}
}

std::unique_ptr<nano::container_info_component> nano::collect_container_info (vote_processor & vote_processor, const std::string & name)
{
	size_t votes_count;
	size_t representatives_1_count;
	size_t representatives_2_count;
	size_t representatives_3_count;

	{
		nano::lock_guard<std::mutex> guard (vote_processor.mutex);
		votes_count = vote_processor.votes.size ();
		representatives_1_count = vote_processor.representatives_1.size ();
		representatives_2_count = vote_processor.representatives_2.size ();
		representatives_3_count = vote_processor.representatives_3.size ();
	}

	auto composite = std::make_unique<container_info_composite> (name);
	composite->add_component (std::make_unique<container_info_leaf> (container_info{ "votes", votes_count, sizeof (decltype (vote_processor.votes)::value_type) }));
	composite->add_component (std::make_unique<container_info_leaf> (container_info{ "representatives_1", representatives_1_count, sizeof (decltype (vote_processor.representatives_1)::value_type) }));
	composite->add_component (std::make_unique<container_info_leaf> (container_info{ "representatives_2", representatives_2_count, sizeof (decltype (vote_processor.representatives_2)::value_type) }));
	composite->add_component (std::make_unique<container_info_leaf> (container_info{ "representatives_3", representatives_3_count, sizeof (decltype (vote_processor.representatives_3)::value_type) }));
	return composite;
}<|MERGE_RESOLUTION|>--- conflicted
+++ resolved
@@ -188,11 +188,7 @@
 	}
 	if (node.config.logging.vote_logging ())
 	{
-<<<<<<< HEAD
-		node.logger.try_log (boost::str (boost::format ("Vote from: %1% sequence: %2% block(s): %3%status: %4%") % vote_a->account.to_account () % std::to_string (vote_a->sequence) % vote_a->hashes_string () % status));
-=======
-		logger.try_log (boost::str (boost::format ("Vote from: %1% timestamp: %2% block(s): %3%status: %4%") % vote_a->account.to_account () % std::to_string (vote_a->timestamp) % vote_a->hashes_string () % status));
->>>>>>> abba6074
+		node.logger.try_log (boost::str (boost::format ("Vote from: %1% timestamp: %2% block(s): %3%status: %4%") % vote_a->account.to_account () % std::to_string (vote_a->timestamp) % vote_a->hashes_string () % status));
 	}
 	return result;
 }
