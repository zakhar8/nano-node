#include <nano/crypto_lib/random_pool.hpp>
#include <nano/lib/lmdbconfig.hpp>
#include <nano/lib/stats.hpp>
#include <nano/lib/utility.hpp>
#include <nano/lib/work.hpp>
#include <nano/node/common.hpp>
#include <nano/secure/ledger.hpp>
#include <nano/secure/utility.hpp>
#include <nano/secure/versioning.hpp>
#include <nano/test_common/testutil.hpp>

#include <boost/filesystem.hpp>

#if NANO_ROCKSDB
#include <nano/node/rocksdb/rocksdb.hpp>
#endif

#include <nano/lib/logger_mt.hpp>
#include <nano/node/lmdb/lmdb.hpp>

#include <gtest/gtest.h>

#include <fstream>
#include <unordered_set>

#include <stdlib.h>

namespace
{
void modify_account_info_to_v14 (nano::mdb_store & store, nano::transaction const & transaction_a, nano::account const & account_a, uint64_t confirmation_height, nano::block_hash const & rep_block);
void modify_confirmation_height_to_v15 (nano::mdb_store & store, nano::transaction const & transaction, nano::account const & account, uint64_t confirmation_height);
void write_sideband_v14 (nano::mdb_store & store_a, nano::transaction & transaction_a, nano::block const & block_a, MDB_dbi db_a);
void write_sideband_v15 (nano::mdb_store & store_a, nano::transaction & transaction_a, nano::block const & block_a);
void write_block_w_sideband_v18 (nano::mdb_store & store_a, MDB_dbi database, nano::write_transaction & transaction_a, nano::block const & block_a);
}

TEST (block_store, construction)
{
	nano::logger_mt logger;
	auto store = nano::make_store (logger, nano::unique_path ());
	ASSERT_TRUE (!store->init_error ());
}

TEST (block_store, block_details)
{
	nano::block_details details_send (nano::epoch::epoch_0, true, false, false);
	ASSERT_TRUE (details_send.is_send);
	ASSERT_FALSE (details_send.is_receive);
	ASSERT_FALSE (details_send.is_epoch);
	ASSERT_EQ (nano::epoch::epoch_0, details_send.epoch);

	nano::block_details details_receive (nano::epoch::epoch_1, false, true, false);
	ASSERT_FALSE (details_receive.is_send);
	ASSERT_TRUE (details_receive.is_receive);
	ASSERT_FALSE (details_receive.is_epoch);
	ASSERT_EQ (nano::epoch::epoch_1, details_receive.epoch);

	nano::block_details details_epoch (nano::epoch::epoch_2, false, false, true);
	ASSERT_FALSE (details_epoch.is_send);
	ASSERT_FALSE (details_epoch.is_receive);
	ASSERT_TRUE (details_epoch.is_epoch);
	ASSERT_EQ (nano::epoch::epoch_2, details_epoch.epoch);

	nano::block_details details_none (nano::epoch::unspecified, false, false, false);
	ASSERT_FALSE (details_none.is_send);
	ASSERT_FALSE (details_none.is_receive);
	ASSERT_FALSE (details_none.is_epoch);
	ASSERT_EQ (nano::epoch::unspecified, details_none.epoch);
}

TEST (block_store, block_details_serialization)
{
	nano::block_details details1;
	details1.epoch = nano::epoch::epoch_2;
	details1.is_epoch = false;
	details1.is_receive = true;
	details1.is_send = false;
	std::vector<uint8_t> vector;
	{
		nano::vectorstream stream1 (vector);
		details1.serialize (stream1);
	}
	nano::bufferstream stream2 (vector.data (), vector.size ());
	nano::block_details details2;
	ASSERT_FALSE (details2.deserialize (stream2));
	ASSERT_EQ (details1, details2);
}

TEST (block_store, sideband_serialization)
{
	nano::block_sideband sideband1;
	sideband1.account = 1;
	sideband1.balance = 2;
	sideband1.height = 3;
	sideband1.successor = 4;
	sideband1.timestamp = 5;
	std::vector<uint8_t> vector;
	{
		nano::vectorstream stream1 (vector);
		sideband1.serialize (stream1, nano::block_type::receive);
	}
	nano::bufferstream stream2 (vector.data (), vector.size ());
	nano::block_sideband sideband2;
	ASSERT_FALSE (sideband2.deserialize (stream2, nano::block_type::receive));
	ASSERT_EQ (sideband1.account, sideband2.account);
	ASSERT_EQ (sideband1.balance, sideband2.balance);
	ASSERT_EQ (sideband1.height, sideband2.height);
	ASSERT_EQ (sideband1.successor, sideband2.successor);
	ASSERT_EQ (sideband1.timestamp, sideband2.timestamp);
}

TEST (block_store, add_item)
{
	nano::logger_mt logger;
	auto store = nano::make_store (logger, nano::unique_path ());
	ASSERT_TRUE (!store->init_error ());
	nano::open_block block (0, 1, 0, nano::keypair ().prv, 0, 0);
	block.sideband_set ({});
	auto hash1 (block.hash ());
	auto transaction (store->tx_begin_write ());
	auto latest1 (store->block_get (transaction, hash1));
	ASSERT_EQ (nullptr, latest1);
	ASSERT_FALSE (store->block_exists (transaction, hash1));
	store->block_put (transaction, hash1, block);
	auto latest2 (store->block_get (transaction, hash1));
	ASSERT_NE (nullptr, latest2);
	ASSERT_EQ (block, *latest2);
	ASSERT_TRUE (store->block_exists (transaction, hash1));
	ASSERT_FALSE (store->block_exists (transaction, hash1.number () - 1));
	store->block_del (transaction, hash1);
	auto latest3 (store->block_get (transaction, hash1));
	ASSERT_EQ (nullptr, latest3);
}

TEST (block_store, clear_successor)
{
	nano::logger_mt logger;
	auto store = nano::make_store (logger, nano::unique_path ());
	ASSERT_TRUE (!store->init_error ());
	nano::open_block block1 (0, 1, 0, nano::keypair ().prv, 0, 0);
	block1.sideband_set ({});
	auto transaction (store->tx_begin_write ());
	store->block_put (transaction, block1.hash (), block1);
	nano::open_block block2 (0, 2, 0, nano::keypair ().prv, 0, 0);
	block2.sideband_set ({});
	store->block_put (transaction, block2.hash (), block2);
	auto block2_store (store->block_get (transaction, block1.hash ()));
	ASSERT_NE (nullptr, block2_store);
	ASSERT_EQ (0, block2_store->sideband ().successor.number ());
	auto modified_sideband = block2_store->sideband ();
	modified_sideband.successor = block2.hash ();
	block1.sideband_set (modified_sideband);
	store->block_put (transaction, block1.hash (), block1);
	{
		auto block1_store (store->block_get (transaction, block1.hash ()));
		ASSERT_NE (nullptr, block1_store);
		ASSERT_EQ (block2.hash (), block1_store->sideband ().successor);
	}
	store->block_successor_clear (transaction, block1.hash ());
	{
		auto block1_store (store->block_get (transaction, block1.hash ()));
		ASSERT_NE (nullptr, block1_store);
		ASSERT_EQ (0, block1_store->sideband ().successor.number ());
	}
}

TEST (block_store, add_nonempty_block)
{
	nano::logger_mt logger;
	auto store = nano::make_store (logger, nano::unique_path ());
	ASSERT_TRUE (!store->init_error ());
	nano::keypair key1;
	nano::open_block block (0, 1, 0, nano::keypair ().prv, 0, 0);
	block.sideband_set ({});
	auto hash1 (block.hash ());
	block.signature = nano::sign_message (key1.prv, key1.pub, hash1);
	auto transaction (store->tx_begin_write ());
	auto latest1 (store->block_get (transaction, hash1));
	ASSERT_EQ (nullptr, latest1);
	store->block_put (transaction, hash1, block);
	auto latest2 (store->block_get (transaction, hash1));
	ASSERT_NE (nullptr, latest2);
	ASSERT_EQ (block, *latest2);
}

TEST (block_store, add_two_items)
{
	nano::logger_mt logger;
	auto store = nano::make_store (logger, nano::unique_path ());
	ASSERT_TRUE (!store->init_error ());
	nano::keypair key1;
	nano::open_block block (0, 1, 1, nano::keypair ().prv, 0, 0);
	block.sideband_set ({});
	auto hash1 (block.hash ());
	block.signature = nano::sign_message (key1.prv, key1.pub, hash1);
	auto transaction (store->tx_begin_write ());
	auto latest1 (store->block_get (transaction, hash1));
	ASSERT_EQ (nullptr, latest1);
	nano::open_block block2 (0, 1, 3, nano::keypair ().prv, 0, 0);
	block2.sideband_set ({});
	block2.hashables.account = 3;
	auto hash2 (block2.hash ());
	block2.signature = nano::sign_message (key1.prv, key1.pub, hash2);
	auto latest2 (store->block_get (transaction, hash2));
	ASSERT_EQ (nullptr, latest2);
	store->block_put (transaction, hash1, block);
	store->block_put (transaction, hash2, block2);
	auto latest3 (store->block_get (transaction, hash1));
	ASSERT_NE (nullptr, latest3);
	ASSERT_EQ (block, *latest3);
	auto latest4 (store->block_get (transaction, hash2));
	ASSERT_NE (nullptr, latest4);
	ASSERT_EQ (block2, *latest4);
	ASSERT_FALSE (*latest3 == *latest4);
}

TEST (block_store, add_receive)
{
	nano::logger_mt logger;
	auto store = nano::make_store (logger, nano::unique_path ());
	ASSERT_TRUE (!store->init_error ());
	nano::keypair key1;
	nano::keypair key2;
	nano::open_block block1 (0, 1, 0, nano::keypair ().prv, 0, 0);
	block1.sideband_set ({});
	auto transaction (store->tx_begin_write ());
	store->block_put (transaction, block1.hash (), block1);
	nano::receive_block block (block1.hash (), 1, nano::keypair ().prv, 2, 3);
	block.sideband_set ({});
	nano::block_hash hash1 (block.hash ());
	auto latest1 (store->block_get (transaction, hash1));
	ASSERT_EQ (nullptr, latest1);
	store->block_put (transaction, hash1, block);
	auto latest2 (store->block_get (transaction, hash1));
	ASSERT_NE (nullptr, latest2);
	ASSERT_EQ (block, *latest2);
}

TEST (block_store, add_pending)
{
	nano::logger_mt logger;
	auto store = nano::make_store (logger, nano::unique_path ());
	ASSERT_TRUE (!store->init_error ());
	nano::keypair key1;
	nano::pending_key key2 (0, 0);
	nano::pending_info pending1;
	auto transaction (store->tx_begin_write ());
	ASSERT_TRUE (store->pending_get (transaction, key2, pending1));
	store->pending_put (transaction, key2, pending1);
	nano::pending_info pending2;
	ASSERT_FALSE (store->pending_get (transaction, key2, pending2));
	ASSERT_EQ (pending1, pending2);
	store->pending_del (transaction, key2);
	ASSERT_TRUE (store->pending_get (transaction, key2, pending2));
}

TEST (block_store, pending_iterator)
{
	nano::logger_mt logger;
	auto store = nano::make_store (logger, nano::unique_path ());
	ASSERT_TRUE (!store->init_error ());
	auto transaction (store->tx_begin_write ());
	ASSERT_EQ (store->pending_end (), store->pending_begin (transaction));
	store->pending_put (transaction, nano::pending_key (1, 2), { 2, 3, nano::epoch::epoch_1 });
	auto current (store->pending_begin (transaction));
	ASSERT_NE (store->pending_end (), current);
	nano::pending_key key1 (current->first);
	ASSERT_EQ (nano::account (1), key1.account);
	ASSERT_EQ (nano::block_hash (2), key1.hash);
	nano::pending_info pending (current->second);
	ASSERT_EQ (nano::account (2), pending.source);
	ASSERT_EQ (nano::amount (3), pending.amount);
	ASSERT_EQ (nano::epoch::epoch_1, pending.epoch);
}

/**
 * Regression test for Issue 1164
 * This reconstructs the situation where a key is larger in pending than the account being iterated in pending_v1, leaving
 * iteration order up to the value, causing undefined behavior.
 * After the bugfix, the value is compared only if the keys are equal.
 */
TEST (block_store, pending_iterator_comparison)
{
	nano::logger_mt logger;
	auto store = nano::make_store (logger, nano::unique_path ());
	ASSERT_TRUE (!store->init_error ());
	nano::stat stats;
	auto transaction (store->tx_begin_write ());
	// Populate pending
	store->pending_put (transaction, nano::pending_key (nano::account (3), nano::block_hash (1)), nano::pending_info (nano::account (10), nano::amount (1), nano::epoch::epoch_0));
	store->pending_put (transaction, nano::pending_key (nano::account (3), nano::block_hash (4)), nano::pending_info (nano::account (10), nano::amount (0), nano::epoch::epoch_0));
	// Populate pending_v1
	store->pending_put (transaction, nano::pending_key (nano::account (2), nano::block_hash (2)), nano::pending_info (nano::account (10), nano::amount (2), nano::epoch::epoch_1));
	store->pending_put (transaction, nano::pending_key (nano::account (2), nano::block_hash (3)), nano::pending_info (nano::account (10), nano::amount (3), nano::epoch::epoch_1));

	// Iterate account 3 (pending)
	{
		size_t count = 0;
		nano::account begin (3);
		nano::account end (begin.number () + 1);
		for (auto i (store->pending_begin (transaction, nano::pending_key (begin, 0))), n (store->pending_begin (transaction, nano::pending_key (end, 0))); i != n; ++i, ++count)
		{
			nano::pending_key key (i->first);
			ASSERT_EQ (key.account, begin);
			ASSERT_LT (count, 3);
		}
		ASSERT_EQ (count, 2);
	}

	// Iterate account 2 (pending_v1)
	{
		size_t count = 0;
		nano::account begin (2);
		nano::account end (begin.number () + 1);
		for (auto i (store->pending_begin (transaction, nano::pending_key (begin, 0))), n (store->pending_begin (transaction, nano::pending_key (end, 0))); i != n; ++i, ++count)
		{
			nano::pending_key key (i->first);
			ASSERT_EQ (key.account, begin);
			ASSERT_LT (count, 3);
		}
		ASSERT_EQ (count, 2);
	}
}

TEST (block_store, genesis)
{
	nano::logger_mt logger;
	auto store = nano::make_store (logger, nano::unique_path ());
	ASSERT_TRUE (!store->init_error ());
	nano::genesis genesis;
	auto hash (genesis.hash ());
	nano::ledger_cache ledger_cache;
	auto transaction (store->tx_begin_write ());
	store->initialize (transaction, genesis, ledger_cache);
	nano::account_info info;
	ASSERT_FALSE (store->account_get (transaction, nano::genesis_account, info));
	ASSERT_EQ (hash, info.head);
	auto block1 (store->block_get (transaction, info.head));
	ASSERT_NE (nullptr, block1);
	auto receive1 (dynamic_cast<nano::open_block *> (block1.get ()));
	ASSERT_NE (nullptr, receive1);
	ASSERT_LE (info.modified, nano::seconds_since_epoch ());
	ASSERT_EQ (info.block_count, 1);
	// Genesis block should be confirmed by default
	nano::confirmation_height_info confirmation_height_info;
	ASSERT_FALSE (store->confirmation_height_get (transaction, nano::genesis_account, confirmation_height_info));
	ASSERT_EQ (confirmation_height_info.height, 1);
	ASSERT_EQ (confirmation_height_info.frontier, hash);
	auto dev_pub_text (nano::dev_genesis_key.pub.to_string ());
	auto dev_pub_account (nano::dev_genesis_key.pub.to_account ());
	auto dev_prv_text (nano::dev_genesis_key.prv.data.to_string ());
	ASSERT_EQ (nano::genesis_account, nano::dev_genesis_key.pub);
}

TEST (bootstrap, simple)
{
	nano::logger_mt logger;
	auto store = nano::make_store (logger, nano::unique_path ());
	ASSERT_TRUE (!store->init_error ());
	auto block1 (std::make_shared<nano::send_block> (0, 1, 2, nano::keypair ().prv, 4, 5));
	auto transaction (store->tx_begin_write ());
	auto block2 (store->unchecked_get (transaction, block1->previous ()));
	ASSERT_TRUE (block2.empty ());
	store->unchecked_put (transaction, block1->previous (), block1);
	auto block3 (store->unchecked_get (transaction, block1->previous ()));
	ASSERT_FALSE (block3.empty ());
	ASSERT_EQ (*block1, *(block3[0].block));
	store->unchecked_del (transaction, nano::unchecked_key (block1->previous (), block1->hash ()));
	auto block4 (store->unchecked_get (transaction, block1->previous ()));
	ASSERT_TRUE (block4.empty ());
}

TEST (unchecked, multiple)
{
	nano::logger_mt logger;
	nano::mdb_store store (logger, nano::unique_path ());
	ASSERT_TRUE (!store.init_error ());
	auto block1 (std::make_shared<nano::send_block> (4, 1, 2, nano::keypair ().prv, 4, 5));
	auto transaction (store.tx_begin_write ());
	auto block2 (store.unchecked_get (transaction, block1->previous ()));
	ASSERT_TRUE (block2.empty ());
	store.unchecked_put (transaction, block1->previous (), block1);
	store.unchecked_put (transaction, block1->source (), block1);
	auto block3 (store.unchecked_get (transaction, block1->previous ()));
	ASSERT_FALSE (block3.empty ());
	auto block4 (store.unchecked_get (transaction, block1->source ()));
	ASSERT_FALSE (block4.empty ());
}

TEST (unchecked, double_put)
{
	nano::logger_mt logger;
	auto store = nano::make_store (logger, nano::unique_path ());
	ASSERT_TRUE (!store->init_error ());
	auto block1 (std::make_shared<nano::send_block> (4, 1, 2, nano::keypair ().prv, 4, 5));
	auto transaction (store->tx_begin_write ());
	auto block2 (store->unchecked_get (transaction, block1->previous ()));
	ASSERT_TRUE (block2.empty ());
	store->unchecked_put (transaction, block1->previous (), block1);
	store->unchecked_put (transaction, block1->previous (), block1);
	auto block3 (store->unchecked_get (transaction, block1->previous ()));
	ASSERT_EQ (block3.size (), 1);
}

TEST (unchecked, multiple_get)
{
	nano::logger_mt logger;
	auto store = nano::make_store (logger, nano::unique_path ());
	ASSERT_TRUE (!store->init_error ());
	auto block1 (std::make_shared<nano::send_block> (4, 1, 2, nano::keypair ().prv, 4, 5));
	auto block2 (std::make_shared<nano::send_block> (3, 1, 2, nano::keypair ().prv, 4, 5));
	auto block3 (std::make_shared<nano::send_block> (5, 1, 2, nano::keypair ().prv, 4, 5));
	{
		auto transaction (store->tx_begin_write ());
		store->unchecked_put (transaction, block1->previous (), block1); // unchecked1
		store->unchecked_put (transaction, block1->hash (), block1); // unchecked2
		store->unchecked_put (transaction, block2->previous (), block2); // unchecked3
		store->unchecked_put (transaction, block1->previous (), block2); // unchecked1
		store->unchecked_put (transaction, block1->hash (), block2); // unchecked2
		store->unchecked_put (transaction, block3->previous (), block3);
		store->unchecked_put (transaction, block3->hash (), block3); // unchecked4
		store->unchecked_put (transaction, block1->previous (), block3); // unchecked1
	}
	auto transaction (store->tx_begin_read ());
	auto unchecked_count (store->unchecked_count (transaction));
	ASSERT_EQ (unchecked_count, 8);
	std::vector<nano::block_hash> unchecked1;
	auto unchecked1_blocks (store->unchecked_get (transaction, block1->previous ()));
	ASSERT_EQ (unchecked1_blocks.size (), 3);
	for (auto & i : unchecked1_blocks)
	{
		unchecked1.push_back (i.block->hash ());
	}
	ASSERT_TRUE (std::find (unchecked1.begin (), unchecked1.end (), block1->hash ()) != unchecked1.end ());
	ASSERT_TRUE (std::find (unchecked1.begin (), unchecked1.end (), block2->hash ()) != unchecked1.end ());
	ASSERT_TRUE (std::find (unchecked1.begin (), unchecked1.end (), block3->hash ()) != unchecked1.end ());
	std::vector<nano::block_hash> unchecked2;
	auto unchecked2_blocks (store->unchecked_get (transaction, block1->hash ()));
	ASSERT_EQ (unchecked2_blocks.size (), 2);
	for (auto & i : unchecked2_blocks)
	{
		unchecked2.push_back (i.block->hash ());
	}
	ASSERT_TRUE (std::find (unchecked2.begin (), unchecked2.end (), block1->hash ()) != unchecked2.end ());
	ASSERT_TRUE (std::find (unchecked2.begin (), unchecked2.end (), block2->hash ()) != unchecked2.end ());
	auto unchecked3 (store->unchecked_get (transaction, block2->previous ()));
	ASSERT_EQ (unchecked3.size (), 1);
	ASSERT_EQ (unchecked3[0].block->hash (), block2->hash ());
	auto unchecked4 (store->unchecked_get (transaction, block3->hash ()));
	ASSERT_EQ (unchecked4.size (), 1);
	ASSERT_EQ (unchecked4[0].block->hash (), block3->hash ());
	auto unchecked5 (store->unchecked_get (transaction, block2->hash ()));
	ASSERT_EQ (unchecked5.size (), 0);
}

TEST (block_store, empty_accounts)
{
	nano::logger_mt logger;
	auto store = nano::make_store (logger, nano::unique_path ());
	ASSERT_TRUE (!store->init_error ());
	auto transaction (store->tx_begin_read ());
	auto begin (store->latest_begin (transaction));
	auto end (store->latest_end ());
	ASSERT_EQ (end, begin);
}

TEST (block_store, one_block)
{
	nano::logger_mt logger;
	auto store = nano::make_store (logger, nano::unique_path ());
	ASSERT_TRUE (!store->init_error ());
	nano::open_block block1 (0, 1, 0, nano::keypair ().prv, 0, 0);
	block1.sideband_set ({});
	auto transaction (store->tx_begin_write ());
	store->block_put (transaction, block1.hash (), block1);
	ASSERT_TRUE (store->block_exists (transaction, block1.hash ()));
}

TEST (block_store, empty_bootstrap)
{
	nano::logger_mt logger;
	auto store = nano::make_store (logger, nano::unique_path ());
	ASSERT_TRUE (!store->init_error ());
	auto transaction (store->tx_begin_read ());
	auto begin (store->unchecked_begin (transaction));
	auto end (store->unchecked_end ());
	ASSERT_EQ (end, begin);
}

TEST (block_store, one_bootstrap)
{
	nano::logger_mt logger;
	auto store = nano::make_store (logger, nano::unique_path ());
	ASSERT_TRUE (!store->init_error ());
	auto block1 (std::make_shared<nano::send_block> (0, 1, 2, nano::keypair ().prv, 4, 5));
	auto transaction (store->tx_begin_write ());
	store->unchecked_put (transaction, block1->hash (), block1);
	auto begin (store->unchecked_begin (transaction));
	auto end (store->unchecked_end ());
	ASSERT_NE (end, begin);
	auto hash1 (begin->first.key ());
	ASSERT_EQ (block1->hash (), hash1);
	auto blocks (store->unchecked_get (transaction, hash1));
	ASSERT_EQ (1, blocks.size ());
	auto block2 (blocks[0].block);
	ASSERT_EQ (*block1, *block2);
	++begin;
	ASSERT_EQ (end, begin);
}

TEST (block_store, unchecked_begin_search)
{
	nano::logger_mt logger;
	auto store = nano::make_store (logger, nano::unique_path ());
	ASSERT_TRUE (!store->init_error ());
	nano::keypair key0;
	nano::send_block block1 (0, 1, 2, key0.prv, key0.pub, 3);
	nano::send_block block2 (5, 6, 7, key0.prv, key0.pub, 8);
}

TEST (block_store, frontier_retrieval)
{
	nano::logger_mt logger;
	auto store = nano::make_store (logger, nano::unique_path ());
	ASSERT_TRUE (!store->init_error ());
	nano::account account1 (0);
	nano::account_info info1 (0, 0, 0, 0, 0, 0, nano::epoch::epoch_0);
	auto transaction (store->tx_begin_write ());
	store->confirmation_height_put (transaction, account1, { 0, nano::block_hash (0) });
	store->account_put (transaction, account1, info1);
	nano::account_info info2;
	store->account_get (transaction, account1, info2);
	ASSERT_EQ (info1, info2);
}

TEST (block_store, one_account)
{
	nano::logger_mt logger;
	auto store = nano::make_store (logger, nano::unique_path ());
	ASSERT_TRUE (!store->init_error ());
	nano::account account (0);
	nano::block_hash hash (0);
	auto transaction (store->tx_begin_write ());
	store->confirmation_height_put (transaction, account, { 20, nano::block_hash (15) });
	store->account_put (transaction, account, { hash, account, hash, 42, 100, 200, nano::epoch::epoch_0 });
	auto begin (store->latest_begin (transaction));
	auto end (store->latest_end ());
	ASSERT_NE (end, begin);
	ASSERT_EQ (account, nano::account (begin->first));
	nano::account_info info (begin->second);
	ASSERT_EQ (hash, info.head);
	ASSERT_EQ (42, info.balance.number ());
	ASSERT_EQ (100, info.modified);
	ASSERT_EQ (200, info.block_count);
	nano::confirmation_height_info confirmation_height_info;
	ASSERT_FALSE (store->confirmation_height_get (transaction, account, confirmation_height_info));
	ASSERT_EQ (20, confirmation_height_info.height);
	ASSERT_EQ (nano::block_hash (15), confirmation_height_info.frontier);
	++begin;
	ASSERT_EQ (end, begin);
}

TEST (block_store, two_block)
{
	nano::logger_mt logger;
	auto store = nano::make_store (logger, nano::unique_path ());
	ASSERT_TRUE (!store->init_error ());
	nano::open_block block1 (0, 1, 1, nano::keypair ().prv, 0, 0);
	block1.sideband_set ({});
	block1.hashables.account = 1;
	std::vector<nano::block_hash> hashes;
	std::vector<nano::open_block> blocks;
	hashes.push_back (block1.hash ());
	blocks.push_back (block1);
	auto transaction (store->tx_begin_write ());
	store->block_put (transaction, hashes[0], block1);
	nano::open_block block2 (0, 1, 2, nano::keypair ().prv, 0, 0);
	block2.sideband_set ({});
	hashes.push_back (block2.hash ());
	blocks.push_back (block2);
	store->block_put (transaction, hashes[1], block2);
	ASSERT_TRUE (store->block_exists (transaction, block1.hash ()));
	ASSERT_TRUE (store->block_exists (transaction, block2.hash ()));
}

TEST (block_store, two_account)
{
	nano::logger_mt logger;
	auto store = nano::make_store (logger, nano::unique_path ());
	ASSERT_TRUE (!store->init_error ());
	nano::account account1 (1);
	nano::block_hash hash1 (2);
	nano::account account2 (3);
	nano::block_hash hash2 (4);
	auto transaction (store->tx_begin_write ());
	store->confirmation_height_put (transaction, account1, { 20, nano::block_hash (10) });
	store->account_put (transaction, account1, { hash1, account1, hash1, 42, 100, 300, nano::epoch::epoch_0 });
	store->confirmation_height_put (transaction, account2, { 30, nano::block_hash (20) });
	store->account_put (transaction, account2, { hash2, account2, hash2, 84, 200, 400, nano::epoch::epoch_0 });
	auto begin (store->latest_begin (transaction));
	auto end (store->latest_end ());
	ASSERT_NE (end, begin);
	ASSERT_EQ (account1, nano::account (begin->first));
	nano::account_info info1 (begin->second);
	ASSERT_EQ (hash1, info1.head);
	ASSERT_EQ (42, info1.balance.number ());
	ASSERT_EQ (100, info1.modified);
	ASSERT_EQ (300, info1.block_count);
	nano::confirmation_height_info confirmation_height_info;
	ASSERT_FALSE (store->confirmation_height_get (transaction, account1, confirmation_height_info));
	ASSERT_EQ (20, confirmation_height_info.height);
	ASSERT_EQ (nano::block_hash (10), confirmation_height_info.frontier);
	++begin;
	ASSERT_NE (end, begin);
	ASSERT_EQ (account2, nano::account (begin->first));
	nano::account_info info2 (begin->second);
	ASSERT_EQ (hash2, info2.head);
	ASSERT_EQ (84, info2.balance.number ());
	ASSERT_EQ (200, info2.modified);
	ASSERT_EQ (400, info2.block_count);
	ASSERT_FALSE (store->confirmation_height_get (transaction, account2, confirmation_height_info));
	ASSERT_EQ (30, confirmation_height_info.height);
	ASSERT_EQ (nano::block_hash (20), confirmation_height_info.frontier);
	++begin;
	ASSERT_EQ (end, begin);
}

TEST (block_store, latest_find)
{
	nano::logger_mt logger;
	auto store = nano::make_store (logger, nano::unique_path ());
	ASSERT_TRUE (!store->init_error ());
	nano::account account1 (1);
	nano::block_hash hash1 (2);
	nano::account account2 (3);
	nano::block_hash hash2 (4);
	auto transaction (store->tx_begin_write ());
	store->confirmation_height_put (transaction, account1, { 0, nano::block_hash (0) });
	store->account_put (transaction, account1, { hash1, account1, hash1, 100, 0, 300, nano::epoch::epoch_0 });
	store->confirmation_height_put (transaction, account2, { 0, nano::block_hash (0) });
	store->account_put (transaction, account2, { hash2, account2, hash2, 200, 0, 400, nano::epoch::epoch_0 });
	auto first (store->latest_begin (transaction));
	auto second (store->latest_begin (transaction));
	++second;
	auto find1 (store->latest_begin (transaction, 1));
	ASSERT_EQ (first, find1);
	auto find2 (store->latest_begin (transaction, 3));
	ASSERT_EQ (second, find2);
	auto find3 (store->latest_begin (transaction, 2));
	ASSERT_EQ (second, find3);
}

TEST (mdb_block_store, supported_version_upgrades)
{
	// Check that upgrading from an unsupported version is not supported
	auto path (nano::unique_path ());
	nano::genesis genesis;
	nano::logger_mt logger;
	{
		nano::mdb_store store (logger, path);
		nano::stat stats;
		nano::ledger ledger (store, stats);
		auto transaction (store.tx_begin_write ());
		store.initialize (transaction, genesis, ledger.cache);
		// Lower the database to the max version unsupported for upgrades
		store.version_put (transaction, store.minimum_version - 1);
	}

	// Upgrade should fail
	{
		nano::mdb_store store (logger, path);
		ASSERT_TRUE (store.init_error ());
	}

	auto path1 (nano::unique_path ());
	// Now try with the minimum version
	{
		nano::mdb_store store (logger, path1);
		nano::stat stats;
		nano::ledger ledger (store, stats);
		auto transaction (store.tx_begin_write ());
		store.initialize (transaction, genesis, ledger.cache);
		// Lower the database version to the minimum version supported for upgrade.
		store.version_put (transaction, store.minimum_version);
		store.confirmation_height_del (transaction, nano::genesis_account);
		ASSERT_FALSE (mdb_dbi_open (store.env.tx (transaction), "accounts_v1", MDB_CREATE, &store.accounts_v1));
		ASSERT_FALSE (mdb_dbi_open (store.env.tx (transaction), "open", MDB_CREATE, &store.open_blocks));
		modify_account_info_to_v14 (store, transaction, nano::genesis_account, 1, nano::genesis_hash);
		write_block_w_sideband_v18 (store, store.open_blocks, transaction, *nano::genesis ().open);
	}

	// Upgrade should work
	{
		nano::mdb_store store (logger, path1);
		ASSERT_FALSE (store.init_error ());
	}
}

TEST (mdb_block_store, bad_path)
{
	nano::logger_mt logger;
	nano::mdb_store store (logger, boost::filesystem::path ("///"));
	ASSERT_TRUE (store.init_error ());
}

TEST (block_store, DISABLED_already_open) // File can be shared
{
	auto path (nano::unique_path ());
	boost::filesystem::create_directories (path.parent_path ());
	nano::set_secure_perm_directory (path.parent_path ());
	std::ofstream file;
	file.open (path.string ().c_str ());
	ASSERT_TRUE (file.is_open ());
	nano::logger_mt logger;
	auto store = nano::make_store (logger, path);
	ASSERT_TRUE (store->init_error ());
}

TEST (block_store, roots)
{
	nano::logger_mt logger;
	auto store = nano::make_store (logger, nano::unique_path ());
	ASSERT_TRUE (!store->init_error ());
	nano::send_block send_block (0, 1, 2, nano::keypair ().prv, 4, 5);
	ASSERT_EQ (send_block.hashables.previous, send_block.root ());
	nano::change_block change_block (0, 1, nano::keypair ().prv, 3, 4);
	ASSERT_EQ (change_block.hashables.previous, change_block.root ());
	nano::receive_block receive_block (0, 1, nano::keypair ().prv, 3, 4);
	ASSERT_EQ (receive_block.hashables.previous, receive_block.root ());
	nano::open_block open_block (0, 1, 2, nano::keypair ().prv, 4, 5);
	ASSERT_EQ (open_block.hashables.account, open_block.root ());
}

TEST (block_store, pending_exists)
{
	nano::logger_mt logger;
	auto store = nano::make_store (logger, nano::unique_path ());
	ASSERT_TRUE (!store->init_error ());
	nano::pending_key two (2, 0);
	nano::pending_info pending;
	auto transaction (store->tx_begin_write ());
	store->pending_put (transaction, two, pending);
	nano::pending_key one (1, 0);
	ASSERT_FALSE (store->pending_exists (transaction, one));
}

TEST (block_store, latest_exists)
{
	nano::logger_mt logger;
	auto store = nano::make_store (logger, nano::unique_path ());
	ASSERT_TRUE (!store->init_error ());
	nano::account two (2);
	nano::account_info info;
	auto transaction (store->tx_begin_write ());
	store->confirmation_height_put (transaction, two, { 0, nano::block_hash (0) });
	store->account_put (transaction, two, info);
	nano::account one (1);
	ASSERT_FALSE (store->account_exists (transaction, one));
}

TEST (block_store, large_iteration)
{
	nano::logger_mt logger;
	auto store = nano::make_store (logger, nano::unique_path ());
	ASSERT_TRUE (!store->init_error ());
	std::unordered_set<nano::account> accounts1;
	for (auto i (0); i < 1000; ++i)
	{
		auto transaction (store->tx_begin_write ());
		nano::account account;
		nano::random_pool::generate_block (account.bytes.data (), account.bytes.size ());
		accounts1.insert (account);
		store->confirmation_height_put (transaction, account, { 0, nano::block_hash (0) });
		store->account_put (transaction, account, nano::account_info ());
	}
	std::unordered_set<nano::account> accounts2;
	nano::account previous (0);
	auto transaction (store->tx_begin_read ());
	for (auto i (store->latest_begin (transaction, 0)), n (store->latest_end ()); i != n; ++i)
	{
		nano::account current (i->first);
		ASSERT_GT (current.number (), previous.number ());
		accounts2.insert (current);
		previous = current;
	}
	ASSERT_EQ (accounts1, accounts2);
}

TEST (block_store, frontier)
{
	nano::logger_mt logger;
	auto store = nano::make_store (logger, nano::unique_path ());
	ASSERT_TRUE (!store->init_error ());
	auto transaction (store->tx_begin_write ());
	nano::block_hash hash (100);
	nano::account account (200);
	ASSERT_TRUE (store->frontier_get (transaction, hash).is_zero ());
	store->frontier_put (transaction, hash, account);
	ASSERT_EQ (account, store->frontier_get (transaction, hash));
	store->frontier_del (transaction, hash);
	ASSERT_TRUE (store->frontier_get (transaction, hash).is_zero ());
}

TEST (block_store, block_replace)
{
	nano::logger_mt logger;
	auto store = nano::make_store (logger, nano::unique_path ());
	ASSERT_TRUE (!store->init_error ());
	nano::send_block send1 (0, 0, 0, nano::keypair ().prv, 0, 1);
	send1.sideband_set ({});
	nano::send_block send2 (0, 0, 0, nano::keypair ().prv, 0, 2);
	send2.sideband_set ({});
	auto transaction (store->tx_begin_write ());
	store->block_put (transaction, 0, send1);
	store->block_put (transaction, 0, send2);
	auto block3 (store->block_get (transaction, 0));
	ASSERT_NE (nullptr, block3);
	ASSERT_EQ (2, block3->block_work ());
}

TEST (block_store, block_count)
{
	nano::logger_mt logger;
	auto store = nano::make_store (logger, nano::unique_path ());
	ASSERT_TRUE (!store->init_error ());
	{
		auto transaction (store->tx_begin_write ());
		ASSERT_EQ (0, store->block_count (transaction));
		nano::open_block block (0, 1, 0, nano::keypair ().prv, 0, 0);
		block.sideband_set ({});
		auto hash1 (block.hash ());
		store->block_put (transaction, hash1, block);
	}
	auto transaction (store->tx_begin_read ());
	ASSERT_EQ (1, store->block_count (transaction));
}

TEST (block_store, account_count)
{
	nano::logger_mt logger;
	auto store = nano::make_store (logger, nano::unique_path ());
	ASSERT_TRUE (!store->init_error ());
	{
		auto transaction (store->tx_begin_write ());
		ASSERT_EQ (0, store->account_count (transaction));
		nano::account account (200);
		store->confirmation_height_put (transaction, account, { 0, nano::block_hash (0) });
		store->account_put (transaction, account, nano::account_info ());
	}
	auto transaction (store->tx_begin_read ());
	ASSERT_EQ (1, store->account_count (transaction));
}

TEST (block_store, cemented_count_cache)
{
	nano::logger_mt logger;
	auto store = nano::make_store (logger, nano::unique_path ());
	ASSERT_TRUE (!store->init_error ());
	auto transaction (store->tx_begin_write ());
	nano::genesis genesis;
	nano::ledger_cache ledger_cache;
	store->initialize (transaction, genesis, ledger_cache);
	ASSERT_EQ (1, ledger_cache.cemented_count);
}

TEST (block_store, block_random)
{
	nano::logger_mt logger;
	auto store = nano::make_store (logger, nano::unique_path ());
	ASSERT_TRUE (!store->init_error ());
	nano::genesis genesis;
	{
		nano::ledger_cache ledger_cache;
		auto transaction (store->tx_begin_write ());
		store->initialize (transaction, genesis, ledger_cache);
	}
	auto transaction (store->tx_begin_read ());
	auto block (store->block_random (transaction));
	ASSERT_NE (nullptr, block);
	ASSERT_EQ (*block, *genesis.open);
}

// Databases need to be dropped in order to convert to dupsort compatible
TEST (block_store, DISABLED_change_dupsort) // Unchecked is no longer dupsort table
{
	auto path (nano::unique_path ());
	nano::logger_mt logger;
	nano::mdb_store store (logger, path);
	auto transaction (store.tx_begin_write ());
	ASSERT_EQ (0, mdb_drop (store.env.tx (transaction), store.unchecked, 1));
	ASSERT_EQ (0, mdb_dbi_open (store.env.tx (transaction), "unchecked", MDB_CREATE, &store.unchecked));
	auto send1 (std::make_shared<nano::send_block> (0, 0, 0, nano::dev_genesis_key.prv, nano::dev_genesis_key.pub, 0));
	auto send2 (std::make_shared<nano::send_block> (1, 0, 0, nano::dev_genesis_key.prv, nano::dev_genesis_key.pub, 0));
	ASSERT_NE (send1->hash (), send2->hash ());
	store.unchecked_put (transaction, send1->hash (), send1);
	store.unchecked_put (transaction, send1->hash (), send2);
	{
		auto iterator1 (store.unchecked_begin (transaction));
		++iterator1;
		ASSERT_EQ (store.unchecked_end (), iterator1);
	}
	ASSERT_EQ (0, mdb_drop (store.env.tx (transaction), store.unchecked, 0));
	mdb_dbi_close (store.env, store.unchecked);
	ASSERT_EQ (0, mdb_dbi_open (store.env.tx (transaction), "unchecked", MDB_CREATE | MDB_DUPSORT, &store.unchecked));
	store.unchecked_put (transaction, send1->hash (), send1);
	store.unchecked_put (transaction, send1->hash (), send2);
	{
		auto iterator1 (store.unchecked_begin (transaction));
		++iterator1;
		ASSERT_EQ (store.unchecked_end (), iterator1);
	}
	ASSERT_EQ (0, mdb_drop (store.env.tx (transaction), store.unchecked, 1));
	ASSERT_EQ (0, mdb_dbi_open (store.env.tx (transaction), "unchecked", MDB_CREATE | MDB_DUPSORT, &store.unchecked));
	store.unchecked_put (transaction, send1->hash (), send1);
	store.unchecked_put (transaction, send1->hash (), send2);
	{
		auto iterator1 (store.unchecked_begin (transaction));
		++iterator1;
		ASSERT_NE (store.unchecked_end (), iterator1);
		++iterator1;
		ASSERT_EQ (store.unchecked_end (), iterator1);
	}
}

<<<<<<< HEAD
=======
TEST (block_store, sequence_flush)
{
	auto path (nano::unique_path ());
	nano::logger_mt logger;
	auto store = nano::make_store (logger, path);
	ASSERT_FALSE (store->init_error ());
	auto transaction (store->tx_begin_write ());
	nano::keypair key1;
	auto send1 (std::make_shared<nano::send_block> (0, 0, 0, nano::dev_genesis_key.prv, nano::dev_genesis_key.pub, 0));
	auto vote1 (store->vote_generate (transaction, key1.pub, key1.prv, send1));
	auto seq2 (store->vote_get (transaction, vote1->account));
	ASSERT_EQ (nullptr, seq2);
	store->flush (transaction);
	auto seq3 (store->vote_get (transaction, vote1->account));
	ASSERT_EQ (*seq3, *vote1);
}

TEST (block_store, sequence_flush_by_hash)
{
	auto path (nano::unique_path ());
	nano::logger_mt logger;
	auto store = nano::make_store (logger, path);
	ASSERT_FALSE (store->init_error ());
	auto transaction (store->tx_begin_write ());
	nano::keypair key1;
	std::vector<nano::block_hash> blocks1;
	blocks1.push_back (nano::genesis_hash);
	blocks1.push_back (1234);
	blocks1.push_back (5678);
	auto vote1 (store->vote_generate (transaction, key1.pub, key1.prv, blocks1));
	auto seq2 (store->vote_get (transaction, vote1->account));
	ASSERT_EQ (nullptr, seq2);
	store->flush (transaction);
	auto seq3 (store->vote_get (transaction, vote1->account));
	ASSERT_EQ (*seq3, *vote1);
}

>>>>>>> 0c1205e9
TEST (block_store, state_block)
{
	nano::logger_mt logger;
	auto store = nano::make_store (logger, nano::unique_path ());
	ASSERT_FALSE (store->init_error ());
	nano::genesis genesis;
	nano::keypair key1;
	nano::state_block block1 (1, genesis.hash (), 3, 4, 6, key1.prv, key1.pub, 7);
	block1.sideband_set ({});
	{
		nano::ledger_cache ledger_cache;
		auto transaction (store->tx_begin_write ());
		store->initialize (transaction, genesis, ledger_cache);
		ASSERT_EQ (nano::block_type::state, block1.type ());
		store->block_put (transaction, block1.hash (), block1);
		ASSERT_TRUE (store->block_exists (transaction, block1.hash ()));
		auto block2 (store->block_get (transaction, block1.hash ()));
		ASSERT_NE (nullptr, block2);
		ASSERT_EQ (block1, *block2);
	}
	{
		auto transaction (store->tx_begin_write ());
		auto count (store->block_count (transaction));
		ASSERT_EQ (2, count);
		store->block_del (transaction, block1.hash ());
		ASSERT_FALSE (store->block_exists (transaction, block1.hash ()));
	}
	auto transaction (store->tx_begin_read ());
	auto count2 (store->block_count (transaction));
	ASSERT_EQ (1, count2);
}

TEST (mdb_block_store, sideband_height)
{
	nano::logger_mt logger;
	nano::genesis genesis;
	nano::keypair key1;
	nano::keypair key2;
	nano::keypair key3;
	nano::mdb_store store (logger, nano::unique_path ());
	ASSERT_FALSE (store.init_error ());
	nano::stat stat;
	nano::ledger ledger (store, stat);
	auto transaction (store.tx_begin_write ());
	store.initialize (transaction, genesis, ledger.cache);
	nano::work_pool pool (std::numeric_limits<unsigned>::max ());
	nano::send_block send (genesis.hash (), nano::dev_genesis_key.pub, nano::genesis_amount - nano::Gxrb_ratio, nano::dev_genesis_key.prv, nano::dev_genesis_key.pub, *pool.generate (genesis.hash ()));
	ASSERT_EQ (nano::process_result::progress, ledger.process (transaction, send).code);
	nano::receive_block receive (send.hash (), send.hash (), nano::dev_genesis_key.prv, nano::dev_genesis_key.pub, *pool.generate (send.hash ()));
	ASSERT_EQ (nano::process_result::progress, ledger.process (transaction, receive).code);
	nano::change_block change (receive.hash (), 0, nano::dev_genesis_key.prv, nano::dev_genesis_key.pub, *pool.generate (receive.hash ()));
	ASSERT_EQ (nano::process_result::progress, ledger.process (transaction, change).code);
	nano::state_block state_send1 (nano::dev_genesis_key.pub, change.hash (), 0, nano::genesis_amount - nano::Gxrb_ratio, key1.pub, nano::dev_genesis_key.prv, nano::dev_genesis_key.pub, *pool.generate (change.hash ()));
	ASSERT_EQ (nano::process_result::progress, ledger.process (transaction, state_send1).code);
	nano::state_block state_send2 (nano::dev_genesis_key.pub, state_send1.hash (), 0, nano::genesis_amount - 2 * nano::Gxrb_ratio, key2.pub, nano::dev_genesis_key.prv, nano::dev_genesis_key.pub, *pool.generate (state_send1.hash ()));
	ASSERT_EQ (nano::process_result::progress, ledger.process (transaction, state_send2).code);
	nano::state_block state_send3 (nano::dev_genesis_key.pub, state_send2.hash (), 0, nano::genesis_amount - 3 * nano::Gxrb_ratio, key3.pub, nano::dev_genesis_key.prv, nano::dev_genesis_key.pub, *pool.generate (state_send2.hash ()));
	ASSERT_EQ (nano::process_result::progress, ledger.process (transaction, state_send3).code);
	nano::state_block state_open (key1.pub, 0, 0, nano::Gxrb_ratio, state_send1.hash (), key1.prv, key1.pub, *pool.generate (key1.pub));
	ASSERT_EQ (nano::process_result::progress, ledger.process (transaction, state_open).code);
	nano::state_block epoch (key1.pub, state_open.hash (), 0, nano::Gxrb_ratio, ledger.epoch_link (nano::epoch::epoch_1), nano::dev_genesis_key.prv, nano::dev_genesis_key.pub, *pool.generate (state_open.hash ()));
	ASSERT_EQ (nano::process_result::progress, ledger.process (transaction, epoch).code);
	ASSERT_EQ (nano::epoch::epoch_1, store.block_version (transaction, epoch.hash ()));
	nano::state_block epoch_open (key2.pub, 0, 0, 0, ledger.epoch_link (nano::epoch::epoch_1), nano::dev_genesis_key.prv, nano::dev_genesis_key.pub, *pool.generate (key2.pub));
	ASSERT_EQ (nano::process_result::progress, ledger.process (transaction, epoch_open).code);
	ASSERT_EQ (nano::epoch::epoch_1, store.block_version (transaction, epoch_open.hash ()));
	nano::state_block state_receive (key2.pub, epoch_open.hash (), 0, nano::Gxrb_ratio, state_send2.hash (), key2.prv, key2.pub, *pool.generate (epoch_open.hash ()));
	ASSERT_EQ (nano::process_result::progress, ledger.process (transaction, state_receive).code);
	nano::open_block open (state_send3.hash (), nano::dev_genesis_key.pub, key3.pub, key3.prv, key3.pub, *pool.generate (key3.pub));
	ASSERT_EQ (nano::process_result::progress, ledger.process (transaction, open).code);
	auto block1 (store.block_get (transaction, genesis.hash ()));
	ASSERT_EQ (block1->sideband ().height, 1);
	auto block2 (store.block_get (transaction, send.hash ()));
	ASSERT_EQ (block2->sideband ().height, 2);
	auto block3 (store.block_get (transaction, receive.hash ()));
	ASSERT_EQ (block3->sideband ().height, 3);
	auto block4 (store.block_get (transaction, change.hash ()));
	ASSERT_EQ (block4->sideband ().height, 4);
	auto block5 (store.block_get (transaction, state_send1.hash ()));
	ASSERT_EQ (block5->sideband ().height, 5);
	auto block6 (store.block_get (transaction, state_send2.hash ()));
	ASSERT_EQ (block6->sideband ().height, 6);
	auto block7 (store.block_get (transaction, state_send3.hash ()));
	ASSERT_EQ (block7->sideband ().height, 7);
	auto block8 (store.block_get (transaction, state_open.hash ()));
	ASSERT_EQ (block8->sideband ().height, 1);
	auto block9 (store.block_get (transaction, epoch.hash ()));
	ASSERT_EQ (block9->sideband ().height, 2);
	auto block10 (store.block_get (transaction, epoch_open.hash ()));
	ASSERT_EQ (block10->sideband ().height, 1);
	auto block11 (store.block_get (transaction, state_receive.hash ()));
	ASSERT_EQ (block11->sideband ().height, 2);
	auto block12 (store.block_get (transaction, open.hash ()));
	ASSERT_EQ (block12->sideband ().height, 1);
}

TEST (block_store, peers)
{
	nano::logger_mt logger;
	auto store = nano::make_store (logger, nano::unique_path ());
	ASSERT_TRUE (!store->init_error ());

	nano::endpoint_key endpoint (boost::asio::ip::address_v6::any ().to_bytes (), 100);
	{
		auto transaction (store->tx_begin_write ());

		// Confirm that the store is empty
		ASSERT_FALSE (store->peer_exists (transaction, endpoint));
		ASSERT_EQ (store->peer_count (transaction), 0);

		// Add one
		store->peer_put (transaction, endpoint);
		ASSERT_TRUE (store->peer_exists (transaction, endpoint));
	}

	// Confirm that it can be found
	{
		auto transaction (store->tx_begin_read ());
		ASSERT_EQ (store->peer_count (transaction), 1);
	}

	// Add another one and check that it (and the existing one) can be found
	nano::endpoint_key endpoint1 (boost::asio::ip::address_v6::any ().to_bytes (), 101);
	{
		auto transaction (store->tx_begin_write ());
		store->peer_put (transaction, endpoint1);
		ASSERT_TRUE (store->peer_exists (transaction, endpoint1)); // Check new peer is here
		ASSERT_TRUE (store->peer_exists (transaction, endpoint)); // Check first peer is still here
	}

	{
		auto transaction (store->tx_begin_read ());
		ASSERT_EQ (store->peer_count (transaction), 2);
	}

	// Delete the first one
	{
		auto transaction (store->tx_begin_write ());
		store->peer_del (transaction, endpoint1);
		ASSERT_FALSE (store->peer_exists (transaction, endpoint1)); // Confirm it no longer exists
		ASSERT_TRUE (store->peer_exists (transaction, endpoint)); // Check first peer is still here
	}

	{
		auto transaction (store->tx_begin_read ());
		ASSERT_EQ (store->peer_count (transaction), 1);
	}

	// Delete original one
	{
		auto transaction (store->tx_begin_write ());
		store->peer_del (transaction, endpoint);
		ASSERT_FALSE (store->peer_exists (transaction, endpoint));
	}

	{
		auto transaction (store->tx_begin_read ());
		ASSERT_EQ (store->peer_count (transaction), 0);
	}
}

TEST (block_store, endpoint_key_byte_order)
{
	boost::asio::ip::address_v6 address (boost::asio::ip::make_address_v6 ("::ffff:127.0.0.1"));
	uint16_t port = 100;
	nano::endpoint_key endpoint_key (address.to_bytes (), port);

	std::vector<uint8_t> bytes;
	{
		nano::vectorstream stream (bytes);
		nano::write (stream, endpoint_key);
	}

	// This checks that the endpoint is serialized as expected, with a size
	// of 18 bytes (16 for ipv6 address and 2 for port), both in network byte order.
	ASSERT_EQ (bytes.size (), 18);
	ASSERT_EQ (bytes[10], 0xff);
	ASSERT_EQ (bytes[11], 0xff);
	ASSERT_EQ (bytes[12], 127);
	ASSERT_EQ (bytes[bytes.size () - 2], 0);
	ASSERT_EQ (bytes.back (), 100);

	// Deserialize the same stream bytes
	nano::bufferstream stream1 (bytes.data (), bytes.size ());
	nano::endpoint_key endpoint_key1;
	nano::read (stream1, endpoint_key1);

	// This should be in network bytes order
	ASSERT_EQ (address.to_bytes (), endpoint_key1.address_bytes ());

	// This should be in host byte order
	ASSERT_EQ (port, endpoint_key1.port ());
}

TEST (block_store, online_weight)
{
	nano::logger_mt logger;
	auto store = nano::make_store (logger, nano::unique_path ());
	ASSERT_FALSE (store->init_error ());
	{
		auto transaction (store->tx_begin_write ());
		ASSERT_EQ (0, store->online_weight_count (transaction));
		ASSERT_EQ (store->online_weight_end (), store->online_weight_begin (transaction));
		store->online_weight_put (transaction, 1, 2);
	}
	{
		auto transaction (store->tx_begin_write ());
		ASSERT_EQ (1, store->online_weight_count (transaction));
		auto item (store->online_weight_begin (transaction));
		ASSERT_NE (store->online_weight_end (), item);
		ASSERT_EQ (1, item->first);
		ASSERT_EQ (2, item->second.number ());
		store->online_weight_del (transaction, 1);
	}
	auto transaction (store->tx_begin_read ());
	ASSERT_EQ (0, store->online_weight_count (transaction));
	ASSERT_EQ (store->online_weight_end (), store->online_weight_begin (transaction));
}

TEST (mdb_block_store, upgrade_v14_v15)
{
	// Extract confirmation height to a separate database
	auto path (nano::unique_path ());
	nano::genesis genesis;
	nano::network_params network_params;
	nano::work_pool pool (std::numeric_limits<unsigned>::max ());
	nano::send_block send (genesis.hash (), nano::dev_genesis_key.pub, nano::genesis_amount - nano::Gxrb_ratio, nano::dev_genesis_key.prv, nano::dev_genesis_key.pub, *pool.generate (genesis.hash ()));
	nano::state_block epoch (nano::dev_genesis_key.pub, send.hash (), nano::dev_genesis_key.pub, nano::genesis_amount - nano::Gxrb_ratio, network_params.ledger.epochs.link (nano::epoch::epoch_1), nano::dev_genesis_key.prv, nano::dev_genesis_key.pub, *pool.generate (send.hash ()));
	nano::state_block state_send (nano::dev_genesis_key.pub, epoch.hash (), nano::dev_genesis_key.pub, nano::genesis_amount - nano::Gxrb_ratio * 2, nano::dev_genesis_key.pub, nano::dev_genesis_key.prv, nano::dev_genesis_key.pub, *pool.generate (epoch.hash ()));
	{
		nano::logger_mt logger;
		nano::mdb_store store (logger, path);
		nano::stat stats;
		nano::ledger ledger (store, stats);
		auto transaction (store.tx_begin_write ());
		store.initialize (transaction, genesis, ledger.cache);
		nano::account_info account_info;
		ASSERT_FALSE (store.account_get (transaction, nano::genesis_account, account_info));
		nano::confirmation_height_info confirmation_height_info;
		ASSERT_FALSE (store.confirmation_height_get (transaction, nano::genesis_account, confirmation_height_info));
		ASSERT_EQ (confirmation_height_info.height, 1);
		ASSERT_EQ (confirmation_height_info.frontier, genesis.hash ());
		// These databases get removed after an upgrade, so readd them
		ASSERT_FALSE (mdb_dbi_open (store.env.tx (transaction), "state_v1", MDB_CREATE, &store.state_blocks_v1));
		ASSERT_FALSE (mdb_dbi_open (store.env.tx (transaction), "accounts_v1", MDB_CREATE, &store.accounts_v1));
		ASSERT_FALSE (mdb_dbi_open (store.env.tx (transaction), "pending_v1", MDB_CREATE, &store.pending_v1));
		ASSERT_FALSE (mdb_dbi_open (store.env.tx (transaction), "open", MDB_CREATE, &store.open_blocks));
		ASSERT_FALSE (mdb_dbi_open (store.env.tx (transaction), "send", MDB_CREATE, &store.send_blocks));
		ASSERT_FALSE (mdb_dbi_open (store.env.tx (transaction), "state_blocks", MDB_CREATE, &store.state_blocks));
		ASSERT_EQ (nano::process_result::progress, ledger.process (transaction, send).code);
		ASSERT_EQ (nano::process_result::progress, ledger.process (transaction, epoch).code);
		ASSERT_EQ (nano::process_result::progress, ledger.process (transaction, state_send).code);
		// Lower the database to the previous version
		store.version_put (transaction, 14);
		store.confirmation_height_del (transaction, nano::genesis_account);
		modify_account_info_to_v14 (store, transaction, nano::genesis_account, confirmation_height_info.height, state_send.hash ());

		store.pending_del (transaction, nano::pending_key (nano::genesis_account, state_send.hash ()));

		write_sideband_v14 (store, transaction, state_send, store.state_blocks_v1);
		write_sideband_v14 (store, transaction, epoch, store.state_blocks_v1);
		write_block_w_sideband_v18 (store, store.open_blocks, transaction, *genesis.open);
		write_block_w_sideband_v18 (store, store.send_blocks, transaction, send);

		// Remove from blocks table
		store.block_del (transaction, state_send.hash ());
		store.block_del (transaction, epoch.hash ());

		// Turn pending into v14
		ASSERT_FALSE (mdb_put (store.env.tx (transaction), store.pending_v0, nano::mdb_val (nano::pending_key (nano::dev_genesis_key.pub, send.hash ())), nano::mdb_val (nano::pending_info_v14 (nano::genesis_account, nano::Gxrb_ratio, nano::epoch::epoch_0)), 0));
		ASSERT_FALSE (mdb_put (store.env.tx (transaction), store.pending_v1, nano::mdb_val (nano::pending_key (nano::dev_genesis_key.pub, state_send.hash ())), nano::mdb_val (nano::pending_info_v14 (nano::genesis_account, nano::Gxrb_ratio, nano::epoch::epoch_1)), 0));

		// This should fail as sizes are no longer correct for account_info
		nano::mdb_val value;
		ASSERT_FALSE (mdb_get (store.env.tx (transaction), store.accounts_v1, nano::mdb_val (nano::genesis_account), value));
		nano::account_info info;
		ASSERT_NE (value.size (), info.db_size ());
		store.account_del (transaction, nano::genesis_account);

		// Confirmation height for the account should be deleted
		ASSERT_TRUE (mdb_get (store.env.tx (transaction), store.confirmation_height, nano::mdb_val (nano::genesis_account), value));
	}

	// Now do the upgrade
	nano::logger_mt logger;
	nano::mdb_store store (logger, path);
	ASSERT_FALSE (store.init_error ());
	auto transaction (store.tx_begin_read ());

	// Size of account_info should now equal that set in db
	nano::mdb_val value;
	ASSERT_FALSE (mdb_get (store.env.tx (transaction), store.accounts, nano::mdb_val (nano::genesis_account), value));
	nano::account_info info (value);
	ASSERT_EQ (value.size (), info.db_size ());

	// Confirmation height should exist
	nano::confirmation_height_info confirmation_height_info;
	ASSERT_FALSE (store.confirmation_height_get (transaction, nano::genesis_account, confirmation_height_info));
	ASSERT_EQ (confirmation_height_info.height, 1);
	ASSERT_EQ (confirmation_height_info.frontier, genesis.hash ());

	// accounts_v1, state_blocks_v1 & pending_v1 tables should be deleted
	auto error_get_accounts_v1 (mdb_get (store.env.tx (transaction), store.accounts_v1, nano::mdb_val (nano::genesis_account), value));
	ASSERT_NE (error_get_accounts_v1, MDB_SUCCESS);
	auto error_get_pending_v1 (mdb_get (store.env.tx (transaction), store.pending_v1, nano::mdb_val (nano::pending_key (nano::dev_genesis_key.pub, state_send.hash ())), value));
	ASSERT_NE (error_get_pending_v1, MDB_SUCCESS);
	auto error_get_state_v1 (mdb_get (store.env.tx (transaction), store.state_blocks_v1, nano::mdb_val (state_send.hash ()), value));
	ASSERT_NE (error_get_state_v1, MDB_SUCCESS);

	// Check that the epochs are set correctly for the sideband, accounts and pending entries
	auto block = store.block_get (transaction, state_send.hash ());
	ASSERT_NE (block, nullptr);
	ASSERT_EQ (block->sideband ().details.epoch, nano::epoch::epoch_1);
	block = store.block_get (transaction, send.hash ());
	ASSERT_NE (block, nullptr);
	ASSERT_EQ (block->sideband ().details.epoch, nano::epoch::epoch_0);
	ASSERT_EQ (info.epoch (), nano::epoch::epoch_1);
	nano::pending_info pending_info;
	store.pending_get (transaction, nano::pending_key (nano::dev_genesis_key.pub, send.hash ()), pending_info);
	ASSERT_EQ (pending_info.epoch, nano::epoch::epoch_0);
	store.pending_get (transaction, nano::pending_key (nano::dev_genesis_key.pub, state_send.hash ()), pending_info);
	ASSERT_EQ (pending_info.epoch, nano::epoch::epoch_1);

	// Version should be correct
	ASSERT_LT (14, store.version_get (transaction));
}

TEST (mdb_block_store, upgrade_v15_v16)
{
	auto path (nano::unique_path ());
	nano::mdb_val value;
	{
		nano::genesis genesis;
		nano::logger_mt logger;
		nano::mdb_store store (logger, path);
		nano::stat stats;
		nano::ledger ledger (store, stats);
		auto transaction (store.tx_begin_write ());
		store.initialize (transaction, genesis, ledger.cache);
		// The representation table should get removed after, so readd it so that we can later confirm this actually happens
		auto txn = store.env.tx (transaction);
		ASSERT_FALSE (mdb_dbi_open (txn, "representation", MDB_CREATE, &store.representation));
		auto weight = ledger.cache.rep_weights.representation_get (nano::genesis_account);
		ASSERT_EQ (MDB_SUCCESS, mdb_put (txn, store.representation, nano::mdb_val (nano::genesis_account), nano::mdb_val (nano::uint128_union (weight)), 0));
		ASSERT_FALSE (mdb_dbi_open (store.env.tx (transaction), "open", MDB_CREATE, &store.open_blocks));
		write_block_w_sideband_v18 (store, store.open_blocks, transaction, *genesis.open);
		// Lower the database to the previous version
		store.version_put (transaction, 15);
		// Confirm the rep weight exists in the database
		ASSERT_EQ (MDB_SUCCESS, mdb_get (store.env.tx (transaction), store.representation, nano::mdb_val (nano::genesis_account), value));
		store.confirmation_height_del (transaction, nano::genesis_account);
	}

	// Now do the upgrade
	nano::logger_mt logger;
	nano::mdb_store store (logger, path);
	ASSERT_FALSE (store.init_error ());
	auto transaction (store.tx_begin_read ());

	// The representation table should now be deleted
	auto error_get_representation (mdb_get (store.env.tx (transaction), store.representation, nano::mdb_val (nano::genesis_account), value));
	ASSERT_NE (MDB_SUCCESS, error_get_representation);
	ASSERT_EQ (store.representation, 0);

	// Version should be correct
	ASSERT_LT (15, store.version_get (transaction));
}

TEST (mdb_block_store, upgrade_v16_v17)
{
	nano::genesis genesis;
	nano::work_pool pool (std::numeric_limits<unsigned>::max ());
	nano::state_block block1 (nano::dev_genesis_key.pub, genesis.hash (), nano::dev_genesis_key.pub, nano::genesis_amount - nano::Gxrb_ratio, nano::dev_genesis_key.pub, nano::dev_genesis_key.prv, nano::dev_genesis_key.pub, *pool.generate (genesis.hash ()));
	nano::state_block block2 (nano::dev_genesis_key.pub, block1.hash (), nano::dev_genesis_key.pub, nano::genesis_amount - nano::Gxrb_ratio - 1, nano::dev_genesis_key.pub, nano::dev_genesis_key.prv, nano::dev_genesis_key.pub, *pool.generate (block1.hash ()));
	nano::state_block block3 (nano::dev_genesis_key.pub, block2.hash (), nano::dev_genesis_key.pub, nano::genesis_amount - nano::Gxrb_ratio - 2, nano::dev_genesis_key.pub, nano::dev_genesis_key.prv, nano::dev_genesis_key.pub, *pool.generate (block2.hash ()));

	auto code = [&block1, &block2, &block3](auto confirmation_height, nano::block_hash const & expected_cemented_frontier) {
		auto path (nano::unique_path ());
		nano::mdb_val value;
		{
			nano::genesis genesis;
			nano::logger_mt logger;
			nano::mdb_store store (logger, path);
			nano::stat stats;
			nano::ledger ledger (store, stats);
			auto transaction (store.tx_begin_write ());
			store.initialize (transaction, genesis, ledger.cache);
			ASSERT_EQ (nano::process_result::progress, ledger.process (transaction, block1).code);
			ASSERT_EQ (nano::process_result::progress, ledger.process (transaction, block2).code);
			ASSERT_EQ (nano::process_result::progress, ledger.process (transaction, block3).code);
			modify_confirmation_height_to_v15 (store, transaction, nano::genesis_account, confirmation_height);

			ASSERT_FALSE (mdb_dbi_open (store.env.tx (transaction), "open", MDB_CREATE, &store.open_blocks));
			write_block_w_sideband_v18 (store, store.open_blocks, transaction, *genesis.open);
			ASSERT_FALSE (mdb_dbi_open (store.env.tx (transaction), "state_blocks", MDB_CREATE, &store.state_blocks));
			write_block_w_sideband_v18 (store, store.state_blocks, transaction, block1);
			write_block_w_sideband_v18 (store, store.state_blocks, transaction, block2);
			write_block_w_sideband_v18 (store, store.state_blocks, transaction, block3);

			// Lower the database to the previous version
			store.version_put (transaction, 16);
		}

		// Now do the upgrade
		nano::logger_mt logger;
		nano::mdb_store store (logger, path);
		ASSERT_FALSE (store.init_error ());
		auto transaction (store.tx_begin_read ());

		nano::confirmation_height_info confirmation_height_info;
		ASSERT_FALSE (store.confirmation_height_get (transaction, nano::genesis_account, confirmation_height_info));
		ASSERT_EQ (confirmation_height_info.height, confirmation_height);

		// Check confirmation height frontier is correct
		ASSERT_EQ (confirmation_height_info.frontier, expected_cemented_frontier);

		// Version should be correct
		ASSERT_LT (16, store.version_get (transaction));
	};

	code (0, nano::block_hash (0));
	code (1, genesis.hash ());
	code (2, block1.hash ());
	code (3, block2.hash ());
	code (4, block3.hash ());
}

TEST (mdb_block_store, upgrade_v17_v18)
{
	auto path (nano::unique_path ());
	nano::genesis genesis;
	nano::keypair key1;
	nano::keypair key2;
	nano::keypair key3;
	nano::network_params network_params;
	nano::work_pool pool (std::numeric_limits<unsigned>::max ());
	nano::send_block send_zero (genesis.hash (), nano::dev_genesis_key.pub, nano::genesis_amount, nano::dev_genesis_key.prv, nano::dev_genesis_key.pub, *pool.generate (genesis.hash ()));
	nano::state_block state_receive_zero (nano::dev_genesis_key.pub, send_zero.hash (), nano::dev_genesis_key.pub, nano::genesis_amount, send_zero.hash (), nano::dev_genesis_key.prv, nano::dev_genesis_key.pub, *pool.generate (send_zero.hash ()));
	nano::state_block epoch (nano::dev_genesis_key.pub, state_receive_zero.hash (), nano::dev_genesis_key.pub, nano::genesis_amount, network_params.ledger.epochs.link (nano::epoch::epoch_1), nano::dev_genesis_key.prv, nano::dev_genesis_key.pub, *pool.generate (state_receive_zero.hash ()));
	nano::state_block state_send (nano::dev_genesis_key.pub, epoch.hash (), nano::dev_genesis_key.pub, nano::genesis_amount - nano::Gxrb_ratio, nano::dev_genesis_key.pub, nano::dev_genesis_key.prv, nano::dev_genesis_key.pub, *pool.generate (epoch.hash ()));
	nano::state_block state_receive (nano::dev_genesis_key.pub, state_send.hash (), nano::dev_genesis_key.pub, nano::genesis_amount, state_send.hash (), nano::dev_genesis_key.prv, nano::dev_genesis_key.pub, *pool.generate (state_send.hash ()));
	nano::state_block state_change (nano::dev_genesis_key.pub, state_receive.hash (), nano::dev_genesis_key.pub, nano::genesis_amount, 0, nano::dev_genesis_key.prv, nano::dev_genesis_key.pub, *pool.generate (state_receive.hash ()));
	nano::state_block state_send_change (nano::dev_genesis_key.pub, state_change.hash (), key1.pub, nano::genesis_amount - nano::Gxrb_ratio, key1.pub, nano::dev_genesis_key.prv, nano::dev_genesis_key.pub, *pool.generate (state_change.hash ()));
	nano::state_block epoch_first (key1.pub, 0, 0, 0, network_params.ledger.epochs.link (nano::epoch::epoch_2), nano::dev_genesis_key.prv, nano::dev_genesis_key.pub, *pool.generate (key1.pub));
	nano::state_block state_receive2 (key1.pub, epoch_first.hash (), key1.pub, nano::Gxrb_ratio, state_send_change.hash (), key1.prv, key1.pub, *pool.generate (epoch_first.hash ()));
	nano::state_block state_send2 (nano::dev_genesis_key.pub, state_send_change.hash (), key1.pub, nano::genesis_amount - nano::Gxrb_ratio * 2, key2.pub, nano::dev_genesis_key.prv, nano::dev_genesis_key.pub, *pool.generate (state_send_change.hash ()));
	nano::state_block state_open (key2.pub, 0, key2.pub, nano::Gxrb_ratio, state_send2.hash (), key2.prv, key2.pub, *pool.generate (key2.pub));
	nano::state_block state_send_epoch_link (key2.pub, state_open.hash (), key2.pub, 0, network_params.ledger.epochs.link (nano::epoch::epoch_2), key2.prv, key2.pub, *pool.generate (state_open.hash ()));
	{
		nano::logger_mt logger;
		nano::mdb_store store (logger, path);
		auto transaction (store.tx_begin_write ());
		nano::stat stats;
		nano::ledger ledger (store, stats);
		store.initialize (transaction, genesis, ledger.cache);
		ASSERT_EQ (nano::process_result::progress, ledger.process (transaction, send_zero).code);
		ASSERT_EQ (nano::process_result::progress, ledger.process (transaction, state_receive_zero).code);
		ASSERT_EQ (nano::process_result::progress, ledger.process (transaction, epoch).code);
		ASSERT_EQ (nano::process_result::progress, ledger.process (transaction, state_send).code);
		ASSERT_EQ (nano::process_result::progress, ledger.process (transaction, state_receive).code);
		ASSERT_EQ (nano::process_result::progress, ledger.process (transaction, state_change).code);
		ASSERT_EQ (nano::process_result::progress, ledger.process (transaction, state_send_change).code);
		ASSERT_EQ (nano::process_result::progress, ledger.process (transaction, epoch_first).code);
		ASSERT_EQ (nano::process_result::progress, ledger.process (transaction, state_receive2).code);
		ASSERT_EQ (nano::process_result::progress, ledger.process (transaction, state_send2).code);
		ASSERT_EQ (nano::process_result::progress, ledger.process (transaction, state_open).code);
		ASSERT_EQ (nano::process_result::progress, ledger.process (transaction, state_send_epoch_link).code);

		ASSERT_FALSE (mdb_dbi_open (store.env.tx (transaction), "open", MDB_CREATE, &store.open_blocks));
		ASSERT_FALSE (mdb_dbi_open (store.env.tx (transaction), "send", MDB_CREATE, &store.send_blocks));
		ASSERT_FALSE (mdb_dbi_open (store.env.tx (transaction), "state_blocks", MDB_CREATE, &store.state_blocks));

		// Downgrade the store
		store.version_put (transaction, 17);

		write_block_w_sideband_v18 (store, store.state_blocks, transaction, state_receive);
		write_block_w_sideband_v18 (store, store.state_blocks, transaction, epoch_first);
		write_block_w_sideband_v18 (store, store.state_blocks, transaction, state_send2);
		write_block_w_sideband_v18 (store, store.state_blocks, transaction, state_send_epoch_link);
		write_block_w_sideband_v18 (store, store.open_blocks, transaction, *genesis.open);
		write_block_w_sideband_v18 (store, store.send_blocks, transaction, send_zero);

		// Replace with the previous sideband version for state blocks
		// The upgrade can resume after upgrading some blocks, test this by only downgrading some of them
		write_sideband_v15 (store, transaction, state_receive_zero);
		write_sideband_v15 (store, transaction, epoch);
		write_sideband_v15 (store, transaction, state_send);
		write_sideband_v15 (store, transaction, state_change);
		write_sideband_v15 (store, transaction, state_send_change);
		write_sideband_v15 (store, transaction, state_receive2);
		write_sideband_v15 (store, transaction, state_open);

		store.block_del (transaction, state_receive_zero.hash ());
		store.block_del (transaction, epoch.hash ());
		store.block_del (transaction, state_send.hash ());
		store.block_del (transaction, state_change.hash ());
		store.block_del (transaction, state_send_change.hash ());
		store.block_del (transaction, state_receive2.hash ());
		store.block_del (transaction, state_open.hash ());
	}

	// Now do the upgrade
	nano::logger_mt logger;
	nano::mdb_store store (logger, path);
	ASSERT_FALSE (store.init_error ());
	auto transaction (store.tx_begin_read ());

	// Size of state block should equal that set in db (no change)
	nano::mdb_val value;
	ASSERT_FALSE (mdb_get (store.env.tx (transaction), store.blocks, nano::mdb_val (state_send.hash ()), value));
	ASSERT_EQ (value.size (), sizeof (nano::block_type) + nano::state_block::size + nano::block_sideband::size (nano::block_type::state));

	// Check that sidebands are correctly populated
	{
		// Non-state unaffected
		auto block = store.block_get (transaction, send_zero.hash ());
		ASSERT_NE (block, nullptr);
		// All defaults
		ASSERT_EQ (block->sideband ().details.epoch, nano::epoch::epoch_0);
		ASSERT_FALSE (block->sideband ().details.is_epoch);
		ASSERT_FALSE (block->sideband ().details.is_send);
		ASSERT_FALSE (block->sideband ().details.is_receive);
	}
	{
		// State receive from old zero send
		auto block = store.block_get (transaction, state_receive_zero.hash ());
		ASSERT_NE (block, nullptr);
		ASSERT_EQ (block->sideband ().details.epoch, nano::epoch::epoch_0);
		ASSERT_FALSE (block->sideband ().details.is_epoch);
		ASSERT_FALSE (block->sideband ().details.is_send);
		ASSERT_TRUE (block->sideband ().details.is_receive);
	}
	{
		// Epoch
		auto block = store.block_get (transaction, epoch.hash ());
		ASSERT_NE (block, nullptr);
		ASSERT_EQ (block->sideband ().details.epoch, nano::epoch::epoch_1);
		ASSERT_TRUE (block->sideband ().details.is_epoch);
		ASSERT_FALSE (block->sideband ().details.is_send);
		ASSERT_FALSE (block->sideband ().details.is_receive);
	}
	{
		// State send
		auto block = store.block_get (transaction, state_send.hash ());
		ASSERT_NE (block, nullptr);
		ASSERT_EQ (block->sideband ().details.epoch, nano::epoch::epoch_1);
		ASSERT_FALSE (block->sideband ().details.is_epoch);
		ASSERT_TRUE (block->sideband ().details.is_send);
		ASSERT_FALSE (block->sideband ().details.is_receive);
	}
	{
		// State receive
		auto block = store.block_get (transaction, state_receive.hash ());
		ASSERT_NE (block, nullptr);
		ASSERT_EQ (block->sideband ().details.epoch, nano::epoch::epoch_1);
		ASSERT_FALSE (block->sideband ().details.is_epoch);
		ASSERT_FALSE (block->sideband ().details.is_send);
		ASSERT_TRUE (block->sideband ().details.is_receive);
	}
	{
		// State change
		auto block = store.block_get (transaction, state_change.hash ());
		ASSERT_NE (block, nullptr);
		ASSERT_EQ (block->sideband ().details.epoch, nano::epoch::epoch_1);
		ASSERT_FALSE (block->sideband ().details.is_epoch);
		ASSERT_FALSE (block->sideband ().details.is_send);
		ASSERT_FALSE (block->sideband ().details.is_receive);
	}
	{
		// State send + change
		auto block = store.block_get (transaction, state_send_change.hash ());
		ASSERT_NE (block, nullptr);
		ASSERT_EQ (block->sideband ().details.epoch, nano::epoch::epoch_1);
		ASSERT_FALSE (block->sideband ().details.is_epoch);
		ASSERT_TRUE (block->sideband ().details.is_send);
		ASSERT_FALSE (block->sideband ().details.is_receive);
	}
	{
		// Epoch on unopened account
		auto block = store.block_get (transaction, epoch_first.hash ());
		ASSERT_NE (block, nullptr);
		ASSERT_EQ (block->sideband ().details.epoch, nano::epoch::epoch_2);
		ASSERT_TRUE (block->sideband ().details.is_epoch);
		ASSERT_FALSE (block->sideband ().details.is_send);
		ASSERT_FALSE (block->sideband ().details.is_receive);
	}
	{
		// State open following epoch
		auto block = store.block_get (transaction, state_receive2.hash ());
		ASSERT_NE (block, nullptr);
		ASSERT_EQ (block->sideband ().details.epoch, nano::epoch::epoch_2);
		ASSERT_FALSE (block->sideband ().details.is_epoch);
		ASSERT_FALSE (block->sideband ().details.is_send);
		ASSERT_TRUE (block->sideband ().details.is_receive);
	}
	{
		// Another state send
		auto block = store.block_get (transaction, state_send2.hash ());
		ASSERT_NE (block, nullptr);
		ASSERT_EQ (block->sideband ().details.epoch, nano::epoch::epoch_1);
		ASSERT_FALSE (block->sideband ().details.is_epoch);
		ASSERT_TRUE (block->sideband ().details.is_send);
		ASSERT_FALSE (block->sideband ().details.is_receive);
	}
	{
		// State open
		auto block = store.block_get (transaction, state_open.hash ());
		ASSERT_NE (block, nullptr);
		ASSERT_EQ (block->sideband ().details.epoch, nano::epoch::epoch_1);
		ASSERT_FALSE (block->sideband ().details.is_epoch);
		ASSERT_FALSE (block->sideband ().details.is_send);
		ASSERT_TRUE (block->sideband ().details.is_receive);
	}
	{
		// State send to an epoch link
		auto block = store.block_get (transaction, state_send_epoch_link.hash ());
		ASSERT_NE (block, nullptr);
		ASSERT_EQ (block->sideband ().details.epoch, nano::epoch::epoch_1);
		ASSERT_FALSE (block->sideband ().details.is_epoch);
		ASSERT_TRUE (block->sideband ().details.is_send);
		ASSERT_FALSE (block->sideband ().details.is_receive);
	}
	// Version should be correct
	ASSERT_LT (17, store.version_get (transaction));
}

TEST (mdb_block_store, upgrade_v18_v19)
{
	auto path (nano::unique_path ());
	nano::keypair key1;
	nano::work_pool pool (std::numeric_limits<unsigned>::max ());
	nano::network_params network_params;
	nano::send_block send (nano::genesis_hash, nano::dev_genesis_key.pub, nano::genesis_amount - nano::Gxrb_ratio, nano::dev_genesis_key.prv, nano::dev_genesis_key.pub, *pool.generate (nano::genesis_hash));
	nano::receive_block receive (send.hash (), send.hash (), nano::dev_genesis_key.prv, nano::dev_genesis_key.pub, *pool.generate (send.hash ()));
	nano::change_block change (receive.hash (), 0, nano::dev_genesis_key.prv, nano::dev_genesis_key.pub, *pool.generate (receive.hash ()));
	nano::state_block state_epoch (nano::dev_genesis_key.pub, change.hash (), 0, nano::genesis_amount, network_params.ledger.epochs.link (nano::epoch::epoch_1), nano::dev_genesis_key.prv, nano::dev_genesis_key.pub, *pool.generate (change.hash ()));
	nano::state_block state_send (nano::dev_genesis_key.pub, state_epoch.hash (), 0, nano::genesis_amount - nano::Gxrb_ratio, key1.pub, nano::dev_genesis_key.prv, nano::dev_genesis_key.pub, *pool.generate (state_epoch.hash ()));
	nano::state_block state_open (key1.pub, 0, 0, nano::Gxrb_ratio, state_send.hash (), key1.prv, key1.pub, *pool.generate (key1.pub));

	{
		nano::genesis genesis;
		nano::logger_mt logger;
		nano::mdb_store store (logger, path);
		nano::stat stats;
		nano::ledger ledger (store, stats);
		auto transaction (store.tx_begin_write ());
		store.initialize (transaction, genesis, ledger.cache);

		ASSERT_EQ (nano::process_result::progress, ledger.process (transaction, send).code);
		ASSERT_EQ (nano::process_result::progress, ledger.process (transaction, receive).code);
		ASSERT_EQ (nano::process_result::progress, ledger.process (transaction, change).code);
		ASSERT_EQ (nano::process_result::progress, ledger.process (transaction, state_epoch).code);
		ASSERT_EQ (nano::process_result::progress, ledger.process (transaction, state_send).code);
		ASSERT_EQ (nano::process_result::progress, ledger.process (transaction, state_open).code);

		// These tables need to be re-opened and populated so that an upgrade can be done
		auto txn = store.env.tx (transaction);
		ASSERT_FALSE (mdb_dbi_open (txn, "open", MDB_CREATE, &store.open_blocks));
		ASSERT_FALSE (mdb_dbi_open (txn, "receive", MDB_CREATE, &store.receive_blocks));
		ASSERT_FALSE (mdb_dbi_open (txn, "send", MDB_CREATE, &store.send_blocks));
		ASSERT_FALSE (mdb_dbi_open (txn, "change", MDB_CREATE, &store.change_blocks));
		ASSERT_FALSE (mdb_dbi_open (txn, "state_blocks", MDB_CREATE, &store.state_blocks));

		// Modify blocks back to the old tables
		write_block_w_sideband_v18 (store, store.open_blocks, transaction, *genesis.open);
		write_block_w_sideband_v18 (store, store.send_blocks, transaction, send);
		write_block_w_sideband_v18 (store, store.receive_blocks, transaction, receive);
		write_block_w_sideband_v18 (store, store.change_blocks, transaction, change);
		write_block_w_sideband_v18 (store, store.state_blocks, transaction, state_epoch);
		write_block_w_sideband_v18 (store, store.state_blocks, transaction, state_send);
		write_block_w_sideband_v18 (store, store.state_blocks, transaction, state_open);

		store.version_put (transaction, 18);
	}

	// Now do the upgrade
	nano::logger_mt logger;
	nano::mdb_store store (logger, path);
	ASSERT_FALSE (store.init_error ());
	auto transaction (store.tx_begin_read ());

	// These tables should be deleted
	ASSERT_EQ (store.send_blocks, 0);
	ASSERT_EQ (store.receive_blocks, 0);
	ASSERT_EQ (store.change_blocks, 0);
	ASSERT_EQ (store.open_blocks, 0);
	ASSERT_EQ (store.state_blocks, 0);

	// Confirm these blocks all exist after the upgrade
	ASSERT_TRUE (store.block_get (transaction, send.hash ()));
	ASSERT_TRUE (store.block_get (transaction, receive.hash ()));
	ASSERT_TRUE (store.block_get (transaction, change.hash ()));
	ASSERT_TRUE (store.block_get (transaction, nano::genesis_hash));
	auto state_epoch_disk (store.block_get (transaction, state_epoch.hash ()));
	ASSERT_NE (nullptr, state_epoch_disk);
	ASSERT_EQ (nano::epoch::epoch_1, state_epoch_disk->sideband ().details.epoch);
	ASSERT_EQ (nano::epoch::epoch_0, state_epoch_disk->sideband ().source_epoch); // Not used for epoch state blocks
	ASSERT_TRUE (store.block_get (transaction, state_send.hash ()));
	auto state_send_disk (store.block_get (transaction, state_send.hash ()));
	ASSERT_NE (nullptr, state_send_disk);
	ASSERT_EQ (nano::epoch::epoch_1, state_send_disk->sideband ().details.epoch);
	ASSERT_EQ (nano::epoch::epoch_0, state_send_disk->sideband ().source_epoch); // Not used for send state blocks
	ASSERT_TRUE (store.block_get (transaction, state_open.hash ()));
	auto state_open_disk (store.block_get (transaction, state_open.hash ()));
	ASSERT_NE (nullptr, state_open_disk);
	ASSERT_EQ (nano::epoch::epoch_1, state_open_disk->sideband ().details.epoch);
	ASSERT_EQ (nano::epoch::epoch_1, state_open_disk->sideband ().source_epoch);

	ASSERT_EQ (7, store.count (transaction, store.blocks));

	// Version should be correct
	ASSERT_LT (18, store.version_get (transaction));
}

TEST (mdb_block_store, upgrade_backup)
{
	auto dir (nano::unique_path ());
	namespace fs = boost::filesystem;
	fs::create_directory (dir);
	auto path = dir / "data.ldb";
	/** Returns 'dir' if backup file cannot be found */
	auto get_backup_path = [&dir]() {
		for (fs::directory_iterator itr (dir); itr != fs::directory_iterator (); ++itr)
		{
			if (itr->path ().filename ().string ().find ("data_backup_") != std::string::npos)
			{
				return itr->path ();
			}
		}
		return dir;
	};

	{
		nano::logger_mt logger;
		nano::genesis genesis;
		nano::mdb_store store (logger, path);
		auto transaction (store.tx_begin_write ());
		store.version_put (transaction, 14);
	}
	ASSERT_EQ (get_backup_path ().string (), dir.string ());

	// Now do the upgrade and confirm that backup is saved
	nano::logger_mt logger;
	nano::mdb_store store (logger, path, nano::txn_tracking_config{}, std::chrono::seconds (5), nano::lmdb_config{}, true);
	ASSERT_FALSE (store.init_error ());
	auto transaction (store.tx_begin_read ());
	ASSERT_LT (14, store.version_get (transaction));
	ASSERT_NE (get_backup_path ().string (), dir.string ());
}

// Test various confirmation height values as well as clearing them
TEST (block_store, confirmation_height)
{
	auto path (nano::unique_path ());
	nano::logger_mt logger;
	nano::mdb_store store (logger, path);

	nano::account account1 (0);
	nano::account account2 (1);
	nano::account account3 (2);
	nano::block_hash cemented_frontier1 (3);
	nano::block_hash cemented_frontier2 (4);
	nano::block_hash cemented_frontier3 (5);
	{
		auto transaction (store.tx_begin_write ());
		store.confirmation_height_put (transaction, account1, { 500, cemented_frontier1 });
		store.confirmation_height_put (transaction, account2, { std::numeric_limits<uint64_t>::max (), cemented_frontier2 });
		store.confirmation_height_put (transaction, account3, { 10, cemented_frontier3 });

		nano::confirmation_height_info confirmation_height_info;
		ASSERT_FALSE (store.confirmation_height_get (transaction, account1, confirmation_height_info));
		ASSERT_EQ (confirmation_height_info.height, 500);
		ASSERT_EQ (confirmation_height_info.frontier, cemented_frontier1);
		ASSERT_FALSE (store.confirmation_height_get (transaction, account2, confirmation_height_info));
		ASSERT_EQ (confirmation_height_info.height, std::numeric_limits<uint64_t>::max ());
		ASSERT_EQ (confirmation_height_info.frontier, cemented_frontier2);
		ASSERT_FALSE (store.confirmation_height_get (transaction, account3, confirmation_height_info));
		ASSERT_EQ (confirmation_height_info.height, 10);
		ASSERT_EQ (confirmation_height_info.frontier, cemented_frontier3);

		// Check cleaning of confirmation heights
		store.confirmation_height_clear (transaction);
	}
	auto transaction (store.tx_begin_read ());
	ASSERT_EQ (store.confirmation_height_count (transaction), 3);
	nano::confirmation_height_info confirmation_height_info;
	ASSERT_FALSE (store.confirmation_height_get (transaction, account1, confirmation_height_info));
	ASSERT_EQ (confirmation_height_info.height, 0);
	ASSERT_EQ (confirmation_height_info.frontier, nano::block_hash (0));
	ASSERT_FALSE (store.confirmation_height_get (transaction, account2, confirmation_height_info));
	ASSERT_EQ (confirmation_height_info.height, 0);
	ASSERT_EQ (confirmation_height_info.frontier, nano::block_hash (0));
	ASSERT_FALSE (store.confirmation_height_get (transaction, account3, confirmation_height_info));
	ASSERT_EQ (confirmation_height_info.height, 0);
	ASSERT_EQ (confirmation_height_info.frontier, nano::block_hash (0));
}

// Ledger versions are not forward compatible
TEST (block_store, incompatible_version)
{
	auto path (nano::unique_path ());
	nano::logger_mt logger;
	{
		auto store = nano::make_store (logger, path);
		ASSERT_FALSE (store->init_error ());

		// Put version to an unreachable number so that it should always be incompatible
		auto transaction (store->tx_begin_write ());
		store->version_put (transaction, std::numeric_limits<int>::max ());
	}

	// Now try and read it, should give an error
	{
		auto store = nano::make_store (logger, path, true);
		ASSERT_TRUE (store->init_error ());

		auto transaction = store->tx_begin_read ();
		auto version_l = store->version_get (transaction);
		ASSERT_EQ (version_l, std::numeric_limits<int>::max ());
	}
}

TEST (block_store, reset_renew_existing_transaction)
{
	nano::logger_mt logger;
	auto store = nano::make_store (logger, nano::unique_path ());
	ASSERT_TRUE (!store->init_error ());

	nano::keypair key1;
	nano::open_block block (0, 1, 1, nano::keypair ().prv, 0, 0);
	block.sideband_set ({});
	auto hash1 (block.hash ());
	auto read_transaction = store->tx_begin_read ();

	// Block shouldn't exist yet
	auto block_non_existing (store->block_get (read_transaction, hash1));
	ASSERT_EQ (nullptr, block_non_existing);

	// Release resources for the transaction
	read_transaction.reset ();

	// Write the block
	{
		auto write_transaction (store->tx_begin_write ());
		store->block_put (write_transaction, hash1, block);
	}

	read_transaction.renew ();

	// Block should exist now
	auto block_existing (store->block_get (read_transaction, hash1));
	ASSERT_NE (nullptr, block_existing);
}

TEST (block_store, rocksdb_force_test_env_variable)
{
	nano::logger_mt logger;

	// Set environment variable
	constexpr auto env_var = "TEST_USE_ROCKSDB";
	auto value = std::getenv (env_var);
	(void)value;

	auto store = nano::make_store (logger, nano::unique_path ());

	auto mdb_cast = dynamic_cast<nano::mdb_store *> (store.get ());

#if NANO_ROCKSDB
	if (value && boost::lexical_cast<int> (value) == 1)
	{
		ASSERT_NE (boost::polymorphic_downcast<nano::rocksdb_store *> (store.get ()), nullptr);
	}
	else
	{
		ASSERT_NE (mdb_cast, nullptr);
	}
#else
	ASSERT_NE (mdb_cast, nullptr);
#endif
}

namespace
{
void write_sideband_v14 (nano::mdb_store & store_a, nano::transaction & transaction_a, nano::block const & block_a, MDB_dbi db_a)
{
	auto block = store_a.block_get (transaction_a, block_a.hash ());
	ASSERT_NE (block, nullptr);

	nano::block_sideband_v14 sideband_v14 (block->type (), block->sideband ().account, block->sideband ().successor, block->sideband ().balance, block->sideband ().timestamp, block->sideband ().height);
	std::vector<uint8_t> data;
	{
		nano::vectorstream stream (data);
		block_a.serialize (stream);
		sideband_v14.serialize (stream);
	}

	MDB_val val{ data.size (), data.data () };
	ASSERT_FALSE (mdb_put (store_a.env.tx (transaction_a), block->sideband ().details.epoch == nano::epoch::epoch_0 ? store_a.state_blocks_v0 : store_a.state_blocks_v1, nano::mdb_val (block_a.hash ()), &val, 0));
}

void write_sideband_v15 (nano::mdb_store & store_a, nano::transaction & transaction_a, nano::block const & block_a)
{
	auto block = store_a.block_get (transaction_a, block_a.hash ());
	ASSERT_NE (block, nullptr);

	ASSERT_LE (block->sideband ().details.epoch, nano::epoch::max);
	// Simulated by writing 0 on every of the most significant bits, leaving out epoch only, as if pre-upgrade
	nano::block_sideband_v18 sideband_v15 (block->sideband ().account, block->sideband ().successor, block->sideband ().balance, block->sideband ().timestamp, block->sideband ().height, block->sideband ().details.epoch, false, false, false);
	std::vector<uint8_t> data;
	{
		nano::vectorstream stream (data);
		block_a.serialize (stream);
		sideband_v15.serialize (stream, block_a.type ());
	}

	MDB_val val{ data.size (), data.data () };
	ASSERT_FALSE (mdb_put (store_a.env.tx (transaction_a), store_a.state_blocks, nano::mdb_val (block_a.hash ()), &val, 0));
}

void write_block_w_sideband_v18 (nano::mdb_store & store_a, MDB_dbi database, nano::write_transaction & transaction_a, nano::block const & block_a)
{
	auto block = store_a.block_get (transaction_a, block_a.hash ());
	ASSERT_NE (block, nullptr);
	auto new_sideband (block->sideband ());
	nano::block_sideband_v18 sideband_v18 (new_sideband.account, new_sideband.successor, new_sideband.balance, new_sideband.height, new_sideband.timestamp, new_sideband.details.epoch, new_sideband.details.is_send, new_sideband.details.is_receive, new_sideband.details.is_epoch);

	std::vector<uint8_t> data;
	{
		nano::vectorstream stream (data);
		block->serialize (stream);
		sideband_v18.serialize (stream, block->type ());
	}

	MDB_val val{ data.size (), data.data () };
	ASSERT_FALSE (mdb_put (store_a.env.tx (transaction_a), database, nano::mdb_val (block_a.hash ()), &val, 0));
	store_a.del (transaction_a, nano::tables::blocks, nano::mdb_val (block_a.hash ()));
}

void modify_account_info_to_v14 (nano::mdb_store & store, nano::transaction const & transaction, nano::account const & account, uint64_t confirmation_height, nano::block_hash const & rep_block)
{
	nano::account_info info;
	ASSERT_FALSE (store.account_get (transaction, account, info));
	nano::account_info_v14 account_info_v14 (info.head, rep_block, info.open_block, info.balance, info.modified, info.block_count, confirmation_height, info.epoch ());
	auto status (mdb_put (store.env.tx (transaction), info.epoch () == nano::epoch::epoch_0 ? store.accounts_v0 : store.accounts_v1, nano::mdb_val (account), nano::mdb_val (account_info_v14), 0));
	ASSERT_EQ (status, 0);
}

void modify_confirmation_height_to_v15 (nano::mdb_store & store, nano::transaction const & transaction, nano::account const & account, uint64_t confirmation_height)
{
	auto status (mdb_put (store.env.tx (transaction), store.confirmation_height, nano::mdb_val (account), nano::mdb_val (confirmation_height), 0));
	ASSERT_EQ (status, 0);
}
}<|MERGE_RESOLUTION|>--- conflicted
+++ resolved
@@ -922,46 +922,6 @@
 	}
 }
 
-<<<<<<< HEAD
-=======
-TEST (block_store, sequence_flush)
-{
-	auto path (nano::unique_path ());
-	nano::logger_mt logger;
-	auto store = nano::make_store (logger, path);
-	ASSERT_FALSE (store->init_error ());
-	auto transaction (store->tx_begin_write ());
-	nano::keypair key1;
-	auto send1 (std::make_shared<nano::send_block> (0, 0, 0, nano::dev_genesis_key.prv, nano::dev_genesis_key.pub, 0));
-	auto vote1 (store->vote_generate (transaction, key1.pub, key1.prv, send1));
-	auto seq2 (store->vote_get (transaction, vote1->account));
-	ASSERT_EQ (nullptr, seq2);
-	store->flush (transaction);
-	auto seq3 (store->vote_get (transaction, vote1->account));
-	ASSERT_EQ (*seq3, *vote1);
-}
-
-TEST (block_store, sequence_flush_by_hash)
-{
-	auto path (nano::unique_path ());
-	nano::logger_mt logger;
-	auto store = nano::make_store (logger, path);
-	ASSERT_FALSE (store->init_error ());
-	auto transaction (store->tx_begin_write ());
-	nano::keypair key1;
-	std::vector<nano::block_hash> blocks1;
-	blocks1.push_back (nano::genesis_hash);
-	blocks1.push_back (1234);
-	blocks1.push_back (5678);
-	auto vote1 (store->vote_generate (transaction, key1.pub, key1.prv, blocks1));
-	auto seq2 (store->vote_get (transaction, vote1->account));
-	ASSERT_EQ (nullptr, seq2);
-	store->flush (transaction);
-	auto seq3 (store->vote_get (transaction, vote1->account));
-	ASSERT_EQ (*seq3, *vote1);
-}
-
->>>>>>> 0c1205e9
 TEST (block_store, state_block)
 {
 	nano::logger_mt logger;
