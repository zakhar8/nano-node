--- conflicted
+++ resolved
@@ -255,13 +255,10 @@
 	{
 		auto rep_weight (node.ledger.weight (account));
 		block_weights[info.hash] += rep_weight;
-<<<<<<< HEAD
 		if (info.timestamp == std::numeric_limits<uint64_t>::max ())
 		{
 			final_weights_l[info.hash] += rep_weight;
 		}
-=======
->>>>>>> 4a9cc977
 	}
 	last_tally = block_weights;
 	nano::tally_t result;
@@ -473,15 +470,9 @@
 size_t nano::election::insert_inactive_votes_cache (nano::inactive_cache_information const & cache_a)
 {
 	nano::unique_lock<nano::mutex> lock (mutex);
-<<<<<<< HEAD
-	for (size_t i (0), n (cache_a.voters.size ()); i < n; i++)
-	{
-		auto inserted (last_votes.emplace (cache_a.voters[i], nano::vote_info{ std::chrono::steady_clock::time_point::min (), cache_a.timestamps[i], cache_a.hash }));
-=======
 	for (auto const & [rep, timestamp] : cache_a.voters)
 	{
 		auto inserted (last_votes.emplace (rep, nano::vote_info{ std::chrono::steady_clock::time_point::min (), timestamp, cache_a.hash }));
->>>>>>> 4a9cc977
 		if (inserted.second)
 		{
 			node.stats.inc (nano::stat::type::election, nano::stat::detail::vote_cached);
@@ -524,7 +515,6 @@
 	{
 		if (node.config.enable_voting && node.wallets.reps ().voting > 0)
 		{
-<<<<<<< HEAD
 			nano::lock_guard<nano::mutex> guard (mutex);
 			if (confirmed () || have_quorum (tally_impl ()))
 			{
@@ -534,9 +524,6 @@
 			{
 				generator_session_a.add (root, status.winner->hash ());
 			}
-=======
-			node.active.generator.add (root, winner ()->hash ());
->>>>>>> 4a9cc977
 		}
 	}
 }
