#pragma once

#include <nano/lib/rep_weights.hpp>
#include <nano/secure/blockstore.hpp>

namespace nano
{
template <typename Val, typename Derived_Store>
class block_predecessor_set;

/** This base class implements the block_store interface functions which have DB agnostic functionality */
template <typename Val, typename Derived_Store>
class block_store_partial : public block_store
{
public:
	using block_store::block_exists;
	using block_store::unchecked_put;

	friend class nano::block_predecessor_set<Val, Derived_Store>;

	std::mutex cache_mutex;

	/**
	 * If using a different store version than the latest then you may need
	 * to modify some of the objects in the store to be appropriate for the version before an upgrade.
	 */
	void initialize (nano::write_transaction const & transaction_a, nano::genesis const & genesis_a, nano::rep_weights & rep_weights, std::atomic<uint64_t> & cemented_count) override
	{
		auto hash_l (genesis_a.hash ());
		assert (latest_v0_begin (transaction_a) == latest_v0_end ());
		assert (latest_v1_begin (transaction_a) == latest_v1_end ());
		nano::block_sideband sideband (nano::block_type::open, network_params.ledger.genesis_account, 0, network_params.ledger.genesis_amount, 1, nano::seconds_since_epoch ());
		block_put (transaction_a, hash_l, *genesis_a.open, sideband);
		confirmation_height_put (transaction_a, network_params.ledger.genesis_account, 1);
		++cemented_count;
<<<<<<< HEAD
		account_put (transaction_a, network_params.ledger.genesis_account, { hash_l, genesis_a.open->hash (), genesis_a.open->hash () }, nano::epoch::epoch_0);
=======
		account_put (transaction_a, network_params.ledger.genesis_account, { hash_l, network_params.ledger.genesis_account, genesis_a.open->hash (), std::numeric_limits<nano::uint128_t>::max (), nano::seconds_since_epoch (), 1, nano::epoch::epoch_0 });
>>>>>>> 90ec3346
		rep_weights.representation_put (network_params.ledger.genesis_account, std::numeric_limits<nano::uint128_t>::max ());
		frontier_put (transaction_a, hash_l, network_params.ledger.genesis_account);
	}

	nano::uint128_t block_balance (nano::transaction const & transaction_a, nano::block_hash const & hash_a) override
	{
		nano::block_sideband sideband;
		auto block (block_get (transaction_a, hash_a, &sideband));
		nano::uint128_t result (block_balance_calculated (block, sideband));
		return result;
	}

	bool account_exists (nano::transaction const & transaction_a, nano::account const & account_a) override
	{
		auto iterator (latest_begin (transaction_a, account_a));
		return iterator != latest_end () && nano::account (iterator->first) == account_a;
	}

	void confirmation_height_clear (nano::write_transaction const & transaction_a, nano::account const & account, uint64_t existing_confirmation_height) override
	{
		if (existing_confirmation_height > 0)
		{
			confirmation_height_put (transaction_a, account, 0);
		}
	}

	void confirmation_height_clear (nano::write_transaction const & transaction_a) override
	{
		for (auto i (confirmation_height_begin (transaction_a)), n (confirmation_height_end ()); i != n; ++i)
		{
			confirmation_height_clear (transaction_a, i->first, i->second);
		}
	}

	bool pending_exists (nano::transaction const & transaction_a, nano::pending_key const & key_a) override
	{
		auto iterator (pending_begin (transaction_a, key_a));
		return iterator != pending_end () && nano::pending_key (iterator->first) == key_a;
	}

	std::vector<nano::unchecked_info> unchecked_get (nano::transaction const & transaction_a, nano::block_hash const & hash_a) override
	{
		std::vector<nano::unchecked_info> result;
		for (auto i (unchecked_begin (transaction_a, nano::unchecked_key (hash_a, 0))), n (unchecked_end ()); i != n && nano::block_hash (i->first.key ()) == hash_a; ++i)
		{
			nano::unchecked_info const & unchecked_info (i->second);
			result.push_back (unchecked_info);
		}
		return result;
	}

	void block_put (nano::write_transaction const & transaction_a, nano::block_hash const & hash_a, nano::block const & block_a, nano::block_sideband const & sideband_a, nano::epoch epoch_a = nano::epoch::epoch_0) override
	{
		assert (block_a.type () == sideband_a.type);
		assert (sideband_a.successor.is_zero () || block_exists (transaction_a, sideband_a.successor));
		std::vector<uint8_t> vector;
		{
			nano::vectorstream stream (vector);
			block_a.serialize (stream);
			sideband_a.serialize (stream);
		}
		block_raw_put (transaction_a, vector, block_a.type (), epoch_a, hash_a);
		nano::block_predecessor_set<Val, Derived_Store> predecessor (transaction_a, *this);
		block_a.visit (predecessor);
		assert (block_a.previous ().is_zero () || block_successor (transaction_a, block_a.previous ()) == hash_a);
	}

	// Converts a block hash to a block height
	uint64_t block_account_height (nano::transaction const & transaction_a, nano::block_hash const & hash_a) const override
	{
		nano::block_sideband sideband;
		auto block = block_get (transaction_a, hash_a, &sideband);
		assert (block != nullptr);
		return sideband.height;
	}

	std::shared_ptr<nano::block> block_get (nano::transaction const & transaction_a, nano::block_hash const & hash_a, nano::block_sideband * sideband_a = nullptr) const override
	{
		nano::block_type type;
		auto value (block_raw_get (transaction_a, hash_a, type));
		std::shared_ptr<nano::block> result;
		if (value.size () != 0)
		{
			nano::bufferstream stream (reinterpret_cast<uint8_t const *> (value.data ()), value.size ());
			result = nano::deserialize_block (stream, type);
			assert (result != nullptr);
			if (value.epoch != nano::epoch::unspecified)
			{
				result->epoch_set (value.epoch);
			}
			if (sideband_a)
			{
				sideband_a->type = type;
				if (full_sideband (transaction_a) || entry_has_sideband (value.size (), type))
				{
					auto error (sideband_a->deserialize (stream));
					(void)error;
					assert (!error);
				}
				else
				{
					// Reconstruct sideband data for block.
					sideband_a->account = block_account_computed (transaction_a, hash_a);
					sideband_a->balance = block_balance_computed (transaction_a, hash_a);
					sideband_a->successor = block_successor (transaction_a, hash_a);
					sideband_a->height = 0;
					sideband_a->timestamp = 0;
				}
			}
		}
		return result;
	}

	bool block_exists (nano::transaction const & transaction_a, nano::block_type type, nano::block_hash const & hash_a) override
	{
		auto junk = block_raw_get_by_type (transaction_a, hash_a, type);
		return junk.is_initialized ();
	}

	bool block_exists (nano::transaction const & tx_a, nano::block_hash const & hash_a) override
	{
		// Table lookups are ordered by match probability
		// clang-format off
		return
			block_exists (tx_a, nano::block_type::state, hash_a) ||
			block_exists (tx_a, nano::block_type::send, hash_a) ||
			block_exists (tx_a, nano::block_type::receive, hash_a) ||
			block_exists (tx_a, nano::block_type::open, hash_a) ||
			block_exists (tx_a, nano::block_type::change, hash_a);
		// clang-format on
	}

	bool root_exists (nano::transaction const & transaction_a, nano::uint256_union const & root_a) override
	{
		return block_exists (transaction_a, root_a) || account_exists (transaction_a, root_a);
	}

	bool source_exists (nano::transaction const & transaction_a, nano::block_hash const & source_a) override
	{
		return block_exists (transaction_a, nano::block_type::state, source_a) || block_exists (transaction_a, nano::block_type::send, source_a);
	}

	nano::account block_account (nano::transaction const & transaction_a, nano::block_hash const & hash_a) const override
	{
		nano::block_sideband sideband;
		auto block (block_get (transaction_a, hash_a, &sideband));
		nano::account result (block->account ());
		if (result.is_zero ())
		{
			result = sideband.account;
		}
		assert (!result.is_zero ());
		return result;
	}

	nano::uint128_t block_balance_calculated (std::shared_ptr<nano::block> block_a, nano::block_sideband const & sideband_a) const override
	{
		nano::uint128_t result;
		switch (block_a->type ())
		{
			case nano::block_type::open:
			case nano::block_type::receive:
			case nano::block_type::change:
				result = sideband_a.balance.number ();
				break;
			case nano::block_type::send:
				result = boost::polymorphic_downcast<nano::send_block *> (block_a.get ())->hashables.balance.number ();
				break;
			case nano::block_type::state:
				result = boost::polymorphic_downcast<nano::state_block *> (block_a.get ())->hashables.balance.number ();
				break;
			case nano::block_type::invalid:
			case nano::block_type::not_a_block:
				release_assert (false);
				break;
		}
		return result;
	}

	nano::block_hash block_successor (nano::transaction const & transaction_a, nano::block_hash const & hash_a) const override
	{
		nano::block_type type;
		auto value (block_raw_get (transaction_a, hash_a, type));
		nano::block_hash result;
		if (value.size () != 0)
		{
			assert (value.size () >= result.bytes.size ());
			nano::bufferstream stream (reinterpret_cast<uint8_t const *> (value.data ()) + block_successor_offset (transaction_a, value.size (), type), result.bytes.size ());
			auto error (nano::try_read (stream, result.bytes));
			(void)error;
			assert (!error);
		}
		else
		{
			result.clear ();
		}
		return result;
	}

	bool full_sideband (nano::transaction const & transaction_a) const
	{
		return version_get (transaction_a) > 12;
	}

	void block_successor_clear (nano::write_transaction const & transaction_a, nano::block_hash const & hash_a) override
	{
		nano::block_type type;
		auto value (block_raw_get (transaction_a, hash_a, type));
		auto version (block_version (transaction_a, hash_a));
		assert (value.size () != 0);
		std::vector<uint8_t> data (static_cast<uint8_t *> (value.data ()), static_cast<uint8_t *> (value.data ()) + value.size ());
		std::fill_n (data.begin () + block_successor_offset (transaction_a, value.size (), type), sizeof (nano::uint256_union), uint8_t{ 0 });
		block_raw_put (transaction_a, data, type, version, hash_a);
	}

	void unchecked_put (nano::write_transaction const & transaction_a, nano::block_hash const & hash_a, std::shared_ptr<nano::block> const & block_a) override
	{
		nano::unchecked_key key (hash_a, block_a->hash ());
		nano::unchecked_info info (block_a, block_a->account (), nano::seconds_since_epoch (), nano::signature_verification::unknown);
		unchecked_put (transaction_a, key, info);
	}

	std::shared_ptr<nano::vote> vote_current (nano::transaction const & transaction_a, nano::account const & account_a) override
	{
		assert (!cache_mutex.try_lock ());
		std::shared_ptr<nano::vote> result;
		auto existing (vote_cache_l1.find (account_a));
		auto have_existing (true);
		if (existing == vote_cache_l1.end ())
		{
			existing = vote_cache_l2.find (account_a);
			if (existing == vote_cache_l2.end ())
			{
				have_existing = false;
			}
		}
		if (have_existing)
		{
			result = existing->second;
		}
		else
		{
			result = vote_get (transaction_a, account_a);
		}
		return result;
	}

	std::shared_ptr<nano::vote> vote_generate (nano::transaction const & transaction_a, nano::account const & account_a, nano::raw_key const & key_a, std::shared_ptr<nano::block> block_a) override
	{
		nano::lock_guard<std::mutex> lock (cache_mutex);
		auto result (vote_current (transaction_a, account_a));
		uint64_t sequence ((result ? result->sequence : 0) + 1);
		result = std::make_shared<nano::vote> (account_a, key_a, sequence, block_a);
		vote_cache_l1[account_a] = result;
		return result;
	}

	std::shared_ptr<nano::vote> vote_generate (nano::transaction const & transaction_a, nano::account const & account_a, nano::raw_key const & key_a, std::vector<nano::block_hash> blocks_a) override
	{
		nano::lock_guard<std::mutex> lock (cache_mutex);
		auto result (vote_current (transaction_a, account_a));
		uint64_t sequence ((result ? result->sequence : 0) + 1);
		result = std::make_shared<nano::vote> (account_a, key_a, sequence, blocks_a);
		vote_cache_l1[account_a] = result;
		return result;
	}

	std::shared_ptr<nano::vote> vote_max (nano::transaction const & transaction_a, std::shared_ptr<nano::vote> vote_a) override
	{
		nano::lock_guard<std::mutex> lock (cache_mutex);
		auto current (vote_current (transaction_a, vote_a->account));
		auto result (vote_a);
		if (current != nullptr && current->sequence > result->sequence)
		{
			result = current;
		}
		vote_cache_l1[vote_a->account] = result;
		return result;
	}

	nano::store_iterator<nano::unchecked_key, nano::unchecked_info> unchecked_end () override
	{
		return nano::store_iterator<nano::unchecked_key, nano::unchecked_info> (nullptr);
	}

	nano::store_iterator<nano::account, std::shared_ptr<nano::vote>> vote_end () override
	{
		return nano::store_iterator<nano::account, std::shared_ptr<nano::vote>> (nullptr);
	}

	nano::store_iterator<nano::endpoint_key, nano::no_value> peers_end () const override
	{
		return nano::store_iterator<nano::endpoint_key, nano::no_value> (nullptr);
	}

	nano::store_iterator<nano::pending_key, nano::pending_info> pending_end () override
	{
		return nano::store_iterator<nano::pending_key, nano::pending_info> (nullptr);
	}

	nano::store_iterator<nano::pending_key, nano::pending_info> pending_v0_end () override
	{
		return nano::store_iterator<nano::pending_key, nano::pending_info> (nullptr);
	}

	nano::store_iterator<nano::pending_key, nano::pending_info> pending_v1_end () override
	{
		return nano::store_iterator<nano::pending_key, nano::pending_info> (nullptr);
	}

	nano::store_iterator<uint64_t, nano::amount> online_weight_end () const override
	{
		return nano::store_iterator<uint64_t, nano::amount> (nullptr);
	}

	nano::store_iterator<nano::account, nano::account_info> latest_end () override
	{
		return nano::store_iterator<nano::account, nano::account_info> (nullptr);
	}

	nano::store_iterator<nano::account, nano::account_info> latest_v0_end () override
	{
		return nano::store_iterator<nano::account, nano::account_info> (nullptr);
	}

	nano::store_iterator<nano::account, nano::account_info> latest_v1_end () override
	{
		return nano::store_iterator<nano::account, nano::account_info> (nullptr);
	}

	nano::store_iterator<nano::account, uint64_t> confirmation_height_end () override
	{
		return nano::store_iterator<nano::account, uint64_t> (nullptr);
	}

	std::mutex & get_cache_mutex () override
	{
		return cache_mutex;
	}

	void block_del (nano::write_transaction const & transaction_a, nano::block_hash const & hash_a) override
	{
		auto status = del (transaction_a, tables::state_blocks_v1, hash_a);
		release_assert (success (status) || not_found (status));
		if (!success (status))
		{
			auto status = del (transaction_a, tables::state_blocks_v0, hash_a);
			release_assert (success (status) || not_found (status));
			if (!success (status))
			{
				auto status = del (transaction_a, tables::send_blocks, hash_a);
				release_assert (success (status) || not_found (status));
				if (!success (status))
				{
					auto status = del (transaction_a, tables::receive_blocks, hash_a);
					release_assert (success (status) || not_found (status));
					if (!success (status))
					{
						auto status = del (transaction_a, tables::open_blocks, hash_a);
						release_assert (success (status) || not_found (status));
						if (!success (status))
						{
							auto status = del (transaction_a, tables::change_blocks, hash_a);
							release_assert (success (status));
						}
					}
				}
			}
		}
	}

	int version_get (nano::transaction const & transaction_a) const override
	{
		nano::uint256_union version_key (1);
		nano::db_val<Val> data;
		auto status = get (transaction_a, tables::meta, nano::db_val<Val> (version_key), data);
		int result (1);
		if (!not_found (status))
		{
			nano::uint256_union version_value (data);
			assert (version_value.qwords[2] == 0 && version_value.qwords[1] == 0 && version_value.qwords[0] == 0);
			result = version_value.number ().convert_to<int> ();
		}
		return result;
	}

	nano::epoch block_version (nano::transaction const & transaction_a, nano::block_hash const & hash_a) override
	{
		nano::db_val<Val> value;
		auto status = get (transaction_a, tables::state_blocks_v1, nano::db_val<Val> (hash_a), value);
		release_assert (success (status) || not_found (status));
		return status == 0 ? nano::epoch::epoch_1 : nano::epoch::epoch_0;
	}

	void block_raw_put (nano::write_transaction const & transaction_a, std::vector<uint8_t> const & data, nano::block_type block_type_a, nano::epoch epoch_a, nano::block_hash const & hash_a)
	{
		auto database_a = block_database (block_type_a, epoch_a);
		nano::db_val<Val> value{ data.size (), (void *)data.data () };
		auto status = put (transaction_a, database_a, hash_a, value);
		release_assert (success (status));
	}

	void pending_put (nano::write_transaction const & transaction_a, nano::pending_key const & key_a, nano::pending_info const & pending_a) override
	{
		nano::db_val<Val> pending (pending_a);
		auto status = put (transaction_a, get_pending_db (pending_a.epoch), key_a, pending);
		release_assert (success (status));
	}

	void pending_del (nano::write_transaction const & transaction_a, nano::pending_key const & key_a) override
	{
		auto status1 = del (transaction_a, tables::pending_v1, key_a);
		if (!success (status1))
		{
			release_assert (not_found (status1));
			auto status2 = del (transaction_a, tables::pending_v0, key_a);
			release_assert (success (status2));
		}
	}

	bool pending_get (nano::transaction const & transaction_a, nano::pending_key const & key_a, nano::pending_info & pending_a) override
	{
		nano::db_val<Val> value;
		nano::db_val<Val> key (key_a);
		auto status1 = get (transaction_a, tables::pending_v1, key, value);
		release_assert (success (status1) || not_found (status1));
		bool result (false);
		nano::epoch epoch;
		if (success (status1))
		{
			epoch = nano::epoch::epoch_1;
		}
		else
		{
			auto status2 = get (transaction_a, tables::pending_v0, key, value);
			release_assert (success (status2) || not_found (status2));
			if (success (status2))
			{
				epoch = nano::epoch::epoch_0;
			}
			else
			{
				result = true;
			}
		}
		if (!result)
		{
			nano::bufferstream stream (reinterpret_cast<uint8_t const *> (value.data ()), value.size ());
			pending_a.epoch = epoch;
			result = pending_a.deserialize (stream);
		}
		return result;
	}

	void frontier_put (nano::write_transaction const & transaction_a, nano::block_hash const & block_a, nano::account const & account_a) override
	{
		nano::db_val<Val> account (account_a);
		auto status (put (transaction_a, tables::frontiers, block_a, account));
		release_assert (success (status));
	}

	nano::account frontier_get (nano::transaction const & transaction_a, nano::block_hash const & block_a) const override
	{
		nano::db_val<Val> value;
		auto status (get (transaction_a, tables::frontiers, nano::db_val<Val> (block_a), value));
		release_assert (success (status) || not_found (status));
		nano::account result (0);
		if (success (status))
		{
			result = nano::uint256_union (value);
		}
		return result;
	}

	void frontier_del (nano::write_transaction const & transaction_a, nano::block_hash const & block_a) override
	{
		auto status (del (transaction_a, tables::frontiers, block_a));
		release_assert (success (status));
	}

	void unchecked_put (nano::write_transaction const & transaction_a, nano::unchecked_key const & key_a, nano::unchecked_info const & info_a) override
	{
		nano::db_val<Val> info (info_a);
		auto status (put (transaction_a, tables::unchecked, key_a, info));
		release_assert (success (status));
	}

	void unchecked_del (nano::write_transaction const & transaction_a, nano::unchecked_key const & key_a) override
	{
		auto status (del (transaction_a, tables::unchecked, key_a));
		release_assert (success (status) || not_found (status));
	}

	std::shared_ptr<nano::vote> vote_get (nano::transaction const & transaction_a, nano::account const & account_a) override
	{
		nano::db_val<Val> value;
		auto status (get (transaction_a, tables::vote, nano::db_val<Val> (account_a), value));
		release_assert (success (status) || not_found (status));
		if (success (status))
		{
			std::shared_ptr<nano::vote> result (value);
			assert (result != nullptr);
			return result;
		}
		return nullptr;
	}

	void flush (nano::write_transaction const & transaction_a) override
	{
		{
			nano::lock_guard<std::mutex> lock (cache_mutex);
			vote_cache_l1.swap (vote_cache_l2);
			vote_cache_l1.clear ();
		}
		for (auto i (vote_cache_l2.begin ()), n (vote_cache_l2.end ()); i != n; ++i)
		{
			std::vector<uint8_t> vector;
			{
				nano::vectorstream stream (vector);
				i->second->serialize (stream);
			}
			nano::db_val<Val> value (vector.size (), vector.data ());
			auto status1 (put (transaction_a, tables::vote, i->first, value));
			release_assert (success (status1));
		}
	}

	void online_weight_put (nano::write_transaction const & transaction_a, uint64_t time_a, nano::amount const & amount_a) override
	{
		nano::db_val<Val> value (amount_a);
		auto status (put (transaction_a, tables::online_weight, time_a, value));
		release_assert (success (status));
	}

	void online_weight_del (nano::write_transaction const & transaction_a, uint64_t time_a) override
	{
		auto status (del (transaction_a, tables::online_weight, time_a));
		release_assert (success (status));
	}

	tables get_account_db (nano::epoch epoch_a) const
	{
		tables db;
		switch (epoch_a)
		{
			case nano::epoch::invalid:
			case nano::epoch::unspecified:
				assert (false);
			case nano::epoch::epoch_0:
				db = tables::accounts_v0;
				break;
			case nano::epoch::epoch_1:
				db = tables::accounts_v1;
				break;
			case nano::epoch::epoch_2:
				db = tables::accounts_v1;
				break;
		}
		return db;
	}

	void account_put (nano::write_transaction const & transaction_a, nano::account const & account_a, nano::account_info const & info_a, nano::epoch epoch_a) override
	{
		// Check we are still in sync with other tables
		assert (confirmation_height_exists (transaction_a, account_a));
		nano::db_val<Val> info (info_a);
<<<<<<< HEAD
		auto status = put (transaction_a, get_account_db (epoch_a), account_a, info);
=======
		auto status = put (transaction_a, get_account_db (info_a.epoch ()), account_a, info);
>>>>>>> 90ec3346
		release_assert (success (status));
	}

	void account_del (nano::write_transaction const & transaction_a, nano::account const & account_a) override
	{
		auto status1 = del (transaction_a, tables::accounts_v1, account_a);
		if (!success (status1))
		{
			release_assert (not_found (status1));
			auto status2 (del (transaction_a, tables::accounts_v0, account_a));
			release_assert (success (status2));
		}
	}

	bool account_get (nano::transaction const & transaction_a, nano::account const & account_a, nano::account_info & info_a) override
	{
		nano::db_val<Val> value;
		nano::db_val<Val> account (account_a);
		auto status1 (get (transaction_a, tables::accounts_v1, account, value));
		release_assert (success (status1) || not_found (status1));
		bool result (false);
		nano::epoch epoch;
		if (success (status1))
		{
			epoch = nano::epoch::epoch_1;
		}
		else
		{
			auto status2 (get (transaction_a, tables::accounts_v0, account, value));
			release_assert (success (status2) || not_found (status2));
			if (success (status2))
			{
				epoch = nano::epoch::epoch_0;
			}
			else
			{
				result = true;
			}
		}
		if (!result)
		{
			nano::bufferstream stream (reinterpret_cast<uint8_t const *> (value.data ()), value.size ());
<<<<<<< HEAD
=======
			info_a.epoch_m = epoch;
>>>>>>> 90ec3346
			result = info_a.deserialize (stream);
		}
		return result;
	}

	void unchecked_clear (nano::write_transaction const & transaction_a) override
	{
		auto status = drop (transaction_a, tables::unchecked);
		release_assert (success (status));
	}

	size_t online_weight_count (nano::transaction const & transaction_a) const override
	{
		return count (transaction_a, tables::online_weight);
	}

	void online_weight_clear (nano::write_transaction const & transaction_a) override
	{
		auto status (drop (transaction_a, tables::online_weight));
		release_assert (success (status));
	}

	void peer_put (nano::write_transaction const & transaction_a, nano::endpoint_key const & endpoint_a) override
	{
		nano::db_val<Val> zero (static_cast<uint64_t> (0));
		auto status = put (transaction_a, tables::peers, endpoint_a, zero);
		release_assert (success (status));
	}

	void peer_del (nano::write_transaction const & transaction_a, nano::endpoint_key const & endpoint_a) override
	{
		auto status (del (transaction_a, tables::peers, endpoint_a));
		release_assert (success (status));
	}

	bool peer_exists (nano::transaction const & transaction_a, nano::endpoint_key const & endpoint_a) const override
	{
		return exists (transaction_a, tables::peers, nano::db_val<Val> (endpoint_a));
	}

	size_t peer_count (nano::transaction const & transaction_a) const override
	{
		return count (transaction_a, tables::peers);
	}

	void peer_clear (nano::write_transaction const & transaction_a) override
	{
		auto status = drop (transaction_a, tables::peers);
		release_assert (success (status));
	}

	bool exists (nano::transaction const & transaction_a, tables table_a, nano::db_val<Val> const & key_a) const
	{
		return static_cast<const Derived_Store &> (*this).exists (transaction_a, table_a, key_a);
	}

	nano::block_counts block_count (nano::transaction const & transaction_a) override
	{
		nano::block_counts result;
		result.send = count (transaction_a, tables::send_blocks);
		result.receive = count (transaction_a, tables::receive_blocks);
		result.open = count (transaction_a, tables::open_blocks);
		result.change = count (transaction_a, tables::change_blocks);
		result.state_v0 = count (transaction_a, tables::state_blocks_v0);
		result.state_v1 = count (transaction_a, tables::state_blocks_v1);
		return result;
	}

	size_t account_count (nano::transaction const & transaction_a) override
	{
		return count (transaction_a, { tables::accounts_v0, tables::accounts_v1 });
	}

	std::shared_ptr<nano::block> block_random (nano::transaction const & transaction_a) override
	{
		auto count (block_count (transaction_a));
		release_assert (std::numeric_limits<CryptoPP::word32>::max () > count.sum ());
		auto region = static_cast<size_t> (nano::random_pool::generate_word32 (0, static_cast<CryptoPP::word32> (count.sum () - 1)));
		std::shared_ptr<nano::block> result;
		auto & derived_store = static_cast<Derived_Store &> (*this);
		if (region < count.send)
		{
			result = derived_store.template block_random<nano::send_block> (transaction_a, tables::send_blocks);
		}
		else
		{
			region -= count.send;
			if (region < count.receive)
			{
				result = derived_store.template block_random<nano::receive_block> (transaction_a, tables::receive_blocks);
			}
			else
			{
				region -= count.receive;
				if (region < count.open)
				{
					result = derived_store.template block_random<nano::open_block> (transaction_a, tables::open_blocks);
				}
				else
				{
					region -= count.open;
					if (region < count.change)
					{
						result = derived_store.template block_random<nano::change_block> (transaction_a, tables::change_blocks);
					}
					else
					{
						region -= count.change;
						if (region < count.state_v0)
						{
							result = derived_store.template block_random<nano::state_block> (transaction_a, tables::state_blocks_v0);
						}
						else
						{
							result = derived_store.template block_random<nano::state_block> (transaction_a, tables::state_blocks_v1);
						}
					}
				}
			}
		}
		assert (result != nullptr);
		return result;
	}

	uint64_t confirmation_height_count (nano::transaction const & transaction_a) override
	{
		return count (transaction_a, tables::confirmation_height);
	}

	void confirmation_height_put (nano::write_transaction const & transaction_a, nano::account const & account_a, uint64_t confirmation_height_a) override
	{
		nano::db_val<Val> confirmation_height (confirmation_height_a);
		auto status = put (transaction_a, tables::confirmation_height, account_a, confirmation_height);
		release_assert (success (status));
	}

	bool confirmation_height_get (nano::transaction const & transaction_a, nano::account const & account_a, uint64_t & confirmation_height_a) override
	{
		nano::db_val<Val> value;
		auto status = get (transaction_a, tables::confirmation_height, nano::db_val<Val> (account_a), value);
		release_assert (success (status) || not_found (status));
		confirmation_height_a = 0;
		if (success (status))
		{
			confirmation_height_a = static_cast<uint64_t> (value);
		}
		return (!success (status));
	}

	void confirmation_height_del (nano::write_transaction const & transaction_a, nano::account const & account_a) override
	{
		auto status (del (transaction_a, tables::confirmation_height, nano::db_val<Val> (account_a)));
		release_assert (success (status));
	}

	bool confirmation_height_exists (nano::transaction const & transaction_a, nano::account const & account_a) const override
	{
		return exists (transaction_a, tables::confirmation_height, nano::db_val<Val> (account_a));
	}

	nano::store_iterator<nano::account, nano::account_info> latest_begin (nano::transaction const & transaction_a, nano::account const & account_a) override
	{
		return make_merge_iterator<nano::account, nano::account_info> (transaction_a, tables::accounts_v0, tables::accounts_v1, nano::db_val<Val> (account_a));
	}

	nano::store_iterator<nano::account, nano::account_info> latest_begin (nano::transaction const & transaction_a) override
	{
		return make_merge_iterator<nano::account, nano::account_info> (transaction_a, tables::accounts_v0, tables::accounts_v1);
	}

	nano::store_iterator<nano::account, nano::account_info> latest_v0_begin (nano::transaction const & transaction_a, nano::account const & account_a) override
	{
		return make_iterator<nano::account, nano::account_info> (transaction_a, tables::accounts_v0, nano::db_val<Val> (account_a));
	}

	nano::store_iterator<nano::account, nano::account_info> latest_v0_begin (nano::transaction const & transaction_a) override
	{
		return make_iterator<nano::account, nano::account_info> (transaction_a, tables::accounts_v0);
	}

	nano::store_iterator<nano::account, nano::account_info> latest_v1_begin (nano::transaction const & transaction_a, nano::account const & account_a) override
	{
		return make_iterator<nano::account, nano::account_info> (transaction_a, tables::accounts_v1, nano::db_val<Val> (account_a));
	}

	nano::store_iterator<nano::account, nano::account_info> latest_v1_begin (nano::transaction const & transaction_a) override
	{
		return make_iterator<nano::account, nano::account_info> (transaction_a, tables::accounts_v1);
	}

	nano::store_iterator<nano::pending_key, nano::pending_info> pending_v0_begin (nano::transaction const & transaction_a, nano::pending_key const & key_a) override
	{
		return make_iterator<nano::pending_key, nano::pending_info> (transaction_a, tables::pending_v0, nano::db_val<Val> (key_a));
	}

	nano::store_iterator<nano::pending_key, nano::pending_info> pending_v0_begin (nano::transaction const & transaction_a) override
	{
		return make_iterator<nano::pending_key, nano::pending_info> (transaction_a, tables::pending_v0);
	}

	nano::store_iterator<nano::pending_key, nano::pending_info> pending_v1_begin (nano::transaction const & transaction_a, nano::pending_key const & key_a) override
	{
		return make_iterator<nano::pending_key, nano::pending_info> (transaction_a, tables::pending_v1, nano::db_val<Val> (key_a));
	}

	nano::store_iterator<nano::pending_key, nano::pending_info> pending_v1_begin (nano::transaction const & transaction_a) override
	{
		return make_iterator<nano::pending_key, nano::pending_info> (transaction_a, tables::pending_v1);
	}

	nano::store_iterator<nano::pending_key, nano::pending_info> pending_begin (nano::transaction const & transaction_a, nano::pending_key const & key_a) override
	{
		return make_merge_iterator<nano::pending_key, nano::pending_info> (transaction_a, tables::pending_v0, tables::pending_v1, nano::db_val<Val> (key_a));
	}

	nano::store_iterator<nano::pending_key, nano::pending_info> pending_begin (nano::transaction const & transaction_a) override
	{
		return make_merge_iterator<nano::pending_key, nano::pending_info> (transaction_a, tables::pending_v0, tables::pending_v1);
	}

	nano::store_iterator<nano::unchecked_key, nano::unchecked_info> unchecked_begin (nano::transaction const & transaction_a) override
	{
		return make_iterator<nano::unchecked_key, nano::unchecked_info> (transaction_a, tables::unchecked);
	}

	nano::store_iterator<nano::unchecked_key, nano::unchecked_info> unchecked_begin (nano::transaction const & transaction_a, nano::unchecked_key const & key_a) override
	{
		return make_iterator<nano::unchecked_key, nano::unchecked_info> (transaction_a, tables::unchecked, nano::db_val<Val> (key_a));
	}

	nano::store_iterator<nano::account, std::shared_ptr<nano::vote>> vote_begin (nano::transaction const & transaction_a) override
	{
		return make_iterator<nano::account, std::shared_ptr<nano::vote>> (transaction_a, tables::vote);
	}

	nano::store_iterator<uint64_t, nano::amount> online_weight_begin (nano::transaction const & transaction_a) const override
	{
		return make_iterator<uint64_t, nano::amount> (transaction_a, tables::online_weight);
	}

	nano::store_iterator<nano::endpoint_key, nano::no_value> peers_begin (nano::transaction const & transaction_a) const override
	{
		return make_iterator<nano::endpoint_key, nano::no_value> (transaction_a, tables::peers);
	}

	nano::store_iterator<nano::account, uint64_t> confirmation_height_begin (nano::transaction const & transaction_a, nano::account const & account_a) override
	{
		return make_iterator<nano::account, uint64_t> (transaction_a, tables::confirmation_height, nano::db_val<Val> (account_a));
	}

	nano::store_iterator<nano::account, uint64_t> confirmation_height_begin (nano::transaction const & transaction_a) override
	{
		return make_iterator<nano::account, uint64_t> (transaction_a, tables::confirmation_height);
	}

	size_t unchecked_count (nano::transaction const & transaction_a) override
	{
		return count (transaction_a, tables::unchecked);
	}

protected:
	nano::network_params network_params;
	std::unordered_map<nano::account, std::shared_ptr<nano::vote>> vote_cache_l1;
	std::unordered_map<nano::account, std::shared_ptr<nano::vote>> vote_cache_l2;
	static int constexpr version{ 15 };

	template <typename T>
	std::shared_ptr<nano::block> block_random (nano::transaction const & transaction_a, tables table_a)
	{
		nano::block_hash hash;
		nano::random_pool::generate_block (hash.bytes.data (), hash.bytes.size ());
		auto existing = make_iterator<nano::block_hash, std::shared_ptr<T>> (transaction_a, table_a, nano::db_val<Val> (hash));
		if (existing == nano::store_iterator<nano::block_hash, std::shared_ptr<T>> (nullptr))
		{
			existing = make_iterator<nano::block_hash, std::shared_ptr<T>> (transaction_a, table_a);
		}
		auto end (nano::store_iterator<nano::block_hash, std::shared_ptr<T>> (nullptr));
		assert (existing != end);
		return block_get (transaction_a, nano::block_hash (existing->first));
	}

	template <typename Key, typename Value>
	nano::store_iterator<Key, Value> make_iterator (nano::transaction const & transaction_a, tables table_a) const
	{
		return static_cast<Derived_Store const &> (*this).template make_iterator<Key, Value> (transaction_a, table_a);
	}

	template <typename Key, typename Value>
	nano::store_iterator<Key, Value> make_iterator (nano::transaction const & transaction_a, tables table_a, nano::db_val<Val> const & key) const
	{
		return static_cast<Derived_Store const &> (*this).template make_iterator<Key, Value> (transaction_a, table_a, key);
	}

	template <typename Key, typename Value>
	nano::store_iterator<Key, Value> make_merge_iterator (nano::transaction const & transaction_a, tables table1_a, tables table2_a) const
	{
		return static_cast<Derived_Store const &> (*this).template make_merge_iterator<Key, Value> (transaction_a, table1_a, table2_a);
	}

	template <typename Key, typename Value>
	nano::store_iterator<Key, Value> make_merge_iterator (nano::transaction const & transaction_a, tables table1_a, tables table2_a, nano::db_val<Val> const & key) const
	{
		return static_cast<Derived_Store const &> (*this).template make_merge_iterator<Key, Value> (transaction_a, table1_a, table2_a, key);
	}

	bool entry_has_sideband (size_t entry_size_a, nano::block_type type_a) const
	{
		return entry_size_a == nano::block::size (type_a) + nano::block_sideband::size (type_a);
	}

	nano::db_val<Val> block_raw_get (nano::transaction const & transaction_a, nano::block_hash const & hash_a, nano::block_type & type_a) const
	{
		nano::db_val<Val> result;
		// Table lookups are ordered by match probability
		nano::block_type block_types[]{ nano::block_type::state, nano::block_type::send, nano::block_type::receive, nano::block_type::open, nano::block_type::change };
		for (auto current_type : block_types)
		{
			auto db_val (block_raw_get_by_type (transaction_a, hash_a, current_type));
			if (db_val.is_initialized ())
			{
				type_a = current_type;
				result = db_val.get ();
				break;
			}
		}

		return result;
	}

	// Return account containing hash
	nano::account block_account_computed (nano::transaction const & transaction_a, nano::block_hash const & hash_a) const
	{
		assert (!full_sideband (transaction_a));
		nano::account result (0);
		auto hash (hash_a);
		while (result.is_zero ())
		{
			auto block (block_get (transaction_a, hash));
			assert (block);
			result = block->account ();
			if (result.is_zero ())
			{
				auto type (nano::block_type::invalid);
				auto value (block_raw_get (transaction_a, block->previous (), type));
				if (entry_has_sideband (value.size (), type))
				{
					result = block_account (transaction_a, block->previous ());
				}
				else
				{
					nano::block_info block_info;
					if (!block_info_get (transaction_a, hash, block_info))
					{
						result = block_info.account;
					}
					else
					{
						result = frontier_get (transaction_a, hash);
						if (result.is_zero ())
						{
							auto successor (block_successor (transaction_a, hash));
							assert (!successor.is_zero ());
							hash = successor;
						}
					}
				}
			}
		}
		assert (!result.is_zero ());
		return result;
	}

	nano::uint128_t block_balance_computed (nano::transaction const & transaction_a, nano::block_hash const & hash_a) const
	{
		assert (!full_sideband (transaction_a));
		summation_visitor visitor (transaction_a, *this);
		return visitor.compute_balance (hash_a);
	}

	size_t block_successor_offset (nano::transaction const & transaction_a, size_t entry_size_a, nano::block_type type_a) const
	{
		size_t result;
		if (full_sideband (transaction_a) || entry_has_sideband (entry_size_a, type_a))
		{
			result = entry_size_a - nano::block_sideband::size (type_a);
		}
		else
		{
			// Read old successor-only sideband
			assert (entry_size_a == nano::block::size (type_a) + sizeof (nano::uint256_union));
			result = entry_size_a - sizeof (nano::uint256_union);
		}
		return result;
	}

	boost::optional<nano::db_val<Val>> block_raw_get_by_type (nano::transaction const & transaction_a, nano::block_hash const & hash_a, nano::block_type & type_a) const
	{
		nano::db_val<Val> value;
		nano::db_val<Val> hash (hash_a);
		int status = status_code_not_found ();
		switch (type_a)
		{
			case nano::block_type::send:
			{
				status = get (transaction_a, tables::send_blocks, hash, value);
				break;
			}
			case nano::block_type::receive:
			{
				status = get (transaction_a, tables::receive_blocks, hash, value);
				break;
			}
			case nano::block_type::open:
			{
				status = get (transaction_a, tables::open_blocks, hash, value);
				break;
			}
			case nano::block_type::change:
			{
				status = get (transaction_a, tables::change_blocks, hash, value);
				break;
			}
			case nano::block_type::state:
			{
				status = get (transaction_a, tables::state_blocks_v1, hash, value);
				if (success (status))
				{
					value.epoch = nano::epoch::epoch_1;
				}
				else
				{
					status = get (transaction_a, tables::state_blocks_v0, hash, value);
					if (success (status))
					{
						value.epoch = nano::epoch::epoch_0;
					}
				}
				break;
			}
			case nano::block_type::invalid:
			case nano::block_type::not_a_block:
			{
				break;
			}
		}

		release_assert (success (status) || not_found (status));
		boost::optional<nano::db_val<Val>> result;
		if (success (status))
		{
			result = value;
		}
		return result;
	}

	tables block_database (nano::block_type type_a, nano::epoch epoch_a)
	{
		if (type_a == nano::block_type::state)
		{
			assert (epoch_a == nano::epoch::epoch_0 || epoch_a == nano::epoch::epoch_1);
		}
		else
		{
			assert (epoch_a == nano::epoch::epoch_0);
		}
		tables result = tables::frontiers;
		switch (type_a)
		{
			case nano::block_type::send:
				result = tables::send_blocks;
				break;
			case nano::block_type::receive:
				result = tables::receive_blocks;
				break;
			case nano::block_type::open:
				result = tables::open_blocks;
				break;
			case nano::block_type::change:
				result = tables::change_blocks;
				break;
			case nano::block_type::state:
				switch (epoch_a)
				{
					case nano::epoch::epoch_0:
						result = tables::state_blocks_v0;
						break;
					case nano::epoch::epoch_1:
						result = tables::state_blocks_v1;
						break;
					default:
						assert (false);
				}
				break;
			default:
				assert (false);
				break;
		}
		return result;
	}

	tables get_pending_db (nano::epoch epoch_a) const
	{
		tables db;
		switch (epoch_a)
		{
			case nano::epoch::invalid:
			case nano::epoch::unspecified:
				assert (false);
			case nano::epoch::epoch_0:
				db = tables::pending_v0;
				break;
			case nano::epoch::epoch_1:
				db = tables::pending_v1;
				break;
		}
		return db;
	}

	size_t count (nano::transaction const & transaction_a, std::initializer_list<tables> dbs_a) const
	{
		size_t total_count = 0;
		for (auto db : dbs_a)
		{
			total_count += count (transaction_a, db);
		}
		return total_count;
	}

	int get (nano::transaction const & transaction_a, tables table_a, nano::db_val<Val> const & key_a, nano::db_val<Val> & value_a) const
	{
		return static_cast<Derived_Store const &> (*this).get (transaction_a, table_a, key_a, value_a);
	}

	int put (nano::write_transaction const & transaction_a, tables table_a, nano::db_val<Val> const & key_a, nano::db_val<Val> const & value_a)
	{
		return static_cast<Derived_Store &> (*this).put (transaction_a, table_a, key_a, value_a);
	}

	int del (nano::write_transaction const & transaction_a, tables table_a, nano::db_val<Val> const & key_a)
	{
		return static_cast<Derived_Store &> (*this).del (transaction_a, table_a, key_a);
	}

	virtual size_t count (nano::transaction const & transaction_a, tables table_a) const = 0;
	virtual int drop (nano::write_transaction const & transaction_a, tables table_a) = 0;
	virtual bool not_found (int status) const = 0;
	virtual bool success (int status) const = 0;
	virtual int status_code_not_found () const = 0;
};

/**
 * Fill in our predecessors
 */
template <typename Val, typename Derived_Store>
class block_predecessor_set : public nano::block_visitor
{
public:
	block_predecessor_set (nano::write_transaction const & transaction_a, nano::block_store_partial<Val, Derived_Store> & store_a) :
	transaction (transaction_a),
	store (store_a)
	{
	}
	virtual ~block_predecessor_set () = default;
	void fill_value (nano::block const & block_a)
	{
		auto hash (block_a.hash ());
		nano::block_type type;
		auto value (store.block_raw_get (transaction, block_a.previous (), type));
		auto version (store.block_version (transaction, block_a.previous ()));
		assert (value.size () != 0);
		std::vector<uint8_t> data (static_cast<uint8_t *> (value.data ()), static_cast<uint8_t *> (value.data ()) + value.size ());
		std::copy (hash.bytes.begin (), hash.bytes.end (), data.begin () + store.block_successor_offset (transaction, value.size (), type));
		store.block_raw_put (transaction, data, type, version, block_a.previous ());
	}
	void send_block (nano::send_block const & block_a) override
	{
		fill_value (block_a);
	}
	void receive_block (nano::receive_block const & block_a) override
	{
		fill_value (block_a);
	}
	void open_block (nano::open_block const & block_a) override
	{
		// Open blocks don't have a predecessor
	}
	void change_block (nano::change_block const & block_a) override
	{
		fill_value (block_a);
	}
	void state_block (nano::state_block const & block_a) override
	{
		if (!block_a.previous ().is_zero ())
		{
			fill_value (block_a);
		}
	}
	nano::write_transaction const & transaction;
	nano::block_store_partial<Val, Derived_Store> & store;
};
}<|MERGE_RESOLUTION|>--- conflicted
+++ resolved
@@ -33,11 +33,7 @@
 		block_put (transaction_a, hash_l, *genesis_a.open, sideband);
 		confirmation_height_put (transaction_a, network_params.ledger.genesis_account, 1);
 		++cemented_count;
-<<<<<<< HEAD
-		account_put (transaction_a, network_params.ledger.genesis_account, { hash_l, genesis_a.open->hash (), genesis_a.open->hash () }, nano::epoch::epoch_0);
-=======
-		account_put (transaction_a, network_params.ledger.genesis_account, { hash_l, network_params.ledger.genesis_account, genesis_a.open->hash (), std::numeric_limits<nano::uint128_t>::max (), nano::seconds_since_epoch (), 1, nano::epoch::epoch_0 });
->>>>>>> 90ec3346
+		account_put (transaction_a, network_params.ledger.genesis_account, { hash_l, network_params.ledger.genesis_account, genesis_a.open->hash () }, nano::epoch::epoch_0);
 		rep_weights.representation_put (network_params.ledger.genesis_account, std::numeric_limits<nano::uint128_t>::max ());
 		frontier_put (transaction_a, hash_l, network_params.ledger.genesis_account);
 	}
@@ -592,9 +588,6 @@
 			case nano::epoch::epoch_1:
 				db = tables::accounts_v1;
 				break;
-			case nano::epoch::epoch_2:
-				db = tables::accounts_v1;
-				break;
 		}
 		return db;
 	}
@@ -604,11 +597,7 @@
 		// Check we are still in sync with other tables
 		assert (confirmation_height_exists (transaction_a, account_a));
 		nano::db_val<Val> info (info_a);
-<<<<<<< HEAD
 		auto status = put (transaction_a, get_account_db (epoch_a), account_a, info);
-=======
-		auto status = put (transaction_a, get_account_db (info_a.epoch ()), account_a, info);
->>>>>>> 90ec3346
 		release_assert (success (status));
 	}
 
@@ -651,10 +640,6 @@
 		if (!result)
 		{
 			nano::bufferstream stream (reinterpret_cast<uint8_t const *> (value.data ()), value.size ());
-<<<<<<< HEAD
-=======
-			info_a.epoch_m = epoch;
->>>>>>> 90ec3346
 			result = info_a.deserialize (stream);
 		}
 		return result;
