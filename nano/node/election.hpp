--- conflicted
+++ resolved
@@ -95,28 +95,14 @@
 	std::atomic<unsigned> confirmation_request_count{ 0 };
 
 	void log_votes (nano::tally_t const &, std::string const & = "") const;
-<<<<<<< HEAD
-	nano::tally_t tally ();
+	nano::tally_t tally () const;
 	bool have_quorum (nano::tally_t const &) const;
-	void confirm_once (nano::election_status_type = nano::election_status_type::active_confirmed_quorum);
-	// Confirm this block if quorum is met
-	void confirm_if_quorum ();
-=======
-	nano::tally_t tally () const;
-	bool have_quorum (nano::tally_t const &, nano::uint128_t) const;
->>>>>>> abba6074
 
 	// Guarded by mutex
 	nano::election_status status;
 
 public: // Interface
 	election (nano::node &, std::shared_ptr<nano::block>, std::function<void(std::shared_ptr<nano::block>)> const &, bool, nano::election_behavior);
-<<<<<<< HEAD
-	nano::election_vote_result vote (nano::account, uint64_t, nano::block_hash);
-	bool publish (std::shared_ptr<nano::block> block_a);
-	size_t insert_inactive_votes_cache (nano::block_hash const &);
-	void prioritize_election (nano::vote_generator_session &);
-=======
 	std::shared_ptr<nano::block> find (nano::block_hash const &) const;
 	nano::election_vote_result vote (nano::account const &, uint64_t, nano::block_hash const &);
 	bool publish (std::shared_ptr<nano::block> const & block_a);
@@ -124,7 +110,6 @@
 	// Confirm this block if quorum is met
 	void confirm_if_quorum (nano::unique_lock<std::mutex> &);
 	void prioritize (nano::vote_generator_session &);
->>>>>>> abba6074
 	nano::election_cleanup_info cleanup_info () const;
 
 public: // Information
@@ -133,13 +118,9 @@
 	nano::qualified_root const qualified_root;
 
 private:
-<<<<<<< HEAD
-	void transition_active_impl ();
-=======
 	nano::tally_t tally_impl () const;
 	// lock_a does not own the mutex on return
 	void confirm_once (nano::unique_lock<std::mutex> & lock_a, nano::election_status_type = nano::election_status_type::active_confirmed_quorum);
->>>>>>> abba6074
 	void broadcast_block (nano::confirmation_solicitor &);
 	void send_confirm_req (nano::confirmation_solicitor &);
 	// Calculate votes for local representatives
