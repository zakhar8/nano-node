--- conflicted
+++ resolved
@@ -45,13 +45,9 @@
 	void async_connect (boost::asio::ip::tcp::endpoint const &, std::function<void(boost::system::error_code const &)>);
 	void async_connect (boost::asio::ip::tcp::endpoint const &, boost::asio::yield_context yield);
 	void async_read (std::shared_ptr<std::vector<uint8_t>>, size_t, std::function<void(boost::system::error_code const &, size_t)>);
-<<<<<<< HEAD
 	size_t async_read (std::shared_ptr<std::vector<uint8_t>>, size_t, boost::asio::yield_context yield);
-	void async_write (nano::shared_const_buffer const &, std::function<void(boost::system::error_code const &, size_t)> const & = nullptr, nano::buffer_drop_policy = nano::buffer_drop_policy::limiter);
-	void async_write (nano::shared_const_buffer const & buffer_a, boost::asio::yield_context yield, nano::buffer_drop_policy policy_a = nano::buffer_drop_policy::limiter);
-=======
 	void async_write (nano::shared_const_buffer const &, std::function<void(boost::system::error_code const &, size_t)> const & = nullptr);
->>>>>>> b0685e88
+	void async_write (nano::shared_const_buffer const & buffer_a, boost::asio::yield_context yield);
 
 	void close ();
 	boost::asio::ip::tcp::endpoint remote_endpoint () const;
@@ -60,8 +56,6 @@
 	/** This can be called to change the maximum idle time, e.g. based on the type of traffic detected. */
 	void set_timeout (std::chrono::seconds io_timeout_a);
 	void start_timer (std::chrono::seconds deadline_a);
-<<<<<<< HEAD
-=======
 	bool max () const
 	{
 		return queue_size >= queue_size_max;
@@ -70,7 +64,6 @@
 	{
 		return queue_size >= queue_size_max * 2;
 	}
->>>>>>> b0685e88
 
 protected:
 	/** Holds the buffer and callback for queued writes */
@@ -118,10 +111,7 @@
 	 * @param concurrency_a Write concurrency for new connections
 	 */
 	explicit server_socket (std::shared_ptr<nano::node> node_a, boost::asio::ip::tcp::endpoint local_a, size_t max_connections_a);
-<<<<<<< HEAD
 	void async_accept (socket & socket_a, boost::asio::yield_context yield);
-=======
->>>>>>> b0685e88
 	/**Start accepting new connections */
 	void start (boost::system::error_code &);
 	/** Stop accepting new connections */
