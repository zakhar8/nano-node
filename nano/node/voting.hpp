#pragma once

#include <nano/lib/locks.hpp>
#include <nano/lib/numbers.hpp>
#include <nano/lib/utility.hpp>
#include <nano/node/wallet.hpp>
#include <nano/secure/common.hpp>

#include <boost/multi_index/hashed_index.hpp>
#include <boost/multi_index/member.hpp>
#include <boost/multi_index/sequenced_index.hpp>
#include <boost/multi_index_container.hpp>

#include <condition_variable>
#include <deque>
#include <mutex>
#include <thread>

namespace mi = boost::multi_index;

namespace nano
{
class ledger;
class network;
class node_config;
class stat;
class vote_processor;
class wallets;
namespace transport
{
	class channel;
}

class local_vote_history final
{
	class local_vote final
	{
	public:
		local_vote (nano::root const & root_a, nano::block_hash const & hash_a, std::shared_ptr<nano::vote> const & vote_a) :
		root (root_a),
		hash (hash_a),
		vote (vote_a)
		{
		}
		nano::root root;
		nano::block_hash hash;
		std::shared_ptr<nano::vote> vote;
	};

public:
	void add (nano::root const & root_a, nano::block_hash const & hash_a, std::shared_ptr<nano::vote> const & vote_a);
	void erase (nano::root const & root_a);

	std::vector<std::shared_ptr<nano::vote>> votes (nano::root const & root_a, nano::block_hash const & hash_a) const;
	bool exists (nano::root const &) const;
	size_t size () const;

private:
	// clang-format off
	boost::multi_index_container<local_vote,
	mi::indexed_by<
		mi::hashed_non_unique<mi::tag<class tag_root>,
			mi::member<local_vote, nano::root, &local_vote::root>>,
		mi::sequenced<mi::tag<class tag_sequence>>>>
	history;
	// clang-format on

	size_t const max_size{ nano::network_params{}.voting.max_cache };
	void clean ();
	std::vector<std::shared_ptr<nano::vote>> votes (nano::root const & root_a) const;
	// Only used in Debug
	bool consistency_check (nano::root const &) const;
	mutable std::mutex mutex;

	friend std::unique_ptr<container_info_component> collect_container_info (local_vote_history & history, const std::string & name);

	friend class local_vote_history_basic_Test;
};

std::unique_ptr<container_info_component> collect_container_info (local_vote_history & history, const std::string & name);

class vote_generator final
{
private:
	using candidate_t = std::pair<nano::root, nano::block_hash>;
	using request_t = std::pair<std::vector<candidate_t>, std::shared_ptr<nano::transport::channel>>;

public:
<<<<<<< HEAD
	vote_generator (nano::timestamp_generator & timestamps_a, nano::node_config const & config_a, nano::ledger & ledger_a, nano::wallets & wallets_a, nano::vote_processor & vote_processor_a, nano::local_vote_history & history_a, nano::network & network_a);
=======
	vote_generator (nano::node_config const & config_a, nano::ledger & ledger_a, nano::wallets & wallets_a, nano::vote_processor & vote_processor_a, nano::local_vote_history & history_a, nano::network & network_a, nano::stat & stats_a);
	/** Queue items for vote generation, or broadcast votes already in cache */
>>>>>>> 94b95f92
	void add (nano::root const &, nano::block_hash const &);
	/** Queue blocks for vote generation, returning the number of successful candidates.*/
	size_t generate (std::vector<std::shared_ptr<nano::block>> const & blocks_a, std::shared_ptr<nano::transport::channel> const & channel_a);
	void set_reply_action (std::function<void(std::shared_ptr<nano::vote> const &, std::shared_ptr<nano::transport::channel> &)>);
	void stop ();

private:
	void run ();
	void broadcast (nano::unique_lock<std::mutex> &);
	void reply (nano::unique_lock<std::mutex> &, request_t &&);
	void vote (std::vector<nano::block_hash> const &, std::vector<nano::root> const &, std::function<void(std::shared_ptr<nano::vote> const &)> const &);
	void broadcast_action (std::shared_ptr<nano::vote> const &) const;
	std::function<void(std::shared_ptr<nano::vote> const &, std::shared_ptr<nano::transport::channel> &)> reply_action; // must be set only during initialization by using set_reply_action
	nano::node_config const & config;
	nano::timestamp_generator & timestamps;
	nano::ledger & ledger;
	nano::wallets & wallets;
	nano::vote_processor & vote_processor;
	nano::local_vote_history & history;
	nano::network & network;
	nano::stat & stats;
	mutable std::mutex mutex;
	nano::condition_variable condition;
	static size_t constexpr max_requests{ 2048 };
	std::deque<request_t> requests;
	std::deque<candidate_t> candidates;
	nano::network_params network_params;
	std::atomic<bool> stopped{ false };
	bool started{ false };
	std::thread thread;

	friend std::unique_ptr<container_info_component> collect_container_info (vote_generator & vote_generator, const std::string & name);
};

std::unique_ptr<container_info_component> collect_container_info (vote_generator & generator, const std::string & name);

class vote_generator_session final
{
public:
	vote_generator_session (vote_generator & vote_generator_a);
	void add (nano::root const &, nano::block_hash const &);
	void flush ();

private:
	nano::vote_generator & generator;
	std::vector<std::pair<nano::root, nano::block_hash>> items;
};
}<|MERGE_RESOLUTION|>--- conflicted
+++ resolved
@@ -86,12 +86,8 @@
 	using request_t = std::pair<std::vector<candidate_t>, std::shared_ptr<nano::transport::channel>>;
 
 public:
-<<<<<<< HEAD
-	vote_generator (nano::timestamp_generator & timestamps_a, nano::node_config const & config_a, nano::ledger & ledger_a, nano::wallets & wallets_a, nano::vote_processor & vote_processor_a, nano::local_vote_history & history_a, nano::network & network_a);
-=======
-	vote_generator (nano::node_config const & config_a, nano::ledger & ledger_a, nano::wallets & wallets_a, nano::vote_processor & vote_processor_a, nano::local_vote_history & history_a, nano::network & network_a, nano::stat & stats_a);
+	vote_generator (nano::timestamp_generator & timestamps_a, nano::node_config const & config_a, nano::ledger & ledger_a, nano::wallets & wallets_a, nano::vote_processor & vote_processor_a, nano::local_vote_history & history_a, nano::network & network_a, nano::stat & stats_a);
 	/** Queue items for vote generation, or broadcast votes already in cache */
->>>>>>> 94b95f92
 	void add (nano::root const &, nano::block_hash const &);
 	/** Queue blocks for vote generation, returning the number of successful candidates.*/
 	size_t generate (std::vector<std::shared_ptr<nano::block>> const & blocks_a, std::shared_ptr<nano::transport::channel> const & channel_a);
