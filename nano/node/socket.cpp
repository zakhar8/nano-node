--- conflicted
+++ resolved
@@ -8,29 +8,14 @@
 
 #include <limits>
 
-<<<<<<< HEAD
-nano::socket::socket (std::shared_ptr<nano::node> node_a) :
-strand{ node_a->io_ctx.get_executor () },
-tcp_socket{ node_a->io_ctx },
-node{ node_a },
-next_deadline{ std::numeric_limits<uint64_t>::max () },
-last_completion_time{ 0 },
-io_timeout{ node_a->config.tcp_io_timeout }
-{
-=======
-nano::socket::socket (nano::node & node_a, boost::optional<std::chrono::seconds> io_timeout_a) :
+nano::socket::socket (nano::node & node_a) :
 strand{ node_a.io_ctx.get_executor () },
 tcp_socket{ node_a.io_ctx },
 node{ node_a },
 next_deadline{ std::numeric_limits<uint64_t>::max () },
 last_completion_time{ 0 },
-io_timeout{ io_timeout_a }
-{
-	if (!io_timeout)
-	{
-		io_timeout = node_a.config.tcp_io_timeout;
-	}
->>>>>>> 93c82527
+io_timeout{ node_a.config.tcp_io_timeout }
+{
 }
 
 nano::socket::~socket ()
@@ -84,11 +69,7 @@
 	if (!closed)
 	{
 		++queue_size;
-<<<<<<< HEAD
-		boost::asio::post (strand, boost::asio::bind_executor (strand, [buffer_a, callback_a, this_l]() {
-=======
 		boost::asio::post (strand, boost::asio::bind_executor (strand, [buffer_a, callback_a, this_l = shared_from_this ()]() {
->>>>>>> 93c82527
 			if (!this_l->closed)
 			{
 				this_l->start_timer ();
@@ -96,22 +77,11 @@
 				boost::asio::bind_executor (this_l->strand,
 				[buffer_a, callback_a, this_l](boost::system::error_code ec, std::size_t size_a) {
 					--this_l->queue_size;
-<<<<<<< HEAD
-					if (auto node = this_l->node.lock ())
-					{
-						node->stats.add (nano::stat::type::traffic_tcp, nano::stat::dir::out, size_a);
-						this_l->stop_timer ();
-						if (callback_a)
-						{
-							callback_a (ec, size_a);
-						}
-=======
 					this_l->node.stats.add (nano::stat::type::traffic_tcp, nano::stat::dir::out, size_a);
 					this_l->stop_timer ();
 					if (callback_a)
 					{
 						callback_a (ec, size_a);
->>>>>>> 93c82527
 					}
 				}));
 			}
@@ -126,28 +96,15 @@
 	}
 	else if (callback_a)
 	{
-<<<<<<< HEAD
-		if (auto node = this_l->node.lock ())
-		{
-			node->background ([callback_a]() {
-				callback_a (boost::system::errc::make_error_code (boost::system::errc::not_supported), 0);
-			});
-		}
-=======
 		node.background ([callback_a]() {
 			callback_a (boost::system::errc::make_error_code (boost::system::errc::not_supported), 0);
 		});
->>>>>>> 93c82527
 	}
 }
 
 void nano::socket::start_timer ()
 {
-<<<<<<< HEAD
 	start_timer (io_timeout);
-=======
-	start_timer (io_timeout.get ());
->>>>>>> 93c82527
 }
 
 void nano::socket::start_timer (std::chrono::seconds deadline_a)
@@ -232,18 +189,10 @@
 	return remote;
 }
 
-<<<<<<< HEAD
-nano::server_socket::server_socket (std::shared_ptr<nano::node> node_a, boost::asio::ip::tcp::endpoint local_a, size_t max_connections_a) :
+nano::server_socket::server_socket (nano::node & node_a, boost::asio::ip::tcp::endpoint local_a, size_t max_connections_a) :
 socket{ node_a },
-acceptor{ node_a->io_ctx },
-local{ local_a },
-deferred_accept_timer{ node_a->io_ctx },
-=======
-nano::server_socket::server_socket (nano::node & node_a, boost::asio::ip::tcp::endpoint local_a, size_t max_connections_a) :
-socket{ node_a, std::chrono::seconds::max () },
 acceptor{ node_a.io_ctx },
 local{ local_a },
->>>>>>> 93c82527
 max_inbound_connections{ max_connections_a }
 {
 	io_timeout = std::chrono::seconds::max ();
@@ -287,52 +236,11 @@
 		{
 			if (this_l->connections.size () < this_l->max_inbound_connections)
 			{
-<<<<<<< HEAD
-				if (this_l->connections.size () < this_l->max_inbound_connections)
-				{
-					// Prepare new connection
-					auto new_connection (std::make_shared<nano::socket> (node_l->shared ()));
-					this_l->acceptor.async_accept (new_connection->tcp_socket, new_connection->remote,
-					boost::asio::bind_executor (this_l->strand,
-					[this_l, new_connection, callback_a](boost::system::error_code const & ec_a) {
-						if (auto node_l = this_l->node.lock ())
-						{
-							if (!ec_a)
-							{
-								// Make sure the new connection doesn't idle. Note that in most cases, the callback is going to start
-								// an IO operation immediately, which will start a timer.
-								new_connection->checkup ();
-								new_connection->start_timer (node_l->network_params.network.is_dev_network () ? std::chrono::seconds (2) : node_l->network_params.node.idle_timeout);
-								node_l->stats.inc (nano::stat::type::tcp, nano::stat::detail::tcp_accept_success, nano::stat::dir::in);
-								this_l->connections.push_back (new_connection);
-								this_l->evict_dead_connections ();
-							}
-							else
-							{
-								node_l->logger.try_log ("Unable to accept connection: ", ec_a.message ());
-							}
-
-							// If the callback returns true, keep accepting new connections
-							if (callback_a (new_connection, ec_a))
-							{
-								this_l->on_connection (callback_a);
-							}
-							else
-							{
-								node_l->logger.try_log ("Stopping to accept connections");
-							}
-						}
-					}));
-				}
-				else
-				{
-=======
 				// Prepare new connection
-				auto new_connection = std::make_shared<nano::socket> (this_l->node, boost::none);
+				auto new_connection = std::make_shared<nano::socket> (this_l->node);
 				this_l->acceptor.async_accept (new_connection->tcp_socket, new_connection->remote,
 				boost::asio::bind_executor (this_l->strand,
 				[this_l, new_connection, callback_a](boost::system::error_code const & ec_a) {
->>>>>>> 93c82527
 					this_l->evict_dead_connections ();
 					if (this_l->connections.size () < this_l->max_inbound_connections)
 					{
