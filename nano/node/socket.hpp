#pragma once

#include <nano/boost/asio/ip/tcp.hpp>
#include <nano/boost/asio/strand.hpp>
#include <nano/lib/asio.hpp>

#include <boost/optional.hpp>

#include <chrono>
#include <deque>
#include <memory>
#include <vector>

namespace nano
{
/** Policy to affect at which stage a buffer can be dropped */
enum class buffer_drop_policy
{
	/** Can be dropped by bandwidth limiter (default) */
	limiter,
	/** Should not be dropped by bandwidth limiter */
	no_limiter_drop,
	/** Should not be dropped by bandwidth limiter or socket write queue limiter */
	no_socket_drop
};

class node;
class server_socket;

/** Socket class for tcp clients and newly accepted connections */
class socket : public std::enable_shared_from_this<nano::socket>
{
	friend class server_socket;

public:
	/**
	 * Constructor
	 * @param node Owning node
	 * @param io_timeout If tcp async operation is not completed within the timeout, the socket is closed. If not set, the tcp_io_timeout config option is used.
	 * @param concurrency write concurrency
	 */
<<<<<<< HEAD
	explicit socket (std::shared_ptr<nano::node> node);
=======
	explicit socket (nano::node & node, boost::optional<std::chrono::seconds> io_timeout = boost::none);
>>>>>>> 93c82527
	virtual ~socket ();
	void async_connect (boost::asio::ip::tcp::endpoint const &, std::function<void(boost::system::error_code const &)>);
	void async_read (std::shared_ptr<std::vector<uint8_t>>, size_t, std::function<void(boost::system::error_code const &, size_t)>);
	void async_write (nano::shared_const_buffer const &, std::function<void(boost::system::error_code const &, size_t)> const & = nullptr);

	void close ();
	boost::asio::ip::tcp::endpoint remote_endpoint () const;
	/** Returns true if the socket has timed out */
	bool has_timed_out () const;
	/** This can be called to change the maximum idle time, e.g. based on the type of traffic detected. */
	void timeout_set (std::chrono::seconds io_timeout_a);
	void start_timer (std::chrono::seconds deadline_a);
	bool max () const
	{
		return queue_size >= queue_size_max;
	}
	bool full () const
	{
		return queue_size >= queue_size_max * 2;
	}

protected:
	/** Holds the buffer and callback for queued writes */
	class queue_item
	{
	public:
		nano::shared_const_buffer buffer;
		std::function<void(boost::system::error_code const &, size_t)> callback;
	};

	boost::asio::strand<boost::asio::io_context::executor_type> strand;
	boost::asio::ip::tcp::socket tcp_socket;
	nano::node & node;

	/** The other end of the connection */
	boost::asio::ip::tcp::endpoint remote;

	std::atomic<uint64_t> next_deadline;
	std::atomic<uint64_t> last_completion_time;
	std::atomic<bool> timed_out{ false };
<<<<<<< HEAD
	std::atomic<std::chrono::seconds> io_timeout;
=======
	boost::optional<std::chrono::seconds> io_timeout;
>>>>>>> 93c82527
	std::atomic<size_t> queue_size{ 0 };

	/** Set by close() - completion handlers must check this. This is more reliable than checking
	 error codes as the OS may have already completed the async operation. */
	std::atomic<bool> closed{ false };
	void close_internal ();
	void start_timer ();
	void stop_timer ();
	void checkup ();

public:
	static size_t constexpr queue_size_max = 128;
};

/** Socket class for TCP servers */
class server_socket final : public socket
{
public:
	/**
	 * Constructor
	 * @param node_a Owning node
	 * @param local_a Address and port to listen on
	 * @param max_connections_a Maximum number of concurrent connections
	 * @param concurrency_a Write concurrency for new connections
	 */
<<<<<<< HEAD
	explicit server_socket (std::shared_ptr<nano::node> node_a, boost::asio::ip::tcp::endpoint local_a, size_t max_connections_a);
=======
	explicit server_socket (nano::node & node_a, boost::asio::ip::tcp::endpoint local_a, size_t max_connections_a);
>>>>>>> 93c82527
	/**Start accepting new connections */
	void start (boost::system::error_code &);
	/** Stop accepting new connections */
	void close ();
	/** Register callback for new connections. The callback must return true to keep accepting new connections. */
	void on_connection (std::function<bool(std::shared_ptr<nano::socket> new_connection, boost::system::error_code const &)>);
	uint16_t listening_port ()
	{
		return local.port ();
	}

private:
	std::vector<std::weak_ptr<nano::socket>> connections;
	boost::asio::ip::tcp::acceptor acceptor;
	boost::asio::ip::tcp::endpoint local;
	size_t max_inbound_connections;
	void evict_dead_connections ();
};
}<|MERGE_RESOLUTION|>--- conflicted
+++ resolved
@@ -39,11 +39,7 @@
 	 * @param io_timeout If tcp async operation is not completed within the timeout, the socket is closed. If not set, the tcp_io_timeout config option is used.
 	 * @param concurrency write concurrency
 	 */
-<<<<<<< HEAD
-	explicit socket (std::shared_ptr<nano::node> node);
-=======
-	explicit socket (nano::node & node, boost::optional<std::chrono::seconds> io_timeout = boost::none);
->>>>>>> 93c82527
+	explicit socket (nano::node & node);
 	virtual ~socket ();
 	void async_connect (boost::asio::ip::tcp::endpoint const &, std::function<void(boost::system::error_code const &)>);
 	void async_read (std::shared_ptr<std::vector<uint8_t>>, size_t, std::function<void(boost::system::error_code const &, size_t)>);
@@ -84,11 +80,7 @@
 	std::atomic<uint64_t> next_deadline;
 	std::atomic<uint64_t> last_completion_time;
 	std::atomic<bool> timed_out{ false };
-<<<<<<< HEAD
 	std::atomic<std::chrono::seconds> io_timeout;
-=======
-	boost::optional<std::chrono::seconds> io_timeout;
->>>>>>> 93c82527
 	std::atomic<size_t> queue_size{ 0 };
 
 	/** Set by close() - completion handlers must check this. This is more reliable than checking
@@ -114,11 +106,7 @@
 	 * @param max_connections_a Maximum number of concurrent connections
 	 * @param concurrency_a Write concurrency for new connections
 	 */
-<<<<<<< HEAD
-	explicit server_socket (std::shared_ptr<nano::node> node_a, boost::asio::ip::tcp::endpoint local_a, size_t max_connections_a);
-=======
 	explicit server_socket (nano::node & node_a, boost::asio::ip::tcp::endpoint local_a, size_t max_connections_a);
->>>>>>> 93c82527
 	/**Start accepting new connections */
 	void start (boost::system::error_code &);
 	/** Stop accepting new connections */
