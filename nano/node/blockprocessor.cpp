#include <nano/lib/timer.hpp>
#include <nano/node/blockprocessor.hpp>
#include <nano/node/node.hpp>
#include <nano/secure/blockstore.hpp>

#include <boost/format.hpp>

#include <cassert>

std::chrono::milliseconds constexpr nano::block_processor::confirmation_request_delay;

nano::block_processor::block_processor (nano::node & node_a, nano::write_database_queue & write_database_queue_a) :
generator (node_a.config, node_a.store, node_a.wallets, node_a.vote_processor, node_a.votes_cache, node_a.network),
stopped (false),
active (false),
next_log (std::chrono::steady_clock::now ()),
node (node_a),
write_database_queue (write_database_queue_a)
{
}

nano::block_processor::~block_processor ()
{
	stop ();
}

void nano::block_processor::stop ()
{
	generator.stop ();
	{
		nano::lock_guard<std::mutex> lock (mutex);
		stopped = true;
	}
	condition.notify_all ();
}

void nano::block_processor::flush ()
{
	node.checker.flush ();
	nano::unique_lock<std::mutex> lock (mutex);
	while (!stopped && (have_blocks () || active))
	{
		condition.wait (lock);
	}
	blocks_filter.clear ();
}

size_t nano::block_processor::size ()
{
	nano::unique_lock<std::mutex> lock (mutex);
	return (blocks.size () + state_blocks.size () + forced.size ());
}

bool nano::block_processor::full ()
{
	return size () > node.flags.block_processor_full_size;
}

bool nano::block_processor::half_full ()
{
	return size () > node.flags.block_processor_full_size / 2;
}

void nano::block_processor::add (std::shared_ptr<nano::block> block_a, uint64_t origination)
{
	nano::unchecked_info info (block_a, 0, origination, nano::signature_verification::unknown);
	add (info);
}

void nano::block_processor::add (nano::unchecked_info const & info_a)
{
	if (!nano::work_validate (info_a.block->root (), info_a.block->block_work ()))
	{
		{
			auto hash (info_a.block->hash ());
			auto filter_hash (filter_item (hash, info_a.block->block_signature ()));
			nano::lock_guard<std::mutex> lock (mutex);
			if (blocks_filter.find (filter_hash) == blocks_filter.end ())
			{
				if (info_a.verified == nano::signature_verification::unknown && (info_a.block->type () == nano::block_type::state || info_a.block->type () == nano::block_type::open || !info_a.account.is_zero ()))
				{
					state_blocks.push_back (info_a);
				}
				else
				{
					blocks.push_back (info_a);
				}
				blocks_filter.insert (filter_hash);
			}
		}
		condition.notify_all ();
	}
	else
	{
		node.logger.try_log ("nano::block_processor::add called for hash ", info_a.block->hash ().to_string (), " with invalid work ", nano::to_string_hex (info_a.block->block_work ()));
		assert (false && "nano::block_processor::add called with invalid work");
	}
}

void nano::block_processor::force (std::shared_ptr<nano::block> block_a)
{
	{
		nano::lock_guard<std::mutex> lock (mutex);
		forced.push_back (block_a);
	}
	condition.notify_all ();
}

void nano::block_processor::wait_write ()
{
	nano::lock_guard<std::mutex> lock (mutex);
	awaiting_write = true;
}

void nano::block_processor::process_blocks ()
{
	nano::unique_lock<std::mutex> lock (mutex);
	while (!stopped)
	{
		if (have_blocks ())
		{
			active = true;
			lock.unlock ();
			process_batch (lock);
			lock.lock ();
			active = false;
		}
		else
		{
			condition.notify_all ();
			condition.wait (lock);
		}
	}
}

bool nano::block_processor::should_log (bool first_time)
{
	auto result (false);
	auto now (std::chrono::steady_clock::now ());
	if (first_time || next_log < now)
	{
		next_log = now + std::chrono::seconds (15);
		result = true;
	}
	return result;
}

bool nano::block_processor::have_blocks ()
{
	assert (!mutex.try_lock ());
	return !blocks.empty () || !forced.empty () || !state_blocks.empty ();
}

void nano::block_processor::verify_state_blocks (nano::unique_lock<std::mutex> & lock_a, size_t max_count)
{
	assert (!mutex.try_lock ());
	nano::timer<std::chrono::milliseconds> timer_l (nano::timer_state::started);
	std::deque<nano::unchecked_info> items;
	items.swap (state_blocks);
	lock_a.unlock ();
	if (!items.empty ())
	{
		auto size (items.size ());
		std::vector<nano::block_hash> hashes;
		hashes.reserve (size);
		std::vector<unsigned char const *> messages;
		messages.reserve (size);
		std::vector<size_t> lengths;
		lengths.reserve (size);
		std::vector<nano::account> accounts;
		accounts.reserve (size);
		std::vector<unsigned char const *> pub_keys;
		pub_keys.reserve (size);
		std::vector<nano::signature> blocks_signatures;
		blocks_signatures.reserve (size);
		std::vector<unsigned char const *> signatures;
		signatures.reserve (size);
		std::vector<int> verifications;
		verifications.resize (size, 0);
		for (auto i (0); i < size; ++i)
		{
			auto & item (items[i]);
			hashes.push_back (item.block->hash ());
			messages.push_back (hashes.back ().bytes.data ());
			lengths.push_back (sizeof (decltype (hashes)::value_type));
			nano::account account (item.block->account ());
			if (!item.block->link ().is_zero () && node.ledger.is_epoch_link (item.block->link ()))
			{
				account = node.ledger.epoch_signer (item.block->link ());
			}
			else if (!item.account.is_zero ())
			{
				account = item.account;
			}
			accounts.push_back (account);
			pub_keys.push_back (accounts.back ().bytes.data ());
			blocks_signatures.push_back (item.block->block_signature ());
			signatures.push_back (blocks_signatures.back ().bytes.data ());
		}
		nano::signature_check_set check = { size, messages.data (), lengths.data (), pub_keys.data (), signatures.data (), verifications.data () };
		node.checker.verify (check);
		lock_a.lock ();
		for (auto i (0); i < size; ++i)
		{
			assert (verifications[i] == 1 || verifications[i] == 0);
			auto & item (items.front ());
			if (!item.block->link ().is_zero () && node.ledger.is_epoch_link (item.block->link ()))
			{
				// Epoch blocks
				if (verifications[i] == 1)
				{
					item.verified = nano::signature_verification::valid_epoch;
					blocks.push_back (std::move (item));
				}
				else
				{
					// Possible regular state blocks with epoch link (send subtype)
					item.verified = nano::signature_verification::unknown;
					blocks.push_back (std::move (item));
				}
			}
			else if (verifications[i] == 1)
			{
				// Non epoch blocks
				item.verified = nano::signature_verification::valid;
				blocks.push_back (std::move (item));
			}
			else
			{
				blocks_filter.erase (filter_item (hashes[i], blocks_signatures[i]));
				requeue_invalid (hashes[i], item);
			}
			items.pop_front ();
		}
		if (node.config.logging.timing_logging ())
		{
			node.logger.try_log (boost::str (boost::format ("Batch verified %1% state blocks in %2% %3%") % size % timer_l.stop ().count () % timer_l.unit ()));
		}
	}
	else
	{
		lock_a.lock ();
	}
}

void nano::block_processor::process_batch (nano::unique_lock<std::mutex> & lock_a)
{
	nano::timer<std::chrono::milliseconds> timer_l;
	lock_a.lock ();
	timer_l.start ();
	// Limit state blocks verification time

	{
		if (!state_blocks.empty ())
		{
			size_t max_verification_batch (node.flags.block_processor_verification_size != 0 ? node.flags.block_processor_verification_size : 2048 * (node.config.signature_checker_threads + 1));
			while (!state_blocks.empty () && timer_l.before_deadline (std::chrono::seconds (2)))
			{
				verify_state_blocks (lock_a, max_verification_batch);
			}
		}
	}
	lock_a.unlock ();
	auto scoped_write_guard = write_database_queue.wait (nano::writer::process_batch);
	auto transaction (node.store.tx_begin_write ({ nano::tables::accounts, nano::tables::cached_counts, nano::tables::change_blocks, nano::tables::frontiers, nano::tables::open_blocks, nano::tables::pending, nano::tables::receive_blocks, nano::tables::representation, nano::tables::send_blocks, nano::tables::state_blocks, nano::tables::unchecked }, { nano::tables::confirmation_height }));
	timer_l.restart ();
	lock_a.lock ();
	// Processing blocks
	auto first_time (true);
	unsigned number_of_blocks_processed (0), number_of_forced_processed (0);
	while ((!blocks.empty () || !forced.empty ()) && (timer_l.before_deadline (node.config.block_processor_batch_max_time) || (number_of_blocks_processed < node.flags.block_processor_batch_size)) && !awaiting_write)
	{
		auto log_this_record (false);
		if (node.config.logging.timing_logging ())
		{
			if (should_log (first_time))
			{
				log_this_record = true;
			}
		}
		else
		{
			if (((blocks.size () + state_blocks.size () + forced.size ()) > 64 && should_log (false)))
			{
				log_this_record = true;
			}
		}

		if (log_this_record)
		{
			first_time = false;
			node.logger.always_log (boost::str (boost::format ("%1% blocks (+ %2% state blocks) (+ %3% forced) in processing queue") % blocks.size () % state_blocks.size () % forced.size ()));
		}
		nano::unchecked_info info;
		nano::block_hash hash (0);
		bool force (false);
		if (forced.empty ())
		{
			info = blocks.front ();
			blocks.pop_front ();
			hash = info.block->hash ();
			blocks_filter.erase (filter_item (hash, info.block->block_signature ()));
		}
		else
		{
			info = nano::unchecked_info (forced.front (), 0, nano::seconds_since_epoch (), nano::signature_verification::unknown);
			forced.pop_front ();
			hash = info.block->hash ();
			force = true;
			number_of_forced_processed++;
		}
		lock_a.unlock ();
		if (force)
		{
			auto successor (node.ledger.successor (transaction, info.block->qualified_root ()));
			if (successor != nullptr && successor->hash () != hash)
			{
				// Replace our block with the winner and roll back any dependent blocks
				node.logger.always_log (boost::str (boost::format ("Rolling back %1% and replacing with %2%") % successor->hash ().to_string () % hash.to_string ()));
				std::vector<std::shared_ptr<nano::block>> rollback_list;
				if (node.ledger.rollback (transaction, successor->hash (), rollback_list))
				{
					node.logger.always_log (nano::severity_level::error, boost::str (boost::format ("Failed to roll back %1% because it or a successor was confirmed") % successor->hash ().to_string ()));
				}
				else
				{
					node.logger.always_log (boost::str (boost::format ("%1% blocks rolled back") % rollback_list.size ()));
				}
				// Deleting from votes cache & wallet work watcher, stop active transaction
				for (auto & i : rollback_list)
				{
					node.votes_cache.remove (i->hash ());
					node.wallets.watcher->remove (i);
					// Stop all rolled back active transactions except initial
					if (i->hash () != successor->hash ())
					{
						node.active.erase (*i);
					}
				}
			}
		}
		number_of_blocks_processed++;
		process_one (transaction, info);
		lock_a.lock ();
		/* Verify more state blocks if blocks deque is empty
		 Because verification is long process, avoid large deque verification inside of write transaction */
		if (blocks.empty () && !state_blocks.empty ())
		{
			verify_state_blocks (lock_a, 256 * (node.config.signature_checker_threads + 1));
		}
	}
	awaiting_write = false;
	lock_a.unlock ();

	if (node.config.logging.timing_logging () && number_of_blocks_processed != 0)
	{
		node.logger.always_log (boost::str (boost::format ("Processed %1% blocks (%2% blocks were forced) in %3% %4%") % number_of_blocks_processed % number_of_forced_processed % timer_l.stop ().count () % timer_l.unit ()));
	}
}

void nano::block_processor::process_live (nano::block_hash const & hash_a, std::shared_ptr<nano::block> block_a, const bool watch_work_a)
{
<<<<<<< HEAD
	// Start collecting quorum on block
	node.active.insert (block_a, false);
	//add block to watcher if desired after block has been added to active
=======
	// Add to work watcher to prevent dropping the election
>>>>>>> efe79639
	if (watch_work_a)
	{
		node.wallets.watcher->add (block_a);
	}

	// Start collecting quorum on block
	node.active.start (block_a, false);

	// Announce block contents to the network
	node.network.flood_block (block_a, false);
	if (node.config.enable_voting && node.wallets.rep_counts ().voting > 0)
	{
		// Announce our weighted vote to the network
		generator.add (hash_a);
	}
}

nano::process_return nano::block_processor::process_one (nano::write_transaction const & transaction_a, nano::unchecked_info info_a, const bool watch_work_a)
{
	nano::process_return result;
	auto hash (info_a.block->hash ());
	result = node.ledger.process (transaction_a, *(info_a.block), info_a.verified);
	switch (result.code)
	{
		case nano::process_result::progress:
		{
			release_assert (info_a.account.is_zero () || info_a.account == result.account);
			if (node.config.logging.ledger_logging ())
			{
				std::string block;
				info_a.block->serialize_json (block, node.config.logging.single_line_record ());
				node.logger.try_log (boost::str (boost::format ("Processing block %1%: %2%") % hash.to_string () % block));
			}
			if (info_a.modified > nano::seconds_since_epoch () - 300 && node.block_arrival.recent (hash))
			{
				process_live (hash, info_a.block, watch_work_a);
			}
			queue_unchecked (transaction_a, hash);
			break;
		}
		case nano::process_result::gap_previous:
		{
			if (node.config.logging.ledger_logging ())
			{
				node.logger.try_log (boost::str (boost::format ("Gap previous for: %1%") % hash.to_string ()));
			}
			info_a.verified = result.verified;
			if (info_a.modified == 0)
			{
				info_a.modified = nano::seconds_since_epoch ();
			}

			nano::unchecked_key unchecked_key (info_a.block->previous (), hash);
			auto exists = node.store.unchecked_exists (transaction_a, unchecked_key);
			node.store.unchecked_put (transaction_a, unchecked_key, info_a);
			if (!exists)
			{
				++node.ledger.cache.unchecked_count;
			}

			node.gap_cache.add (hash);
			node.stats.inc (nano::stat::type::ledger, nano::stat::detail::gap_previous);
			break;
		}
		case nano::process_result::gap_source:
		{
			if (node.config.logging.ledger_logging ())
			{
				node.logger.try_log (boost::str (boost::format ("Gap source for: %1%") % hash.to_string ()));
			}
			info_a.verified = result.verified;
			if (info_a.modified == 0)
			{
				info_a.modified = nano::seconds_since_epoch ();
			}

			nano::unchecked_key unchecked_key (node.ledger.block_source (transaction_a, *(info_a.block)), hash);
			auto exists = node.store.unchecked_exists (transaction_a, unchecked_key);
			node.store.unchecked_put (transaction_a, unchecked_key, info_a);
			if (!exists)
			{
				++node.ledger.cache.unchecked_count;
			}

			node.gap_cache.add (hash);
			node.stats.inc (nano::stat::type::ledger, nano::stat::detail::gap_source);
			break;
		}
		case nano::process_result::old:
		{
			if (node.config.logging.ledger_duplicate_logging ())
			{
				node.logger.try_log (boost::str (boost::format ("Old for: %1%") % hash.to_string ()));
			}
			if (!node.flags.fast_bootstrap)
			{
				queue_unchecked (transaction_a, hash);
			}
			node.active.update_difficulty (info_a.block, transaction_a);
			node.stats.inc (nano::stat::type::ledger, nano::stat::detail::old);
			break;
		}
		case nano::process_result::bad_signature:
		{
			if (node.config.logging.ledger_logging ())
			{
				node.logger.try_log (boost::str (boost::format ("Bad signature for: %1%") % hash.to_string ()));
			}
			requeue_invalid (hash, info_a);
			break;
		}
		case nano::process_result::negative_spend:
		{
			if (node.config.logging.ledger_logging ())
			{
				node.logger.try_log (boost::str (boost::format ("Negative spend for: %1%") % hash.to_string ()));
			}
			break;
		}
		case nano::process_result::unreceivable:
		{
			if (node.config.logging.ledger_logging ())
			{
				node.logger.try_log (boost::str (boost::format ("Unreceivable for: %1%") % hash.to_string ()));
			}
			break;
		}
		case nano::process_result::fork:
		{
			node.process_fork (transaction_a, info_a.block);
			node.stats.inc (nano::stat::type::ledger, nano::stat::detail::fork);
			if (node.config.logging.ledger_logging ())
			{
				node.logger.try_log (boost::str (boost::format ("Fork for: %1% root: %2%") % hash.to_string () % info_a.block->root ().to_string ()));
			}
			break;
		}
		case nano::process_result::opened_burn_account:
		{
			node.logger.always_log (boost::str (boost::format ("*** Rejecting open block for burn account ***: %1%") % hash.to_string ()));
			break;
		}
		case nano::process_result::balance_mismatch:
		{
			if (node.config.logging.ledger_logging ())
			{
				node.logger.try_log (boost::str (boost::format ("Balance mismatch for: %1%") % hash.to_string ()));
			}
			break;
		}
		case nano::process_result::representative_mismatch:
		{
			if (node.config.logging.ledger_logging ())
			{
				node.logger.try_log (boost::str (boost::format ("Representative mismatch for: %1%") % hash.to_string ()));
			}
			break;
		}
		case nano::process_result::block_position:
		{
			if (node.config.logging.ledger_logging ())
			{
				node.logger.try_log (boost::str (boost::format ("Block %1% cannot follow predecessor %2%") % hash.to_string () % info_a.block->previous ().to_string ()));
			}
			break;
		}
	}
	return result;
}

nano::process_return nano::block_processor::process_one (nano::write_transaction const & transaction_a, std::shared_ptr<nano::block> block_a, const bool watch_work_a)
{
	nano::unchecked_info info (block_a, block_a->account (), 0, nano::signature_verification::unknown);
	auto result (process_one (transaction_a, info, watch_work_a));
	return result;
}

void nano::block_processor::queue_unchecked (nano::write_transaction const & transaction_a, nano::block_hash const & hash_a)
{
	auto unchecked_blocks (node.store.unchecked_get (transaction_a, hash_a));
	for (auto & info : unchecked_blocks)
	{
		if (!node.flags.fast_bootstrap)
		{
			if (!node.store.unchecked_del (transaction_a, nano::unchecked_key (hash_a, info.block->hash ())))
			{
				assert (node.ledger.cache.unchecked_count > 0);
				--node.ledger.cache.unchecked_count;
			}
		}
		add (info);
	}
	node.gap_cache.erase (hash_a);
}

nano::block_hash nano::block_processor::filter_item (nano::block_hash const & hash_a, nano::signature const & signature_a)
{
	static nano::random_constants constants;
	nano::block_hash result;
	blake2b_state state;
	blake2b_init (&state, sizeof (result.bytes));
	blake2b_update (&state, constants.not_an_account.bytes.data (), constants.not_an_account.bytes.size ());
	blake2b_update (&state, signature_a.bytes.data (), signature_a.bytes.size ());
	blake2b_update (&state, hash_a.bytes.data (), hash_a.bytes.size ());
	blake2b_final (&state, result.bytes.data (), sizeof (result.bytes));
	return result;
}

void nano::block_processor::requeue_invalid (nano::block_hash const & hash_a, nano::unchecked_info const & info_a)
{
	assert (hash_a == info_a.block->hash ());
	auto attempt (node.bootstrap_initiator.current_attempt ());
	if (attempt != nullptr && attempt->mode == nano::bootstrap_mode::lazy)
	{
		attempt->lazy_requeue (hash_a, info_a.block->previous (), info_a.confirmed);
	}
}<|MERGE_RESOLUTION|>--- conflicted
+++ resolved
@@ -360,20 +360,14 @@
 
 void nano::block_processor::process_live (nano::block_hash const & hash_a, std::shared_ptr<nano::block> block_a, const bool watch_work_a)
 {
-<<<<<<< HEAD
+	// Add to work watcher to prevent dropping the election
+	if (watch_work_a)
+	{
+		node.wallets.watcher->add (block_a);
+	}
+
 	// Start collecting quorum on block
 	node.active.insert (block_a, false);
-	//add block to watcher if desired after block has been added to active
-=======
-	// Add to work watcher to prevent dropping the election
->>>>>>> efe79639
-	if (watch_work_a)
-	{
-		node.wallets.watcher->add (block_a);
-	}
-
-	// Start collecting quorum on block
-	node.active.start (block_a, false);
 
 	// Announce block contents to the network
 	node.network.flood_block (block_a, false);
