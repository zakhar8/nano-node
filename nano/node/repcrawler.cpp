#include <nano/node/node.hpp>
#include <nano/node/repcrawler.hpp>

#include <boost/format.hpp>

nano::rep_crawler::rep_crawler (nano::node & node_a) :
node (node_a)
{
	if (!node.flags.disable_rep_crawler)
	{
		node.observers.endpoint.add ([this](std::shared_ptr<nano::transport::channel> channel_a) {
			this->query (channel_a);
		});
	}
}

void nano::rep_crawler::add (nano::block_hash const & hash_a)
{
	nano::lock_guard<std::mutex> lock (active_mutex);
	active.insert (hash_a);
}

void nano::rep_crawler::remove (nano::block_hash const & hash_a)
{
	nano::lock_guard<std::mutex> lock (active_mutex);
	active.erase (hash_a);
}

void nano::rep_crawler::start ()
{
	ongoing_crawl ();
}

void nano::rep_crawler::validate ()
{
	decltype (responses) responses_l;
	{
		nano::lock_guard<std::mutex> lock (active_mutex);
		responses_l.swap (responses);
	}
	auto minimum = node.minimum_principal_weight ();
	for (auto const & i : responses_l)
	{
		auto & vote = i.second;
		auto & channel = i.first;
		nano::uint128_t rep_weight = node.ledger.weight (vote->account);
		if (rep_weight > minimum)
		{
			auto updated_or_inserted = false;
			nano::unique_lock<std::mutex> lock (probable_reps_mutex);
			auto existing (probable_reps.find (vote->account));
			if (existing != probable_reps.end ())
			{
				probable_reps.modify (existing, [rep_weight, &updated_or_inserted, &vote, &channel](nano::representative & info) {
					info.last_response = std::chrono::steady_clock::now ();

					// Update if representative channel was changed
					if (info.channel->get_endpoint () != channel->get_endpoint ())
					{
						assert (info.account == vote->account);
						updated_or_inserted = true;
						info.weight = rep_weight;
						info.channel = channel;
					}
				});
			}
			else
			{
				probable_reps.emplace (nano::representative (vote->account, rep_weight, channel));
				updated_or_inserted = true;
			}
			lock.unlock ();
			if (updated_or_inserted)
			{
				node.logger.try_log (boost::str (boost::format ("Found a representative at %1%") % channel->to_string ()));
				// Rebroadcasting all active votes to new representative
				auto blocks (node.active.list_blocks ());
				for (auto i (blocks.begin ()), n (blocks.end ()); i != n; ++i)
				{
					if (*i != nullptr)
					{
						nano::confirm_req req (*i);
						channel->send (req);
					}
				}
			}
		}
	}
}

void nano::rep_crawler::ongoing_crawl ()
{
	auto now (std::chrono::steady_clock::now ());
	auto total_weight_l (total_weight ());
	cleanup_reps ();
	update_weights ();
	validate ();
	query (get_crawl_targets (total_weight_l));
	auto sufficient_weight (total_weight_l > node.config.online_weight_minimum.number ());
	// If online weight drops below minimum, reach out to preconfigured peers
	if (!sufficient_weight)
	{
		node.keepalive_preconfigured (node.config.preconfigured_peers);
	}
	// Reduce crawl frequency when there's enough total peer weight
	unsigned next_run_ms = node.network_params.network.is_test_network () ? 100 : sufficient_weight ? 7000 : 3000;
	std::weak_ptr<nano::node> node_w (node.shared ());
	node.alarm.add (now + std::chrono::milliseconds (next_run_ms), [node_w, this]() {
		if (auto node_l = node_w.lock ())
		{
			this->ongoing_crawl ();
		}
	});
}

std::vector<std::shared_ptr<nano::transport::channel>> nano::rep_crawler::get_crawl_targets (nano::uint128_t total_weight_a)
{
	constexpr size_t conservative_count = 10;
	constexpr size_t aggressive_count = 40;

	// Crawl more aggressively if we lack sufficient total peer weight.
	bool sufficient_weight (total_weight_a > node.config.online_weight_minimum.number ());
	uint16_t required_peer_count = sufficient_weight ? conservative_count : aggressive_count;

	// Add random peers. We do this even if we have enough weight, in order to pick up reps
	// that didn't respond when first observed. If the current total weight isn't sufficient, this
	// will be more aggressive. When the node first starts, the rep container is empty and all
	// endpoints will originate from random peers.
	required_peer_count += required_peer_count / 2;

	// The rest of the endpoints are picked randomly
	auto random_peers (node.network.random_set (required_peer_count));
	std::vector<std::shared_ptr<nano::transport::channel>> result;
	result.insert (result.end (), random_peers.begin (), random_peers.end ());
	return result;
}

void nano::rep_crawler::query (std::vector<std::shared_ptr<nano::transport::channel>> const & channels_a)
{
	auto transaction (node.store.tx_begin_read ());
	std::shared_ptr<nano::block> block (node.store.block_random (transaction));
	auto hash (block->hash ());
	{
		nano::lock_guard<std::mutex> lock (active_mutex);
		// Don't send same block multiple times in tests
		if (node.network_params.network.is_test_network ())
		{
			for (auto i (0); active.count (hash) != 0 && i < 4; ++i)
			{
				block = node.store.block_random (transaction);
				hash = block->hash ();
			}
		}
		active.insert (hash);
	}
	for (auto i (channels_a.begin ()), n (channels_a.end ()); i != n; ++i)
	{
		on_rep_request (*i);
		node.network.send_confirm_req (*i, block);
	}

	// A representative must respond with a vote within the deadline
	std::weak_ptr<nano::node> node_w (node.shared ());
	node.alarm.add (std::chrono::steady_clock::now () + std::chrono::seconds (5), [node_w, hash]() {
		if (auto node_l = node_w.lock ())
		{
			node_l->rep_crawler.remove (hash);
		}
	});
}

void nano::rep_crawler::query (std::shared_ptr<nano::transport::channel> & channel_a)
{
	std::vector<std::shared_ptr<nano::transport::channel>> peers;
	peers.emplace_back (channel_a);
	query (peers);
}

<<<<<<< HEAD
bool nano::rep_crawler::is_pr (nano::transport::channel const & channel_a) const
{
	nano::lock_guard<std::mutex> lock (probable_reps_mutex);
	auto existing = probable_reps.get<tag_channel_ref> ().find (channel_a);
	bool result = false;
	if (existing != probable_reps.get<tag_channel_ref> ().end ())
	{
		result = existing->weight > node.minimum_principal_weight ();
	}
	return result;
}

bool nano::rep_crawler::response (std::shared_ptr<nano::transport::channel> channel_a, nano::account const & rep_account_a, nano::amount const & weight_a)
=======
void nano::rep_crawler::response (std::shared_ptr<nano::transport::channel> & channel_a, std::shared_ptr<nano::vote> & vote_a)
>>>>>>> e9aae5cb
{
	nano::lock_guard<std::mutex> lock (active_mutex);
	for (auto i = vote_a->begin (), n = vote_a->end (); i != n; ++i)
	{
		if (active.count (*i) != 0)
		{
			responses.emplace_back (channel_a, vote_a);
			break;
		}
	}
}

nano::uint128_t nano::rep_crawler::total_weight () const
{
	nano::lock_guard<std::mutex> lock (probable_reps_mutex);
	nano::uint128_t result (0);
	for (auto i (probable_reps.get<tag_weight> ().begin ()), n (probable_reps.get<tag_weight> ().end ()); i != n; ++i)
	{
		auto weight (i->weight.number ());
		if (weight > 0)
		{
			result = result + weight;
		}
		else
		{
			break;
		}
	}
	return result;
}

void nano::rep_crawler::on_rep_request (std::shared_ptr<nano::transport::channel> channel_a)
{
	nano::lock_guard<std::mutex> lock (probable_reps_mutex);

	probably_rep_t::index<tag_channel_ref>::type & channel_ref_index = probable_reps.get<tag_channel_ref> ();

	// Find and update the timestamp on all reps available on the endpoint (a single host may have multiple reps)
	auto itr_pair = probable_reps.get<tag_channel_ref> ().equal_range (*channel_a);
	for (; itr_pair.first != itr_pair.second; itr_pair.first++)
	{
		channel_ref_index.modify (itr_pair.first, [](nano::representative & value_a) {
			value_a.last_request = std::chrono::steady_clock::now ();
		});
	}
}

void nano::rep_crawler::cleanup_reps ()
{
	std::vector<std::shared_ptr<nano::transport::channel>> channels;
	{
		// Check known rep channels
		nano::lock_guard<std::mutex> lock (probable_reps_mutex);
		for (auto const & rep : probable_reps.get<tag_last_request> ())
		{
			channels.push_back (rep.channel);
		}
	}
	// Remove reps with inactive channels
	for (auto const & i : channels)
	{
		bool equal (false);
		if (i->get_type () == nano::transport::transport_type::tcp)
		{
			auto find_channel (node.network.tcp_channels.find_channel (i->get_tcp_endpoint ()));
			if (find_channel != nullptr && *find_channel == *static_cast<nano::transport::channel_tcp *> (i.get ()))
			{
				equal = true;
			}
		}
		else if (i->get_type () == nano::transport::transport_type::udp)
		{
			auto find_channel (node.network.udp_channels.channel (i->get_endpoint ()));
			if (find_channel != nullptr && *find_channel == *static_cast<nano::transport::channel_udp *> (i.get ()))
			{
				equal = true;
			}
		}
		if (!equal)
		{
			nano::lock_guard<std::mutex> lock (probable_reps_mutex);
			probable_reps.get<tag_channel_ref> ().erase (*i);
		}
	}
}

void nano::rep_crawler::update_weights ()
{
	nano::lock_guard<std::mutex> lock (probable_reps_mutex);
	for (auto i (probable_reps.get<tag_last_request> ().begin ()), n (probable_reps.get<tag_last_request> ().end ()); i != n;)
	{
		auto weight (node.ledger.weight (i->account));
		if (weight > 0)
		{
			if (i->weight.number () != weight)
			{
				probable_reps.get<tag_last_request> ().modify (i, [weight](nano::representative & info) {
					info.weight = weight;
				});
			}
			++i;
		}
		else
		{
			// Erase non representatives
			i = probable_reps.get<tag_last_request> ().erase (i);
		}
	}
}

std::vector<nano::representative> nano::rep_crawler::representatives (size_t count_a, boost::optional<decltype (nano::protocol_constants::protocol_version_min)> const & opt_version_min_a)
{
	auto version_min (opt_version_min_a.value_or (node.network_params.protocol.protocol_version_min));
	std::vector<representative> result;
	nano::lock_guard<std::mutex> lock (probable_reps_mutex);
	for (auto i (probable_reps.get<tag_weight> ().begin ()), n (probable_reps.get<tag_weight> ().end ()); i != n && result.size () < count_a; ++i)
	{
		if (!i->weight.is_zero () && i->channel->get_network_version () >= version_min)
		{
			result.push_back (*i);
		}
	}
	return result;
}

std::vector<nano::representative> nano::rep_crawler::principal_representatives (size_t count_a)
{
	std::vector<representative> result;
	auto minimum = node.minimum_principal_weight ();
	nano::lock_guard<std::mutex> lock (probable_reps_mutex);
	for (auto i (probable_reps.get<tag_weight> ().begin ()), n (probable_reps.get<tag_weight> ().end ()); i != n && result.size () < count_a; ++i)
	{
		if (i->weight > minimum)
		{
			result.push_back (*i);
		}
	}
	return result;
}

std::vector<std::shared_ptr<nano::transport::channel>> nano::rep_crawler::representative_endpoints (size_t count_a)
{
	std::vector<std::shared_ptr<nano::transport::channel>> result;
	auto reps (representatives (count_a));
	for (auto const & rep : reps)
	{
		result.push_back (rep.channel);
	}
	return result;
}

/** Total number of representatives */
size_t nano::rep_crawler::representative_count ()
{
	nano::lock_guard<std::mutex> lock (probable_reps_mutex);
	return probable_reps.size ();
}<|MERGE_RESOLUTION|>--- conflicted
+++ resolved
@@ -176,7 +176,6 @@
 	query (peers);
 }
 
-<<<<<<< HEAD
 bool nano::rep_crawler::is_pr (nano::transport::channel const & channel_a) const
 {
 	nano::lock_guard<std::mutex> lock (probable_reps_mutex);
@@ -189,10 +188,7 @@
 	return result;
 }
 
-bool nano::rep_crawler::response (std::shared_ptr<nano::transport::channel> channel_a, nano::account const & rep_account_a, nano::amount const & weight_a)
-=======
 void nano::rep_crawler::response (std::shared_ptr<nano::transport::channel> & channel_a, std::shared_ptr<nano::vote> & vote_a)
->>>>>>> e9aae5cb
 {
 	nano::lock_guard<std::mutex> lock (active_mutex);
 	for (auto i = vote_a->begin (), n = vote_a->end (); i != n; ++i)
