#include <gtest/gtest.h>

#include <rai/node/testing.hpp>
#include <rai/node/rpc.hpp>

#include <beast/http.hpp>
#include <beast/http/string_body.hpp>

#include <boost/algorithm/string.hpp>
#include <boost/property_tree/ptree.hpp>
#include <boost/property_tree/json_parser.hpp>
#include <boost/thread.hpp>

class test_response
{
public:
	test_response (boost::property_tree::ptree const & request_a, rai::rpc & rpc_a, boost::asio::io_service & service_a) :
	request (request_a),
	sock (service_a),
	status (0)
	{
		sock.async_connect (rai::tcp_endpoint (boost::asio::ip::address_v6::loopback (), rpc_a.config.port), [this] (boost::system::error_code const & ec)
		{
			if (!ec)
			{
				std::stringstream ostream;
				boost::property_tree::write_json (ostream, request);
				req.method ("POST");
				req.target ("/");
				req.version = 11;
				ostream.flush ();
				req.body = ostream.str ();
				beast::http::prepare(req);
				beast::http::async_write (sock, req, [this] (boost::system::error_code & ec)
				{
					if (!ec)
					{
						beast::http::async_read(sock, sb, resp, [this] (boost::system::error_code & ec)
						{
							if (!ec)
							{
								std::stringstream body (resp.body);
								try
								{
									boost::property_tree::read_json (body, json);
									status = 200;
								}
								catch (std::exception & e)
								{
									status = 500;
								}
							}
							else
							{
								status = 400;
							};
						});
					}
					else
					{
						status = 600;
					}
				});
			}
			else
			{
				status = 400;
			}
		});
	}
	boost::property_tree::ptree const & request;
	boost::asio::ip::tcp::socket sock;
	boost::property_tree::ptree json;
	beast::flat_buffer sb;
	beast::http::request<beast::http::string_body> req;
	beast::http::response<beast::http::string_body> resp;
	int status;
};

TEST (rpc, account_balance)
{
    rai::system system (24000, 1);
    rai::rpc rpc (system.service, *system.nodes [0], rai::rpc_config (true));
	rpc.start ();
    boost::property_tree::ptree request;
    request.put ("action", "account_balance");
    request.put ("account", rai::test_genesis_key.pub.to_account ());
	test_response response (request, rpc, system.service);
	while (response.status == 0)
	{
		system.poll ();
	}
	ASSERT_EQ (200, response.status);
	std::string balance_text (response.json.get <std::string> ("balance"));
	ASSERT_EQ ("340282366920938463463374607431768211455", balance_text);
	std::string pending_text (response.json.get <std::string> ("pending"));
	ASSERT_EQ ("0", pending_text);
}

TEST (rpc, account_block_count)
{
    rai::system system (24000, 1);
    rai::rpc rpc (system.service, *system.nodes [0], rai::rpc_config (true));
	rpc.start ();
    boost::property_tree::ptree request;
    request.put ("action", "account_block_count");
    request.put ("account", rai::test_genesis_key.pub.to_account ());
	test_response response (request, rpc, system.service);
	while (response.status == 0)
	{
		system.poll ();
	}
	ASSERT_EQ (200, response.status);
	std::string block_count_text (response.json.get <std::string> ("block_count"));
	ASSERT_EQ ("1", block_count_text);
}

TEST (rpc, account_create)
{
	rai::system system (24000, 1);
	rai::rpc rpc (system.service, *system.nodes [0], rai::rpc_config (true));
	rpc.start ();
	boost::property_tree::ptree request;
	request.put ("action", "account_create");
	request.put ("wallet", system.nodes [0]->wallets.items.begin ()->first.to_string ());
	test_response response (request, rpc, system.service);
	while (response.status == 0)
	{
		system.poll ();
	}
	ASSERT_EQ (200, response.status);
	auto account_text (response.json.get <std::string> ("account"));
	rai::uint256_union account;
	ASSERT_FALSE (account.decode_account (account_text));
	ASSERT_TRUE (system.wallet (0)->exists (account));
}

TEST (rpc, account_weight)
{
    rai::keypair key;
    rai::system system (24000, 1);
    rai::block_hash latest (system.nodes [0]->latest (rai::test_genesis_key.pub));
	auto & node1 (*system.nodes [0]);
    rai::change_block block (latest, key.pub, rai::test_genesis_key.prv, rai::test_genesis_key.pub, node1.generate_work (latest));
	ASSERT_EQ (rai::process_result::progress, node1.process (block).code);
    rai::rpc rpc (system.service, node1, rai::rpc_config (true));
	rpc.start ();
    boost::property_tree::ptree request;
    request.put ("action", "account_weight");
    request.put ("account", key.pub.to_account ());
	test_response response (request, rpc, system.service);
	while (response.status == 0)
	{
		system.poll ();
	}
	ASSERT_EQ (200, response.status);
    std::string balance_text (response.json.get <std::string> ("weight"));
    ASSERT_EQ ("340282366920938463463374607431768211455", balance_text);
}

TEST (rpc, wallet_contains)
{
    rai::system system (24000, 1);
    rai::rpc rpc (system.service, *system.nodes [0], rai::rpc_config (true));
	rpc.start ();
	system.wallet (0)->insert_adhoc (rai::test_genesis_key.prv);
    boost::property_tree::ptree request;
    std::string wallet;
    system.nodes [0]->wallets.items.begin ()->first.encode_hex (wallet);
    request.put ("wallet", wallet);
    request.put ("action", "wallet_contains");
    request.put ("account", rai::test_genesis_key.pub.to_account ());
	test_response response (request, rpc, system.service);
	while (response.status == 0)
	{
		system.poll ();
	}
    ASSERT_EQ (200, response.status);
    std::string exists_text (response.json.get <std::string> ("exists"));
    ASSERT_EQ ("1", exists_text);
}

TEST (rpc, wallet_doesnt_contain)
{
    rai::system system (24000, 1);
    rai::rpc rpc (system.service,  *system.nodes [0], rai::rpc_config (true));
	rpc.start ();
    boost::property_tree::ptree request;
    std::string wallet;
    system.nodes [0]->wallets.items.begin ()->first.encode_hex (wallet);
    request.put ("wallet", wallet);
    request.put ("action", "wallet_contains");
    request.put ("account", rai::test_genesis_key.pub.to_account ());
	test_response response (request, rpc, system.service);
	while (response.status == 0)
	{
		system.poll ();
	}
    ASSERT_EQ (200, response.status);
    std::string exists_text (response.json.get <std::string> ("exists"));
    ASSERT_EQ ("0", exists_text);
}

TEST (rpc, validate_account_number)
{
    rai::system system (24000, 1);
    rai::rpc rpc (system.service,  *system.nodes [0], rai::rpc_config (true));
	rpc.start ();
	system.wallet (0)->insert_adhoc (rai::test_genesis_key.prv);
    boost::property_tree::ptree request;
    request.put ("action", "validate_account_number");
    request.put ("account", rai::test_genesis_key.pub.to_account ());
	test_response response (request, rpc, system.service);
	while (response.status == 0)
	{
		system.poll ();
	}
    std::string exists_text (response.json.get <std::string> ("valid"));
    ASSERT_EQ ("1", exists_text);
}

TEST (rpc, validate_account_invalid)
{
    rai::system system (24000, 1);
    rai::rpc rpc (system.service,  *system.nodes [0], rai::rpc_config (true));
	rpc.start ();
    std::string account;
    rai::test_genesis_key.pub.encode_account (account);
    account [0] ^= 0x1;
	system.wallet (0)->insert_adhoc (rai::test_genesis_key.prv);
    boost::property_tree::ptree request;
    request.put ("action", "validate_account_number");
    request.put ("account", account);
	test_response response (request, rpc, system.service);
	while (response.status == 0)
	{
		system.poll ();
	}
    ASSERT_EQ (200, response.status);
    std::string exists_text (response.json.get <std::string> ("valid"));
    ASSERT_EQ ("0", exists_text);
}

TEST (rpc, send)
{
    rai::system system (24000, 1);
    rai::rpc rpc (system.service, *system.nodes [0], rai::rpc_config (true));
	rpc.start ();
    system.wallet (0)->insert_adhoc (rai::test_genesis_key.prv);
    boost::property_tree::ptree request;
    std::string wallet;
    system.nodes [0]->wallets.items.begin ()->first.encode_hex (wallet);
    request.put ("wallet", wallet);
    request.put ("action", "send");
	request.put ("source", rai::test_genesis_key.pub.to_account ());
    request.put ("destination", rai::test_genesis_key.pub.to_account ());
    request.put ("amount", "100");
	std::thread thread2 ([&system] ()
	{
		auto iterations (0);
		while (system.nodes [0]->balance (rai::test_genesis_key.pub) == rai::genesis_amount)
		{
			system.poll ();
			++iterations;
			ASSERT_LT (iterations, 200);
		}
	});
	test_response response (request, rpc, system.service);
	while (response.status == 0)
	{
		system.poll ();
	}
    ASSERT_EQ (200, response.status);
    std::string block_text (response.json.get <std::string> ("block"));
	rai::block_hash block;
	ASSERT_FALSE (block.decode_hex (block_text));
	ASSERT_TRUE (system.nodes [0]->ledger.block_exists (block));
	thread2.join ();
}

TEST (rpc, send_fail)
{
    rai::system system (24000, 1);
    rai::rpc rpc (system.service, *system.nodes [0], rai::rpc_config (true));
	rpc.start ();
    boost::property_tree::ptree request;
    std::string wallet;
    system.nodes [0]->wallets.items.begin ()->first.encode_hex (wallet);
    request.put ("wallet", wallet);
    request.put ("action", "send");
	request.put ("source", rai::test_genesis_key.pub.to_account ());
    request.put ("destination", rai::test_genesis_key.pub.to_account ());
    request.put ("amount", "100");
	auto done (false);
	std::thread thread2 ([&system, &done] ()
	{
		auto iterations (0);
		while (!done)
		{
			system.poll ();
			++iterations;
			ASSERT_LT (iterations, 200);
		}
	});
	test_response response (request, rpc, system.service);
	while (response.status == 0)
	{
		system.poll ();
	}
	done = true;
    ASSERT_EQ (200, response.status);
    std::string block_text (response.json.get <std::string> ("block"));
	rai::block_hash block;
	ASSERT_FALSE (block.decode_hex (block_text));
	ASSERT_TRUE (block.is_zero ());
	thread2.join ();
}

TEST (rpc, stop)
{
    rai::system system (24000, 1);
    rai::rpc rpc (system.service, *system.nodes [0], rai::rpc_config (true));
	rpc.start ();
    boost::property_tree::ptree request;
    request.put ("action", "stop");
	test_response response (request, rpc, system.service);
	while (response.status == 0)
	{
		system.poll ();
	};
	ASSERT_FALSE (system.nodes [0]->network.on);
}

TEST (rpc, wallet_add)
{
    rai::system system (24000, 1);
    rai::rpc rpc (system.service, *system.nodes [0], rai::rpc_config (true));
	rpc.start ();
    rai::keypair key1;
    std::string key_text;
    key1.prv.data.encode_hex (key_text);
	system.wallet (0)->insert_adhoc (key1.prv);
    boost::property_tree::ptree request;
    std::string wallet;
    system.nodes [0]->wallets.items.begin ()->first.encode_hex (wallet);
    request.put ("wallet", wallet);
    request.put ("action", "wallet_add");
    request.put ("key", key_text);
	test_response response (request, rpc, system.service);
	while (response.status == 0)
	{
		system.poll ();
	}
    ASSERT_EQ (200, response.status);
    std::string account_text1 (response.json.get <std::string> ("account"));
    ASSERT_EQ (account_text1, key1.pub.to_account ());
}

TEST (rpc, wallet_password_valid)
{
    rai::system system (24000, 1);
    rai::rpc rpc (system.service, *system.nodes [0], rai::rpc_config (true));
	rpc.start ();
    boost::property_tree::ptree request;
    std::string wallet;
    system.nodes [0]->wallets.items.begin ()->first.encode_hex (wallet);
    request.put ("wallet", wallet);
    request.put ("action", "password_valid");
	test_response response (request, rpc, system.service);
	while (response.status == 0)
	{
		system.poll ();
	}
    ASSERT_EQ (200, response.status);
    std::string account_text1 (response.json.get <std::string> ("valid"));
    ASSERT_EQ (account_text1, "1");
}

TEST (rpc, wallet_password_change)
{
    rai::system system (24000, 1);
    rai::rpc rpc (system.service, *system.nodes [0], rai::rpc_config (true));
	rpc.start ();
    boost::property_tree::ptree request;
    std::string wallet;
    system.nodes [0]->wallets.items.begin ()->first.encode_hex (wallet);
    request.put ("wallet", wallet);
    request.put ("action", "password_change");
    request.put ("password", "test");
	test_response response (request, rpc, system.service);
	while (response.status == 0)
	{
		system.poll ();
	}
    ASSERT_EQ (200, response.status);
    std::string account_text1 (response.json.get <std::string> ("changed"));
    ASSERT_EQ (account_text1, "1");
    ASSERT_TRUE (system.wallet (0)->valid_password ());
    ASSERT_TRUE (system.wallet (0)->enter_password (""));
    ASSERT_FALSE (system.wallet (0)->valid_password ());
    ASSERT_FALSE (system.wallet (0)->enter_password ("test"));
    ASSERT_TRUE (system.wallet (0)->valid_password ());
}

TEST (rpc, wallet_password_enter)
{
    rai::system system (24000, 1);
	auto iterations (0);
	rai::raw_key password_l;
	password_l.data.clear ();
	while (password_l.data == 0)
	{
		system.poll ();
		++iterations;
		ASSERT_LT (iterations, 200);
		system.wallet (0)->store.password.value (password_l);
	}
    rai::rpc rpc (system.service, *system.nodes [0], rai::rpc_config (true));
	rpc.start ();
    boost::property_tree::ptree request;
    std::string wallet;
    system.nodes [0]->wallets.items.begin ()->first.encode_hex (wallet);
    request.put ("wallet", wallet);
    request.put ("action", "password_enter");
    request.put ("password", "");
	test_response response (request, rpc, system.service);
	while (response.status == 0)
	{
		system.poll ();
	}
    ASSERT_EQ (200, response.status);
    std::string account_text1 (response.json.get <std::string> ("valid"));
    ASSERT_EQ (account_text1, "1");
}

TEST (rpc, wallet_representative)
{
    rai::system system (24000, 1);
    rai::rpc rpc (system.service, *system.nodes [0], rai::rpc_config (true));
	rpc.start ();
    boost::property_tree::ptree request;
    std::string wallet;
    system.nodes [0]->wallets.items.begin ()->first.encode_hex (wallet);
    request.put ("wallet", wallet);
    request.put ("action", "wallet_representative");
	test_response response (request, rpc, system.service);
	while (response.status == 0)
	{
		system.poll ();
	}
    ASSERT_EQ (200, response.status);
    std::string account_text1 (response.json.get <std::string> ("representative"));
    ASSERT_EQ (account_text1, rai::genesis_account.to_account ());
}

TEST (rpc, wallet_representative_set)
{
    rai::system system (24000, 1);
    rai::rpc rpc (system.service, *system.nodes [0], rai::rpc_config (true));
	rpc.start ();
    boost::property_tree::ptree request;
    std::string wallet;
    system.nodes [0]->wallets.items.begin ()->first.encode_hex (wallet);
    request.put ("wallet", wallet);
    rai::keypair key;
    request.put ("action", "wallet_representative_set");
    request.put ("representative", key.pub.to_account ());
	test_response response (request, rpc, system.service);
	while (response.status == 0)
	{
		system.poll ();
	}
    ASSERT_EQ (200, response.status);
	rai::transaction transaction (system.nodes [0]->store.environment, nullptr, false);
    ASSERT_EQ (key.pub, system.nodes [0]->wallets.items.begin ()->second->store.representative (transaction));
}

TEST (rpc, account_list)
{
    rai::system system (24000, 1);
    rai::rpc rpc (system.service, *system.nodes [0], rai::rpc_config (true));
	rpc.start ();
    rai::keypair key2;
	system.wallet (0)->insert_adhoc (rai::test_genesis_key.prv);
	system.wallet (0)->insert_adhoc (key2.prv);
    boost::property_tree::ptree request;
    std::string wallet;
    system.nodes [0]->wallets.items.begin ()->first.encode_hex (wallet);
    request.put ("wallet", wallet);
    request.put ("action", "account_list");
	test_response response (request, rpc, system.service);
	while (response.status == 0)
	{
		system.poll ();
	}
    ASSERT_EQ (200, response.status);
    auto & accounts_node (response.json.get_child ("accounts"));
    std::vector <rai::uint256_union> accounts;
    for (auto i (accounts_node.begin ()), j (accounts_node.end ()); i != j; ++i)
    {
        auto account (i->second.get <std::string> (""));
        rai::uint256_union number;
        ASSERT_FALSE (number.decode_account (account));
        accounts.push_back (number);
    }
    ASSERT_EQ (2, accounts.size ());
    for (auto i (accounts.begin ()), j (accounts.end ()); i != j; ++i)
    {
        ASSERT_TRUE (system.wallet (0)->exists (*i));
    }
}

TEST (rpc, wallet_key_valid)
{
    rai::system system (24000, 1);
    rai::rpc rpc (system.service, *system.nodes [0], rai::rpc_config (true));
	rpc.start ();
    system.wallet (0)->insert_adhoc (rai::test_genesis_key.prv);
    boost::property_tree::ptree request;
    std::string wallet;
    system.nodes [0]->wallets.items.begin ()->first.encode_hex (wallet);
    request.put ("wallet", wallet);
    request.put ("action", "wallet_key_valid");
	test_response response (request, rpc, system.service);
	while (response.status == 0)
	{
		system.poll ();
	}
    ASSERT_EQ (200, response.status);
    std::string exists_text (response.json.get <std::string> ("valid"));
    ASSERT_EQ ("1", exists_text);
}

TEST (rpc, wallet_create)
{
    rai::system system (24000, 1);
    rai::rpc rpc (system.service, *system.nodes [0], rai::rpc_config (true));
	rpc.start ();
    boost::property_tree::ptree request;
    request.put ("action", "wallet_create");
	test_response response (request, rpc, system.service);
	while (response.status == 0)
	{
		system.poll ();
	}
    ASSERT_EQ (200, response.status);
    std::string wallet_text (response.json.get <std::string> ("wallet"));
    rai::uint256_union wallet_id;
    ASSERT_FALSE (wallet_id.decode_hex (wallet_text));
    ASSERT_NE (system.nodes [0]->wallets.items.end (), system.nodes [0]->wallets.items.find (wallet_id));
}

TEST (rpc, wallet_export)
{
    rai::system system (24000, 1);
    rai::rpc rpc (system.service, *system.nodes [0], rai::rpc_config (true));
	rpc.start ();
	system.wallet (0)->insert_adhoc (rai::test_genesis_key.prv);
    boost::property_tree::ptree request;
    request.put ("action", "wallet_export");
    request.put ("wallet", system.nodes [0]->wallets.items.begin ()->first.to_string ());
	test_response response (request, rpc, system.service);
	while (response.status == 0)
	{
		system.poll ();
	}
    ASSERT_EQ (200, response.status);
    std::string wallet_json (response.json.get <std::string> ("json"));
    bool error (false);
	rai::transaction transaction (system.nodes [0]->store.environment, nullptr, true);
	rai::kdf kdf;
    rai::wallet_store store (error, kdf, transaction, rai::genesis_account, 1, "0", wallet_json);
    ASSERT_FALSE (error);
    ASSERT_TRUE (store.exists (transaction, rai::test_genesis_key.pub));
}

TEST (rpc, wallet_destroy)
{
    rai::system system (24000, 1);
    auto wallet_id (system.nodes [0]->wallets.items.begin ()->first);
    rai::rpc rpc (system.service, *system.nodes [0], rai::rpc_config (true));
	rpc.start ();
	system.wallet (0)->insert_adhoc (rai::test_genesis_key.prv);
    boost::property_tree::ptree request;
    request.put ("action", "wallet_destroy");
    request.put ("wallet", wallet_id.to_string ());
	test_response response (request, rpc, system.service);
	while (response.status == 0)
	{
		system.poll ();
	}
    ASSERT_EQ (200, response.status);
    ASSERT_EQ (system.nodes [0]->wallets.items.end (), system.nodes [0]->wallets.items.find (wallet_id));
}

TEST (rpc, account_move)
{
    rai::system system (24000, 1);
    auto wallet_id (system.nodes [0]->wallets.items.begin ()->first);
    rai::rpc rpc (system.service, *system.nodes [0], rai::rpc_config (true));
	rpc.start ();
    auto destination (system.wallet (0));
    rai::keypair key;
	destination->insert_adhoc (rai::test_genesis_key.prv);
    rai::keypair source_id;
    auto source (system.nodes [0]->wallets.create (source_id.pub));
	source->insert_adhoc (key.prv);
    boost::property_tree::ptree request;
    request.put ("action", "account_move");
    request.put ("wallet", wallet_id.to_string ());
    request.put ("source", source_id.pub.to_string ());
    boost::property_tree::ptree keys;
    boost::property_tree::ptree entry;
    entry.put ("", key.pub.to_string ());
    keys.push_back (std::make_pair ("", entry));
    request.add_child ("accounts", keys);
	test_response response (request, rpc, system.service);
	while (response.status == 0)
	{
		system.poll ();
	}
    ASSERT_EQ (200, response.status);
    ASSERT_EQ ("1", response.json.get <std::string> ("moved"));
    ASSERT_TRUE (destination->exists (key.pub));
    ASSERT_TRUE (destination->exists (rai::test_genesis_key.pub));
	rai::transaction transaction (system.nodes [0]->store.environment, nullptr, false);
    ASSERT_EQ (source->store.end (), source->store.begin (transaction));
}

TEST (rpc, block)
{
    rai::system system (24000, 1);
    rai::rpc rpc (system.service,  *system.nodes [0], rai::rpc_config (true));
	rpc.start ();
    boost::property_tree::ptree request;
    request.put ("action", "block");
	request.put ("hash", system.nodes [0]->latest (rai::genesis_account).to_string ());
	test_response response (request, rpc, system.service);
	while (response.status == 0)
	{
		system.poll ();
	}
    ASSERT_EQ (200, response.status);
	auto contents (response.json.get <std::string> ("contents"));
    ASSERT_FALSE (contents.empty ());
}

TEST (rpc, block_account)
{
    rai::system system (24000, 1);
    rai::rpc rpc (system.service, *system.nodes [0], rai::rpc_config (true));
	rpc.start ();
	rai::genesis genesis;
    boost::property_tree::ptree request;
    request.put ("action", "block_account");
	request.put ("hash", genesis.hash ().to_string ());
	test_response response (request, rpc, system.service);
	while (response.status == 0)
	{
		system.poll ();
	}
    ASSERT_EQ (200, response.status);
    std::string account_text (response.json.get <std::string> ("account"));
    rai::account account;
    ASSERT_FALSE (account.decode_account (account_text));
}

TEST (rpc, chain)
{
    rai::system system (24000, 1);
	system.wallet (0)->insert_adhoc (rai::test_genesis_key.prv);
	rai::keypair key;
	auto genesis (system.nodes [0]->latest (rai::test_genesis_key.pub));
	ASSERT_FALSE (genesis.is_zero ());
	auto block (system.wallet (0)->send_action (rai::test_genesis_key.pub, key.pub, 1));
	ASSERT_NE (nullptr, block);
    rai::rpc rpc (system.service, *system.nodes [0], rai::rpc_config (true));
	rpc.start ();
    boost::property_tree::ptree request;
    request.put ("action", "chain");
	request.put ("block", block->hash().to_string ());
	request.put ("count", std::to_string (std::numeric_limits <uint64_t>::max ()));
	test_response response (request, rpc, system.service);
	while (response.status == 0)
	{
		system.poll ();
	}
    ASSERT_EQ (200, response.status);
    auto & blocks_node (response.json.get_child ("blocks"));
	std::vector <rai::block_hash> blocks;
	for (auto i (blocks_node.begin ()), n (blocks_node.end ()); i != n; ++i)
	{
		blocks.push_back (rai::block_hash (i->second.get <std::string> ("")));
	}
	ASSERT_EQ (2, blocks.size ());
	ASSERT_EQ (block->hash(), blocks [0]);
	ASSERT_EQ (genesis, blocks [1]);
}

TEST (rpc, chain_limit)
{
    rai::system system (24000, 1);
	system.wallet (0)->insert_adhoc (rai::test_genesis_key.prv);
	rai::keypair key;
	auto genesis (system.nodes [0]->latest (rai::test_genesis_key.pub));
	ASSERT_FALSE (genesis.is_zero ());
	auto block (system.wallet (0)->send_action (rai::test_genesis_key.pub, key.pub, 1));
	ASSERT_NE (nullptr, block);
    rai::rpc rpc (system.service, *system.nodes [0], rai::rpc_config (true));
	rpc.start ();
    boost::property_tree::ptree request;
    request.put ("action", "chain");
	request.put ("block", block->hash().to_string ());
	request.put ("count", 1);
	test_response response (request, rpc, system.service);
	while (response.status == 0)
	{
		system.poll ();
	}
    ASSERT_EQ (200, response.status);
    auto & blocks_node (response.json.get_child ("blocks"));
	std::vector <rai::block_hash> blocks;
	for (auto i (blocks_node.begin ()), n (blocks_node.end ()); i != n; ++i)
	{
		blocks.push_back (rai::block_hash (i->second.get <std::string> ("")));
	}
	ASSERT_EQ (1, blocks.size ());
	ASSERT_EQ (block->hash(), blocks [0]);
}

TEST (rpc, frontier)
{
    rai::system system (24000, 1);
	std::unordered_map <rai::account, rai::block_hash> source;
	{
		rai::transaction transaction (system.nodes [0]->store.environment, nullptr, true);
		for (auto i (0); i < 1000; ++i)
		{
			rai::keypair key;
			source [key.pub] = key.prv.data;
			system.nodes [0]->store.account_put (transaction, key.pub, rai::account_info (key.prv.data, 0, 0, 0, 0, 0));
		}
	}
	rai::keypair key;
    rai::rpc rpc (system.service, *system.nodes [0], rai::rpc_config (true));
	rpc.start ();
    boost::property_tree::ptree request;
    request.put ("action", "frontiers");
	request.put ("account", rai::account (0).to_account ());
	request.put ("count", std::to_string (std::numeric_limits <uint64_t>::max ()));
	test_response response (request, rpc, system.service);
	while (response.status == 0)
	{
		system.poll ();
	}
    ASSERT_EQ (200, response.status);
    auto & frontiers_node (response.json.get_child ("frontiers"));
    std::unordered_map <rai::account, rai::block_hash> frontiers;
    for (auto i (frontiers_node.begin ()), j (frontiers_node.end ()); i != j; ++i)
    {
        rai::account account;
		account.decode_account (i->first);
		rai::block_hash frontier;
		frontier.decode_hex (i->second.get <std::string> (""));
        frontiers [account] = frontier;
    }
	ASSERT_EQ (1, frontiers.erase (rai::test_genesis_key.pub));
	ASSERT_EQ (source, frontiers);
}

TEST (rpc, frontier_limited)
{
    rai::system system (24000, 1);
	std::unordered_map <rai::account, rai::block_hash> source;
	{
		rai::transaction transaction (system.nodes [0]->store.environment, nullptr, true);
		for (auto i (0); i < 1000; ++i)
		{
			rai::keypair key;
			source [key.pub] = key.prv.data;
			system.nodes [0]->store.account_put (transaction, key.pub, rai::account_info (key.prv.data, 0, 0, 0, 0, 0));
		}
	}
	rai::keypair key;
    rai::rpc rpc (system.service, *system.nodes [0], rai::rpc_config (true));
	rpc.start ();
    boost::property_tree::ptree request;
    request.put ("action", "frontiers");
	request.put ("account", rai::account (0).to_account ());
	request.put ("count", std::to_string (100));
	test_response response (request, rpc, system.service);
	while (response.status == 0)
	{
		system.poll ();
	}
    ASSERT_EQ (200, response.status);
    auto & frontiers_node (response.json.get_child ("frontiers"));
	ASSERT_EQ (100, frontiers_node.size ());
}

TEST (rpc, frontier_startpoint)
{
    rai::system system (24000, 1);
	std::unordered_map <rai::account, rai::block_hash> source;
	{
		rai::transaction transaction (system.nodes [0]->store.environment, nullptr, true);
		for (auto i (0); i < 1000; ++i)
		{
			rai::keypair key;
			source [key.pub] = key.prv.data;
			system.nodes [0]->store.account_put (transaction, key.pub, rai::account_info (key.prv.data, 0, 0, 0, 0, 0));
		}
	}
	rai::keypair key;
    rai::rpc rpc (system.service, *system.nodes [0], rai::rpc_config (true));
	rpc.start ();
    boost::property_tree::ptree request;
    request.put ("action", "frontiers");
	request.put ("account", source.begin ()->first.to_account ());
	request.put ("count", std::to_string (1));
	test_response response (request, rpc, system.service);
	while (response.status == 0)
	{
		system.poll ();
	}
    ASSERT_EQ (200, response.status);
    auto & frontiers_node (response.json.get_child ("frontiers"));
	ASSERT_EQ (1, frontiers_node.size ());
	ASSERT_EQ (source.begin ()->first.to_account (), frontiers_node.begin ()->first);
}

TEST (rpc, history)
{
    rai::system system (24000, 1);
	system.wallet (0)->insert_adhoc (rai::test_genesis_key.prv);
	auto change (system.wallet (0)->change_action (rai::test_genesis_key.pub, rai::test_genesis_key.pub));
	ASSERT_NE (nullptr, change);
	auto send (system.wallet (0)->send_action (rai::test_genesis_key.pub, rai::test_genesis_key.pub, system.nodes [0]->config.receive_minimum.number ()));
	ASSERT_NE (nullptr, send);
	auto receive (system.wallet (0)->receive_action (static_cast <rai::send_block &>(*send), rai::test_genesis_key.pub, system.nodes [0]->config.receive_minimum.number ()));
	ASSERT_NE (nullptr, receive);
    rai::rpc rpc (system.service, *system.nodes [0], rai::rpc_config (true));
	rpc.start ();
    boost::property_tree::ptree request;
    request.put ("action", "history");
	request.put ("hash", receive->hash().to_string ());
	request.put ("count", 100);
	test_response response (request, rpc, system.service);
	while (response.status == 0)
	{
		system.poll ();
	}
    ASSERT_EQ (200, response.status);
	std::vector <std::tuple <std::string, std::string, std::string, std::string>> history_l;
    auto & history_node (response.json.get_child ("history"));
	for (auto i (history_node.begin ()), n (history_node.end ()); i != n; ++i)
	{
		history_l.push_back (std::make_tuple (i->second.get <std::string> ("type"), i->second.get <std::string> ("account"), i->second.get <std::string> ("amount"), i->second.get <std::string> ("hash")));
	}
	ASSERT_EQ (3, history_l.size ());
	ASSERT_EQ ("receive", std::get <0> (history_l [0]));
	ASSERT_EQ (rai::test_genesis_key.pub.to_account (), std::get <1> (history_l [0]));
	ASSERT_EQ (system.nodes [0]->config.receive_minimum.to_string_dec (), std::get <2> (history_l [0]));
	ASSERT_EQ (receive->hash ().to_string (), std::get <3> (history_l [0]));
	ASSERT_EQ ("send", std::get <0> (history_l [1]));
	ASSERT_EQ (rai::test_genesis_key.pub.to_account (), std::get <1> (history_l [1]));
	ASSERT_EQ (system.nodes [0]->config.receive_minimum.to_string_dec (), std::get <2> (history_l [1]));
	ASSERT_EQ (send->hash ().to_string (), std::get <3> (history_l [1]));
	rai::genesis genesis;
	ASSERT_EQ ("receive", std::get <0> (history_l [2]));
	ASSERT_EQ (rai::test_genesis_key.pub.to_account (), std::get <1> (history_l [2]));
	ASSERT_EQ (rai::genesis_amount.convert_to <std::string> (), std::get <2> (history_l [2]));
	ASSERT_EQ (genesis.hash ().to_string (), std::get <3> (history_l [2]));
}

TEST (rpc, history_count)
{
    rai::system system (24000, 1);
	system.wallet (0)->insert_adhoc (rai::test_genesis_key.prv);
	auto change (system.wallet (0)->change_action (rai::test_genesis_key.pub, rai::test_genesis_key.pub));
	ASSERT_NE (nullptr, change);
	auto send (system.wallet (0)->send_action (rai::test_genesis_key.pub, rai::test_genesis_key.pub, system.nodes [0]->config.receive_minimum.number ()));
	ASSERT_NE (nullptr, send);
	auto receive (system.wallet (0)->receive_action (static_cast <rai::send_block &>(*send), rai::test_genesis_key.pub, system.nodes [0]->config.receive_minimum.number ()));
	ASSERT_NE (nullptr, receive);
    rai::rpc rpc (system.service, *system.nodes [0], rai::rpc_config (true));
	rpc.start ();
    boost::property_tree::ptree request;
    request.put ("action", "history");
	request.put ("hash", receive->hash().to_string ());
	request.put ("count", 1);
	test_response response (request, rpc, system.service);
	while (response.status == 0)
	{
		system.poll ();
	}
    ASSERT_EQ (200, response.status);
    auto & history_node (response.json.get_child ("history"));
	ASSERT_EQ (1, history_node.size ());
}

TEST (rpc, process_block)
{
    rai::system system (24000, 1);
	rai::keypair key;
	auto latest (system.nodes [0]->latest (rai::test_genesis_key.pub));
	auto & node1 (*system.nodes [0]);
	rai::send_block send (latest, key.pub, 100, rai::test_genesis_key.prv, rai::test_genesis_key.pub, node1.generate_work (latest));
    rai::rpc rpc (system.service, node1, rai::rpc_config (true));
	rpc.start ();
    boost::property_tree::ptree request;
    request.put ("action", "process");
	std::string json;
	send.serialize_json (json);
	request.put ("block", json);
	test_response response (request, rpc, system.service);
	while (response.status == 0)
	{
		system.poll ();
	}
    ASSERT_EQ (200, response.status);
	ASSERT_EQ (send.hash (), system.nodes [0]->latest (rai::test_genesis_key.pub));
}

TEST (rpc, process_block_no_work)
{
    rai::system system (24000, 1);
	rai::keypair key;
	auto latest (system.nodes [0]->latest (rai::test_genesis_key.pub));
	auto & node1 (*system.nodes [0]);
	rai::send_block send (latest, key.pub, 100, rai::test_genesis_key.prv, rai::test_genesis_key.pub, node1.generate_work (latest));
	send.block_work_set(0);
    rai::rpc rpc (system.service, node1, rai::rpc_config (true));
	rpc.start ();
    boost::property_tree::ptree request;
    request.put ("action", "process");
	std::string json;
	send.serialize_json (json);
	request.put ("block", json);
	test_response response (request, rpc, system.service);
	while (response.status == 0)
	{
		system.poll ();
	}
    ASSERT_EQ (200, response.status);
	ASSERT_FALSE (response.json.get <std::string> ("error").empty ());
}

TEST (rpc, keepalive)
{
    rai::system system (24000, 1);
	rai::node_init init1;
    auto node1 (std::make_shared <rai::node> (init1, system.service, 24001, rai::unique_path (), system.alarm, system.logging, system.work));
    node1->start ();
    rai::rpc rpc (system.service, *system.nodes [0], rai::rpc_config (true));
	rpc.start ();
    boost::property_tree::ptree request;
    request.put ("action", "keepalive");
    auto address (boost::str (boost::format ("%1%") % node1->network.endpoint ().address ()));
    auto port (boost::str (boost::format ("%1%") % node1->network.endpoint ().port ()));
	request.put ("address", address);
	request.put ("port", port);
	ASSERT_FALSE (system.nodes [0]->peers.known_peer (node1->network.endpoint ()));
	ASSERT_EQ (0, system.nodes [0]->peers.size());
	test_response response (request, rpc, system.service);
	while (response.status == 0)
	{
		system.poll ();
	}
    ASSERT_EQ (200, response.status);
	auto iterations (0);
	while (!system.nodes [0]->peers.known_peer (node1->network.endpoint ()))
	{
		ASSERT_EQ (0, system.nodes [0]->peers.size());
		system.poll ();
		++iterations;
		ASSERT_LT (iterations, 200);
	}
}

TEST (rpc, payment_init)
{
    rai::system system (24000, 1);
	rai::node_init init1;
    auto node1 (system.nodes [0]);
	rai::keypair wallet_id;
	auto wallet (node1->wallets.create (wallet_id.pub));
	ASSERT_TRUE (node1->wallets.items.find (wallet_id.pub) != node1->wallets.items.end ());
    rai::rpc rpc (system.service, *system.nodes [0], rai::rpc_config (true));
	rpc.start ();
    boost::property_tree::ptree request;
	request.put ("action", "payment_init");
	request.put ("wallet", wallet_id.pub.to_string ());
	test_response response (request, rpc, system.service);
	while (response.status == 0)
	{
		system.poll ();
	}
    ASSERT_EQ (200, response.status);
	ASSERT_EQ ("Ready", response.json.get <std::string> ("status"));
}

TEST (rpc, payment_begin_end)
{
    rai::system system (24000, 1);
	rai::node_init init1;
    auto node1 (system.nodes [0]);
	rai::keypair wallet_id;
	auto wallet (node1->wallets.create (wallet_id.pub));
	ASSERT_TRUE (node1->wallets.items.find (wallet_id.pub) != node1->wallets.items.end ());
    rai::rpc rpc (system.service, *system.nodes [0], rai::rpc_config (true));
	rpc.start ();
    boost::property_tree::ptree request1;
	request1.put ("action", "payment_begin");
	request1.put ("wallet", wallet_id.pub.to_string ());
	test_response response1 (request1, rpc, system.service);
	while (response1.status == 0)
	{
		system.poll ();
	}
    ASSERT_EQ (200, response1.status);
	auto account_text (response1.json.get <std::string> ("account"));
	rai::uint256_union account;
	ASSERT_FALSE (account.decode_account (account_text));
	ASSERT_TRUE (wallet->exists (account));
	auto root1 (system.nodes [0]->ledger.latest_root (rai::transaction (wallet->store.environment, nullptr, false), account));
	uint64_t work (0);
	auto iteration (0);
	ASSERT_TRUE (system.work.work_validate (root1, work));
	while (system.work.work_validate (root1, work))
	{
		system.poll ();
		ASSERT_FALSE (wallet->store.work_get (rai::transaction (wallet->store.environment, nullptr, false), account, work));
		++iteration;
		ASSERT_LT (iteration, 200);
	}
	ASSERT_EQ (wallet->free_accounts.end (), wallet->free_accounts.find (account));
    boost::property_tree::ptree request2;
	request2.put ("action", "payment_end");
	request2.put ("wallet", wallet_id.pub.to_string ());
	request2.put ("account", account.to_account ());
	test_response response2 (request2, rpc, system.service);
	while (response2.status == 0)
	{
		system.poll ();
	}
    ASSERT_EQ (200, response2.status);
	ASSERT_TRUE (wallet->exists (account));
	ASSERT_NE (wallet->free_accounts.end (), wallet->free_accounts.find (account));
	rpc.stop ();
	system.stop ();
}

TEST (rpc, payment_end_nonempty)
{
    rai::system system (24000, 1);
	rai::node_init init1;
    auto node1 (system.nodes [0]);
	system.wallet (0)->insert_adhoc (rai::test_genesis_key.prv);
	system.wallet (0)->init_free_accounts (rai::transaction (node1->store.environment, nullptr, false));
	auto wallet_id (node1->wallets.items.begin ()->first);
    rai::rpc rpc (system.service, *system.nodes [0], rai::rpc_config (true));
	rpc.start ();
    boost::property_tree::ptree request1;
	request1.put ("action", "payment_end");
	request1.put ("wallet", wallet_id.to_string ());
	request1.put ("account", rai::test_genesis_key.pub.to_account ());
	test_response response1 (request1, rpc, system.service);
	while (response1.status == 0)
	{
		system.poll ();
	}
    ASSERT_EQ (200, response1.status);
	ASSERT_FALSE (response1.json.get <std::string> ("error").empty ());
}

TEST (rpc, payment_zero_balance)
{
    rai::system system (24000, 1);
	rai::node_init init1;
    auto node1 (system.nodes [0]);
	system.wallet (0)->insert_adhoc (rai::test_genesis_key.prv);
	system.wallet (0)->init_free_accounts (rai::transaction (node1->store.environment, nullptr, false));
	auto wallet_id (node1->wallets.items.begin ()->first);
    rai::rpc rpc (system.service, *system.nodes [0], rai::rpc_config (true));
	rpc.start ();
    boost::property_tree::ptree request1;
	request1.put ("action", "payment_begin");
	request1.put ("wallet", wallet_id.to_string ());
	test_response response1 (request1, rpc, system.service);
	while (response1.status == 0)
	{
		system.poll ();
	}
    ASSERT_EQ (200, response1.status);
	auto account_text (response1.json.get <std::string> ("account"));
	rai::uint256_union account;
	ASSERT_FALSE (account.decode_account (account_text));
	ASSERT_NE (rai::test_genesis_key.pub, account);
}

TEST (rpc, payment_begin_reuse)
{
    rai::system system (24000, 1);
	rai::node_init init1;
    auto node1 (system.nodes [0]);
	rai::keypair wallet_id;
	auto wallet (node1->wallets.create (wallet_id.pub));
	ASSERT_TRUE (node1->wallets.items.find (wallet_id.pub) != node1->wallets.items.end ());
    rai::rpc rpc (system.service, *system.nodes [0], rai::rpc_config (true));
	rpc.start ();
    boost::property_tree::ptree request1;
	request1.put ("action", "payment_begin");
	request1.put ("wallet", wallet_id.pub.to_string ());
	test_response response1 (request1, rpc, system.service);
	while (response1.status == 0)
	{
		system.poll ();
	}
    ASSERT_EQ (200, response1.status);
	auto account_text (response1.json.get <std::string> ("account"));
	rai::uint256_union account;
	ASSERT_FALSE (account.decode_account (account_text));
	ASSERT_TRUE (wallet->exists (account));
	ASSERT_EQ (wallet->free_accounts.end (), wallet->free_accounts.find (account));
    boost::property_tree::ptree request2;
	request2.put ("action", "payment_end");
	request2.put ("wallet", wallet_id.pub.to_string ());
	request2.put ("account", account.to_account ());
	test_response response2 (request2, rpc, system.service);
	while (response2.status == 0)
	{
		system.poll ();
	}
    ASSERT_EQ (200, response2.status);
	ASSERT_TRUE (wallet->exists (account));
	ASSERT_NE (wallet->free_accounts.end (), wallet->free_accounts.find (account));
	test_response response3 (request1, rpc, system.service);
	while (response3.status == 0)
	{
		system.poll ();
	}
    ASSERT_EQ (200, response3.status);
	auto account2_text (response1.json.get <std::string> ("account"));
	rai::uint256_union account2;
	ASSERT_FALSE (account2.decode_account (account2_text));
	ASSERT_EQ (account, account2);
}

TEST (rpc, payment_begin_locked)
{
    rai::system system (24000, 1);
	rai::node_init init1;
    auto node1 (system.nodes [0]);
	rai::keypair wallet_id;
	auto wallet (node1->wallets.create (wallet_id.pub));
	{
		rai::transaction transaction (wallet->store.environment, nullptr, true);
		wallet->store.rekey(transaction, "1");
		ASSERT_TRUE (wallet->store.attempt_password(transaction, ""));
	}
	ASSERT_TRUE (node1->wallets.items.find (wallet_id.pub) != node1->wallets.items.end ());
    rai::rpc rpc (system.service, *system.nodes [0], rai::rpc_config (true));
	rpc.start ();
    boost::property_tree::ptree request1;
	request1.put ("action", "payment_begin");
	request1.put ("wallet", wallet_id.pub.to_string ());
	test_response response1 (request1, rpc, system.service);
	while (response1.status == 0)
	{
		system.poll ();
	}
    ASSERT_EQ (200, response1.status);
	ASSERT_FALSE (response1.json.get <std::string> ("error").empty ());
}

TEST (rpc, DISABLED_payment_wait)
{
    rai::system system (24000, 1);
	rai::node_init init1;
    auto node1 (system.nodes [0]);
	rai::keypair key;
	system.wallet (0)->insert_adhoc (rai::test_genesis_key.prv);
	system.wallet (0)->insert_adhoc (key.prv);
    rai::rpc rpc (system.service, *system.nodes [0], rai::rpc_config (true));
	rpc.start ();
    boost::property_tree::ptree request1;
	request1.put ("action", "payment_wait");
	request1.put ("account", key.pub.to_account ());
	request1.put ("amount", rai::amount (rai::Mxrb_ratio).to_string_dec ());
	request1.put ("timeout", "100");
	test_response response1 (request1, rpc, system.service);
	while (response1.status == 0)
	{
		system.poll ();
	}
    ASSERT_EQ (200, response1.status);
	ASSERT_EQ ("nothing", response1.json.get <std::string> ("status"));
	request1.put ("timeout", "100000");
	system.wallet (0)->send_action (rai::test_genesis_key.pub, key.pub, rai::Mxrb_ratio);
	system.alarm.add (std::chrono::system_clock::now () + std::chrono::milliseconds(500), [&] ()
	{
		system.wallet (0)->send_action (rai::test_genesis_key.pub, key.pub, rai::Mxrb_ratio);
	});
	test_response response2 (request1, rpc, system.service);
	while (response2.status == 0)
	{
		system.poll ();
	}
    ASSERT_EQ (200, response2.status);
	ASSERT_EQ ("success", response2.json.get <std::string> ("status"));
	request1.put ("amount", rai::amount (rai::Mxrb_ratio * 2).to_string_dec ());
	test_response response3 (request1, rpc, system.service);
	while (response3.status == 0)
	{
		system.poll ();
	}
    ASSERT_EQ (200, response3.status);
	ASSERT_EQ ("success", response2.json.get <std::string> ("status"));
}

TEST (rpc, peers)
{
    rai::system system (24000, 2);
    rai::rpc rpc (system.service, *system.nodes [0], rai::rpc_config (true));
	rpc.start ();
    boost::property_tree::ptree request;
    request.put ("action", "peers");
	test_response response (request, rpc, system.service);
	while (response.status == 0)
	{
		system.poll ();
	}
    ASSERT_EQ (200, response.status);
    auto & peers_node (response.json.get_child ("peers"));
	ASSERT_EQ (1, peers_node.size ());
}

TEST (rpc, pending)
{
	rai::system system (24000, 1);
	rai::keypair key1;
	system.wallet (0)->insert_adhoc (rai::test_genesis_key.prv);
	auto block1 (system.wallet (0)->send_action (rai::test_genesis_key.pub, key1.pub, 100));
	rai::rpc rpc (system.service, *system.nodes [0], rai::rpc_config (true));
	rpc.start ();
	boost::property_tree::ptree request;
	request.put ("action", "pending");
	request.put ("account", key1.pub.to_account ());
	request.put ("count", "100");
	test_response response (request, rpc, system.service);
	while (response.status == 0)
	{
		system.poll ();
	}
	ASSERT_EQ (200, response.status);
	auto & blocks_node (response.json.get_child ("blocks"));
	ASSERT_EQ (1, blocks_node.size ());
	rai::block_hash hash1 (blocks_node.begin ()->second.get <std::string> (""));
	ASSERT_EQ (block1->hash (), hash1);
	request.put ("threshold", "100"); // Threshold test
	test_response response0 (request, rpc, system.service);
	while (response0.status == 0)
	{
		system.poll ();
	}
	ASSERT_EQ (200, response0.status);
	blocks_node = response0.json.get_child ("blocks");
	ASSERT_EQ (1, blocks_node.size ());
	std::unordered_map <rai::block_hash, rai::uint128_union> blocks;
	for (auto i (blocks_node.begin ()), j (blocks_node.end ()); i != j; ++i)
	{
		rai::block_hash hash;
		hash.decode_hex (i->first);
		rai::uint128_union amount;
		amount.decode_dec (i->second.get <std::string> (""));
		blocks [hash] = amount;
	}
	ASSERT_EQ (blocks[block1->hash ()], 100);
	request.put ("threshold", "101");
	test_response response1 (request, rpc, system.service);
	while (response1.status == 0)
	{
		system.poll ();
	}
	ASSERT_EQ (200, response1.status);
	blocks_node = response1.json.get_child ("blocks");
	ASSERT_EQ (0, blocks_node.size ());
}

TEST (rpc_config, serialization)
{
	rai::rpc_config config1;
	config1.address = boost::asio::ip::address_v6::any();
	config1.port = 10;
	config1.enable_control = true;
	config1.frontier_request_limit = 8192;
	config1.chain_request_limit = 4096;
	boost::property_tree::ptree tree;
	config1.serialize_json (tree);
	rai::rpc_config config2;
	ASSERT_NE (config2.address, config1.address);
	ASSERT_NE (config2.port, config1.port);
	ASSERT_NE (config2.enable_control, config1.enable_control);
	ASSERT_NE (config2.frontier_request_limit, config1.frontier_request_limit);
	ASSERT_NE (config2.chain_request_limit, config1.chain_request_limit);
	config2.deserialize_json (tree);
	ASSERT_EQ (config2.address, config1.address);
	ASSERT_EQ (config2.port, config1.port);
	ASSERT_EQ (config2.enable_control, config1.enable_control);
	ASSERT_EQ (config2.frontier_request_limit, config1.frontier_request_limit);
	ASSERT_EQ (config2.chain_request_limit, config1.chain_request_limit);
}

TEST (rpc, search_pending)
{
    rai::system system (24000, 1);
	system.wallet (0)->insert_adhoc (rai::test_genesis_key.prv);
	auto wallet (system.nodes [0]->wallets.items.begin ()->first.to_string ());
	rai::send_block block (system.nodes [0]->latest (rai::test_genesis_key.pub), rai::test_genesis_key.pub, rai::genesis_amount - system.nodes [0]->config.receive_minimum.number (), rai::test_genesis_key.prv, rai::test_genesis_key.pub, 0);
	ASSERT_EQ (rai::process_result::progress, system.nodes [0]->ledger.process (rai::transaction (system.nodes [0]->store.environment, nullptr, true), block).code);
    rai::rpc rpc (system.service, *system.nodes [0], rai::rpc_config (true));
	rpc.start ();
    boost::property_tree::ptree request;
    request.put ("action", "search_pending");
	request.put ("wallet", wallet);
	test_response response (request, rpc, system.service);
	while (response.status == 0)
	{
		system.poll ();
	}
    ASSERT_EQ (200, response.status);
	auto iterations (0);
	while (system.nodes [0]->balance (rai::test_genesis_key.pub) != rai::genesis_amount)
	{
		system.poll ();
		++iterations;
		ASSERT_LT (iterations, 200);
	}
}

TEST (rpc, version)
{
    rai::system system (24000, 1);
	rai::node_init init1;
    auto node1 (system.nodes [0]);
	rai::keypair key;
	system.wallet (0)->insert_adhoc (rai::test_genesis_key.prv);
	system.wallet (0)->insert_adhoc (key.prv);
    rai::rpc rpc (system.service, *system.nodes [0], rai::rpc_config (true));
	rpc.start ();
    boost::property_tree::ptree request1;
	request1.put ("action", "version");
	test_response response1 (request1, rpc, system.service);
	while (response1.status == 0)
	{
		system.poll ();
	}
    ASSERT_EQ (200, response1.status);
	ASSERT_EQ ("1", response1.json.get <std::string> ("rpc_version"));
    ASSERT_EQ (200, response1.status);
	ASSERT_EQ ("8", response1.json.get <std::string> ("store_version"));
	ASSERT_EQ (boost::str (boost::format ("RaiBlocks %1%.%2%.%3%") % RAIBLOCKS_VERSION_MAJOR % RAIBLOCKS_VERSION_MINOR % RAIBLOCKS_VERSION_PATCH), response1.json.get <std::string> ("node_vendor"));
	auto & headers (response1.resp.fields);
	auto access_control (std::find_if (headers.begin (), headers.end (), [] (decltype (*headers.begin ()) & header_a) { return boost::iequals (header_a.first, "Access-Control-Allow-Origin"); }));
	ASSERT_NE (headers.end (), access_control);
	ASSERT_EQ ("*", access_control->second);
}

TEST (rpc, work_generate)
{
    rai::system system (24000, 1);
	rai::node_init init1;
    auto node1 (system.nodes [0]);
	rai::keypair key;
	system.wallet (0)->insert_adhoc (rai::test_genesis_key.prv);
	system.wallet (0)->insert_adhoc (key.prv);
    rai::rpc rpc (system.service, *system.nodes [0], rai::rpc_config (true));
	rpc.start ();
	rai::block_hash hash1 (1);
    boost::property_tree::ptree request1;
	request1.put ("action", "work_generate");
	request1.put ("hash", hash1.to_string ());
	test_response response1 (request1, rpc, system.service);
	while (response1.status == 0)
	{
		system.poll ();
	}
    ASSERT_EQ (200, response1.status);
	auto work1 (response1.json.get <std::string> ("work"));
	uint64_t work2;
	ASSERT_FALSE (rai::from_string_hex (work1, work2));
	ASSERT_FALSE (system.work.work_validate (hash1, work2));
}

TEST (rpc, work_cancel)
{
    rai::system system (24000, 1);
	rai::node_init init1;
    auto & node1 (*system.nodes [0]);
	rai::keypair key;
	system.wallet (0)->insert_adhoc (rai::test_genesis_key.prv);
	system.wallet (0)->insert_adhoc (key.prv);
    rai::rpc rpc (system.service, node1, rai::rpc_config (true));
	rpc.start ();
	rai::block_hash hash1 (1);
    boost::property_tree::ptree request1;
	request1.put ("action", "work_cancel");
	request1.put ("hash", hash1.to_string ());
	boost::optional <uint64_t> work;
	std::thread thread ([&] ()
	{
		work = system.work.generate (hash1);
	});
	test_response response1 (request1, rpc, system.service);
	while (response1.status == 0)
	{
		system.poll ();
	}
	ASSERT_EQ (200, response1.status);
	thread.join ();
}

TEST (rpc, work_peer_bad)
{
    rai::system system (24000, 2);
	rai::node_init init1;
    auto & node1 (*system.nodes [0]);
    auto & node2 (*system.nodes [1]);
	rai::keypair key;
	system.wallet (0)->insert_adhoc (rai::test_genesis_key.prv);
	system.wallet (0)->insert_adhoc (key.prv);
    rai::rpc rpc (system.service, node1, rai::rpc_config (true));
	rpc.start ();
	node2.config.work_peers.push_back (std::make_pair (boost::asio::ip::address_v6::any (), 0));
	rai::block_hash hash1 (1);
	uint64_t work (0);
	node2.generate_work (hash1, [&work] (uint64_t work_a)
	{
		work = work_a;
	});
	while (system.work.work_validate (hash1, work))
	{
		system.poll ();
	}
}

TEST (rpc, work_peer_one)
{
    rai::system system (24000, 2);
	rai::node_init init1;
    auto & node1 (*system.nodes [0]);
    auto & node2 (*system.nodes [1]);
	rai::keypair key;
	system.wallet (0)->insert_adhoc (rai::test_genesis_key.prv);
	system.wallet (0)->insert_adhoc (key.prv);
    rai::rpc rpc (system.service, node1, rai::rpc_config (true));
	rpc.start ();
	node2.config.work_peers.push_back (std::make_pair (node1.network.endpoint ().address (), rpc.config.port));
	rai::keypair key1;
	uint64_t work (0);
	node2.generate_work (key1.pub, [&work] (uint64_t work_a)
	{
		work = work_a;
	});
	while (system.work.work_validate (key1.pub, work))
	{
		system.poll ();
	}
}

TEST (rpc, work_peer_many)
{
    rai::system system1 (24000, 1);
    rai::system system2 (24001, 1);
    rai::system system3 (24002, 1);
    rai::system system4 (24003, 1);
	rai::node_init init1;
    auto & node1 (*system1.nodes [0]);
    auto & node2 (*system2.nodes [0]);
    auto & node3 (*system3.nodes [0]);
    auto & node4 (*system4.nodes [0]);
	rai::keypair key;
	rai::rpc_config config2 (true);
	config2.port += 0;
    rai::rpc rpc2 (system2.service, node2, config2);
	rpc2.start ();
	rai::rpc_config config3 (true);
	config3.port += 1;
    rai::rpc rpc3 (system3.service, node3, config3);
	rpc3.start ();
	rai::rpc_config config4 (true);
	config4.port += 2;
    rai::rpc rpc4 (system4.service, node4, config4);
	rpc4.start ();
	node1.config.work_peers.push_back (std::make_pair (node2.network.endpoint ().address (), rpc2.config.port));
	node1.config.work_peers.push_back (std::make_pair (node3.network.endpoint ().address (), rpc3.config.port));
	node1.config.work_peers.push_back (std::make_pair (node4.network.endpoint ().address (), rpc4.config.port));
	for (auto i (0); i < 10; ++i)
	{
		rai::keypair key1;
		uint64_t work (0);
		node1.generate_work (key1.pub, [&work] (uint64_t work_a)
		{
			work = work_a;
		});
		while (system1.work.work_validate (key1.pub, work))
		{
			system1.poll ();
			system2.poll ();
			system3.poll ();
			system4.poll ();
		}
	}
}

TEST (rpc, block_count)
{
    rai::system system (24000, 1);
	rai::node_init init1;
    auto & node1 (*system.nodes [0]);
    rai::rpc rpc (system.service, node1, rai::rpc_config (true));
	rpc.start ();
    boost::property_tree::ptree request1;
	request1.put ("action", "block_count");
	test_response response1 (request1, rpc, system.service);
	while (response1.status == 0)
	{
		system.poll ();
	}
    ASSERT_EQ (200, response1.status);
	ASSERT_EQ ("1", response1.json.get <std::string> ("count"));
	ASSERT_EQ ("0", response1.json.get <std::string> ("unchecked"));
}

TEST (rpc, frontier_count)
{
    rai::system system (24000, 1);
	rai::node_init init1;
    auto & node1 (*system.nodes [0]);
    rai::rpc rpc (system.service, node1, rai::rpc_config (true));
	rpc.start ();
    boost::property_tree::ptree request1;
	request1.put ("action", "frontier_count");
	test_response response1 (request1, rpc, system.service);
	while (response1.status == 0)
	{
		system.poll ();
	}
    ASSERT_EQ (200, response1.status);
	ASSERT_EQ ("1", response1.json.get <std::string> ("count"));
}

TEST (rpc, available_supply)
{
    rai::system system (24000, 1);
	rai::node_init init1;
    auto & node1 (*system.nodes [0]);
    rai::rpc rpc (system.service, node1, rai::rpc_config (true));
	rpc.start ();
    boost::property_tree::ptree request1;
	request1.put ("action", "available_supply");
	test_response response1 (request1, rpc, system.service);
	while (response1.status == 0)
	{
		system.poll ();
	}
    ASSERT_EQ (200, response1.status);
	ASSERT_EQ ("0", response1.json.get <std::string> ("available"));
	system.wallet (0)->insert_adhoc (rai::test_genesis_key.prv);
	rai::keypair key;
	auto block (system.wallet (0)->send_action (rai::test_genesis_key.pub, key.pub, 1));
	test_response response2 (request1, rpc, system.service);
	while (response2.status == 0)
	{
		system.poll ();
	}
    ASSERT_EQ (200, response2.status);
	ASSERT_EQ ("1", response2.json.get <std::string> ("available"));
}

TEST (rpc, mrai_to_raw)
{
    rai::system system (24000, 1);
	rai::node_init init1;
    auto & node1 (*system.nodes [0]);
    rai::rpc rpc (system.service, node1, rai::rpc_config (true));
	rpc.start ();
    boost::property_tree::ptree request1;
	request1.put ("action", "mrai_to_raw");
	request1.put ("amount", "1");
	test_response response1 (request1, rpc, system.service);
	while (response1.status == 0)
	{
		system.poll ();
	}
    ASSERT_EQ (200, response1.status);
	ASSERT_EQ (rai::Mxrb_ratio.convert_to <std::string> (), response1.json.get <std::string> ("amount"));
}

TEST (rpc, mrai_from_raw)
{
    rai::system system (24000, 1);
	rai::node_init init1;
    auto & node1 (*system.nodes [0]);
    rai::rpc rpc (system.service, node1, rai::rpc_config (true));
	rpc.start ();
    boost::property_tree::ptree request1;
	request1.put ("action", "mrai_from_raw");
	request1.put ("amount", rai::Mxrb_ratio.convert_to <std::string> ());
	test_response response1 (request1, rpc, system.service);
	while (response1.status == 0)
	{
		system.poll ();
	}
    ASSERT_EQ (200, response1.status);
	ASSERT_EQ ("1", response1.json.get <std::string> ("amount"));
}

TEST (rpc, krai_to_raw)
{
    rai::system system (24000, 1);
	rai::node_init init1;
    auto & node1 (*system.nodes [0]);
    rai::rpc rpc (system.service, node1, rai::rpc_config (true));
	rpc.start ();
    boost::property_tree::ptree request1;
	request1.put ("action", "krai_to_raw");
	request1.put ("amount", "1");
	test_response response1 (request1, rpc, system.service);
	while (response1.status == 0)
	{
		system.poll ();
	}
    ASSERT_EQ (200, response1.status);
	ASSERT_EQ (rai::kxrb_ratio.convert_to <std::string> (), response1.json.get <std::string> ("amount"));
}

TEST (rpc, krai_from_raw)
{
    rai::system system (24000, 1);
	rai::node_init init1;
    auto & node1 (*system.nodes [0]);
    rai::rpc rpc (system.service, node1, rai::rpc_config (true));
	rpc.start ();
    boost::property_tree::ptree request1;
	request1.put ("action", "krai_from_raw");
	request1.put ("amount", rai::kxrb_ratio.convert_to <std::string> ());
	test_response response1 (request1, rpc, system.service);
	while (response1.status == 0)
	{
		system.poll ();
	}
    ASSERT_EQ (200, response1.status);
	ASSERT_EQ ("1", response1.json.get <std::string> ("amount"));
}

TEST (rpc, rai_to_raw)
{
    rai::system system (24000, 1);
	rai::node_init init1;
    auto & node1 (*system.nodes [0]);
    rai::rpc rpc (system.service, node1, rai::rpc_config (true));
	rpc.start ();
    boost::property_tree::ptree request1;
	request1.put ("action", "rai_to_raw");
	request1.put ("amount", "1");
	test_response response1 (request1, rpc, system.service);
	while (response1.status == 0)
	{
		system.poll ();
	}
    ASSERT_EQ (200, response1.status);
	ASSERT_EQ (rai::xrb_ratio.convert_to <std::string> (), response1.json.get <std::string> ("amount"));
}

TEST (rpc, rai_from_raw)
{
    rai::system system (24000, 1);
	rai::node_init init1;
    auto & node1 (*system.nodes [0]);
    rai::rpc rpc (system.service, node1, rai::rpc_config (true));
	rpc.start ();
    boost::property_tree::ptree request1;
	request1.put ("action", "rai_from_raw");
	request1.put ("amount", rai::xrb_ratio.convert_to <std::string> ());
	test_response response1 (request1, rpc, system.service);
	while (response1.status == 0)
	{
		system.poll ();
	}
    ASSERT_EQ (200, response1.status);
	ASSERT_EQ ("1", response1.json.get <std::string> ("amount"));
}

TEST (rpc, account_representative)
{
    rai::system system (24000, 1);
    rai::rpc rpc (system.service, *system.nodes [0], rai::rpc_config (true));
	rpc.start ();
    boost::property_tree::ptree request;
    std::string wallet;
    request.put ("account", rai::genesis_account.to_account ());
    request.put ("action", "account_representative");
	test_response response (request, rpc, system.service);
	while (response.status == 0)
	{
		system.poll ();
	}
    ASSERT_EQ (200, response.status);
    std::string account_text1 (response.json.get <std::string> ("representative"));
    ASSERT_EQ (account_text1, rai::genesis_account.to_account ());
}

TEST (rpc, account_representative_set)
{
    rai::system system (24000, 1);
	system.wallet (0)->insert_adhoc (rai::test_genesis_key.prv);
    rai::rpc rpc (system.service, *system.nodes [0], rai::rpc_config (true));
	rpc.start ();
    boost::property_tree::ptree request;
	rai::keypair rep;
    request.put ("account", rai::genesis_account.to_account ());
	request.put ("representative", rep.pub.to_account ());
	request.put ("wallet", system.nodes [0]->wallets.items.begin ()->first.to_string ());
    request.put ("action", "account_representative_set");
	test_response response (request, rpc, system.service);
	while (response.status == 0)
	{
		system.poll ();
	}
    ASSERT_EQ (200, response.status);
    std::string block_text1 (response.json.get <std::string> ("block"));
	rai::block_hash hash;
	ASSERT_FALSE (hash.decode_hex (block_text1));
	ASSERT_FALSE (hash.is_zero ());
	rai::transaction transaction (system.nodes [0]->store.environment, nullptr, false);
    ASSERT_TRUE (system.nodes [0]->store.block_exists (transaction, hash));
	ASSERT_EQ (rep.pub, system.nodes [0]->store.block_get (transaction, hash)->representative ());
}

TEST (rpc, bootstrap)
{
    rai::system system0 (24000, 1);
	rai::system system1 (24001, 1);
	auto latest (system1.nodes [0]->latest (rai::test_genesis_key.pub));
	rai::send_block send (latest, rai::genesis_account, 100, rai::test_genesis_key.prv, rai::test_genesis_key.pub, system1.nodes [0]->generate_work (latest));
	{
		rai::transaction transaction (system1.nodes [0]->store.environment, nullptr, true);
		ASSERT_EQ (rai::process_result::progress, system1.nodes [0]->ledger.process (transaction, send).code);
	}
    rai::rpc rpc (system0.service, *system0.nodes [0], rai::rpc_config (true));
	rpc.start ();
    boost::property_tree::ptree request;
	request.put ("action", "bootstrap");
    request.put ("address", "::ffff:127.0.0.1");
	request.put ("port", system1.nodes [0]->network.endpoint ().port ());
	test_response response (request, rpc, system0.service);
	while (response.status == 0)
	{
		system0.poll ();
	}
	auto iterations (0);
	while (system0.nodes [0]->latest (rai::genesis_account) != system1.nodes [0]->latest (rai::genesis_account))
	{
		system0.poll ();
		system1.poll ();
		++iterations;
		ASSERT_GT (200, iterations);
	}
}

TEST (rpc, account_remove)
{
    rai::system system0 (24000, 1);
	auto key1 (system0.wallet (0)->deterministic_insert ());
	ASSERT_TRUE (system0.wallet (0)->exists (key1));
    rai::rpc rpc (system0.service, *system0.nodes [0], rai::rpc_config (true));
	rpc.start ();
    boost::property_tree::ptree request;
	request.put ("action", "account_remove");
    request.put ("wallet", system0.nodes [0]->wallets.items.begin ()->first.to_string ());
	request.put ("account", key1.to_account ());
	test_response response (request, rpc, system0.service);
	while (response.status == 0)
	{
		system0.poll ();
	}
	ASSERT_FALSE (system0.wallet (0)->exists (key1));
}

TEST (rpc, representatives)
{
    rai::system system0 (24000, 1);
    rai::rpc rpc (system0.service, *system0.nodes [0], rai::rpc_config (true));
	rpc.start ();
    boost::property_tree::ptree request;
	request.put ("action", "representatives");
	test_response response (request, rpc, system0.service);
	while (response.status == 0)
	{
		system0.poll ();
	}
    ASSERT_EQ (200, response.status);
    auto & representatives_node (response.json.get_child ("representatives"));
	std::vector <rai::account> representatives;
	for (auto i (representatives_node.begin ()), n (representatives_node.end ()); i != n; ++i)
	{
		rai::account account;
		ASSERT_FALSE (account.decode_account (i->first));
		representatives.push_back (account);
	}
	ASSERT_EQ (1, representatives.size ());
	ASSERT_EQ (rai::genesis_account, representatives [0]);
}

TEST (rpc, wallet_change_seed)
{
    rai::system system0 (24000, 1);
	rai::keypair seed;
	{
		rai::transaction transaction (system0.nodes [0]->store.environment, nullptr, false);
		rai::raw_key seed0;
		system0.wallet (0)->store.seed (seed0, transaction);
		ASSERT_NE (seed.pub, seed0.data);
	}
    rai::rpc rpc (system0.service, *system0.nodes [0], rai::rpc_config (true));
	rpc.start ();
    boost::property_tree::ptree request;
	request.put ("action", "wallet_change_seed");
    request.put ("wallet", system0.nodes [0]->wallets.items.begin ()->first.to_string ());
	request.put ("seed", seed.pub.to_string ());
	test_response response (request, rpc, system0.service);
	while (response.status == 0)
	{
		system0.poll ();
	}
    ASSERT_EQ (200, response.status);
	{
		rai::transaction transaction (system0.nodes [0]->store.environment, nullptr, false);
		rai::raw_key seed0;
		system0.wallet (0)->store.seed (seed0, transaction);
		ASSERT_EQ (seed.pub, seed0.data);
	}
}

TEST (rpc, wallet_frontiers)
{
    rai::system system0 (24000, 1);
	system0.wallet (0)->insert_adhoc (rai::test_genesis_key.prv);
    rai::rpc rpc (system0.service, *system0.nodes [0], rai::rpc_config (true));
	rpc.start ();
    boost::property_tree::ptree request;
	request.put ("action", "wallet_frontiers");
    request.put ("wallet", system0.nodes [0]->wallets.items.begin ()->first.to_string ());
	test_response response (request, rpc, system0.service);
	while (response.status == 0)
	{
		system0.poll ();
	}
    ASSERT_EQ (200, response.status);
    auto & frontiers_node (response.json.get_child ("frontiers"));
	std::vector <rai::account> frontiers;
	for (auto i (frontiers_node.begin ()), n (frontiers_node.end ()); i != n; ++i)
	{
		frontiers.push_back (rai::block_hash (i->second.get <std::string> ("")));
	}
	ASSERT_EQ (1, frontiers.size ());
	ASSERT_EQ (system0.nodes [0]->latest (rai::genesis_account), frontiers [0]);
}

TEST (rpc, work_validate)
{
	rai::system system (24000, 1);
	rai::node_init init1;
	auto & node1 (*system.nodes [0]);
	rai::keypair key;
	system.wallet (0)->insert_adhoc (rai::test_genesis_key.prv);
	system.wallet (0)->insert_adhoc (key.prv);
	rai::rpc rpc (system.service, node1, rai::rpc_config (true));
	rpc.start ();
	rai::block_hash hash (1);
	uint64_t work1 (node1.generate_work (hash));
	boost::property_tree::ptree request;
	request.put ("action", "work_validate");
	request.put ("hash", hash.to_string ());
	request.put ("work", rai::to_string_hex (work1));
	test_response response1 (request, rpc, system.service);
	while (response1.status == 0)
	{
		system.poll ();
	}
	ASSERT_EQ (200, response1.status);
	std::string validate_text1 (response1.json.get <std::string> ("valid"));
	ASSERT_EQ ("1", validate_text1);
	uint64_t work2 (0);
	request.put ("work", rai::to_string_hex (work2));
	test_response response2 (request, rpc, system.service);
	while (response2.status == 0)
	{
		system.poll ();
	}
	ASSERT_EQ (200, response2.status);
	std::string validate_text2 (response2.json.get <std::string> ("valid"));
	ASSERT_EQ ("0", validate_text2);
}

TEST (rpc, successors)
{
    rai::system system (24000, 1);
	system.wallet (0)->insert_adhoc (rai::test_genesis_key.prv);
	rai::keypair key;
	auto genesis (system.nodes [0]->latest (rai::test_genesis_key.pub));
	ASSERT_FALSE (genesis.is_zero ());
	auto block (system.wallet (0)->send_action (rai::test_genesis_key.pub, key.pub, 1));
	ASSERT_NE (nullptr, block);
    rai::rpc rpc (system.service, *system.nodes [0], rai::rpc_config (true));
	rpc.start ();
    boost::property_tree::ptree request;
    request.put ("action", "successors");
	request.put ("block", genesis.to_string ());
	request.put ("count", std::to_string (std::numeric_limits <uint64_t>::max ()));
	test_response response (request, rpc, system.service);
	while (response.status == 0)
	{
		system.poll ();
	}
    ASSERT_EQ (200, response.status);
    auto & blocks_node (response.json.get_child ("blocks"));
	std::vector <rai::block_hash> blocks;
	for (auto i (blocks_node.begin ()), n (blocks_node.end ()); i != n; ++i)
	{
		blocks.push_back (rai::block_hash (i->second.get <std::string> ("")));
	}
	ASSERT_EQ (2, blocks.size ());
	ASSERT_EQ (genesis, blocks [0]);
	ASSERT_EQ (block->hash(), blocks [1]);
}

TEST (rpc, bootstrap_any)
{
    rai::system system0 (24000, 1);
	rai::system system1 (24001, 1);
	auto latest (system1.nodes [0]->latest (rai::test_genesis_key.pub));
	rai::send_block send (latest, rai::genesis_account, 100, rai::test_genesis_key.prv, rai::test_genesis_key.pub, system1.nodes [0]->generate_work (latest));
	{
		rai::transaction transaction (system1.nodes [0]->store.environment, nullptr, true);
		ASSERT_EQ (rai::process_result::progress, system1.nodes [0]->ledger.process (transaction, send).code);
	}
    rai::rpc rpc (system0.service, *system0.nodes [0], rai::rpc_config (true));
	rpc.start ();
    boost::property_tree::ptree request;
	request.put ("action", "bootstrap_any");
	test_response response (request, rpc, system0.service);
	while (response.status == 0)
	{
		system0.poll ();
	}
	std::string success (response.json.get <std::string> ("success"));
	ASSERT_TRUE (success.empty());
}

TEST (rpc, republish)
{
	rai::system system (24000, 2);
	rai::keypair key;
	rai::genesis genesis;
	auto latest (system.nodes [0]->latest (rai::test_genesis_key.pub));
	auto & node1 (*system.nodes [0]);
	rai::send_block send (latest, key.pub, 100, rai::test_genesis_key.prv, rai::test_genesis_key.pub, node1.generate_work (latest));
	system.nodes [0]->process (send);
	rai::open_block open (send.hash (), key.pub, key.pub, key.prv, key.pub, node1.generate_work (key.pub));
	ASSERT_EQ (rai::process_result::progress, system.nodes [0]->process (open).code);
	rai::rpc rpc (system.service, node1, rai::rpc_config (true));
	rpc.start ();
	boost::property_tree::ptree request;
	request.put ("action", "republish");
	request.put ("hash", send.hash ().to_string ());
	test_response response (request, rpc, system.service);
	while (response.status == 0)
	{
		system.poll ();
	}
	ASSERT_EQ (200, response.status);
	auto iterations (0);
	while (system.nodes[1]->balance (rai::test_genesis_key.pub) == rai::genesis_amount)
	{
		system.poll ();
		++iterations;
		ASSERT_GT (200, iterations);
	}
	auto & blocks_node (response.json.get_child ("blocks"));
	std::vector <rai::block_hash> blocks;
	for (auto i (blocks_node.begin ()), n (blocks_node.end ()); i != n; ++i)
	{
		blocks.push_back (rai::block_hash (i->second.get <std::string> ("")));
	}
	ASSERT_EQ (1, blocks.size ());
	ASSERT_EQ (send.hash (), blocks [0]);
	
	request.put ("hash", genesis.hash ().to_string ());
	request.put ("count", 1);
	test_response response1 (request, rpc, system.service);
	while (response1.status == 0)
	{
		system.poll ();
	}
	ASSERT_EQ (200, response1.status);
	blocks_node = response1.json.get_child ("blocks");
	blocks.clear();
	for (auto i (blocks_node.begin ()), n (blocks_node.end ()); i != n; ++i)
	{
		blocks.push_back (rai::block_hash (i->second.get <std::string> ("")));
	}
	ASSERT_EQ (1, blocks.size ());
	ASSERT_EQ (genesis.hash (), blocks [0]);
	
	request.put ("hash", open.hash ().to_string ());
	request.put ("sources", 2);
	test_response response2 (request, rpc, system.service);
	while (response2.status == 0)
	{
		system.poll ();
	}
	ASSERT_EQ (200, response2.status);
	blocks_node = response2.json.get_child ("blocks");
	blocks.clear();
	for (auto i (blocks_node.begin ()), n (blocks_node.end ()); i != n; ++i)
	{
		blocks.push_back (rai::block_hash (i->second.get <std::string> ("")));
	}
	ASSERT_EQ (3, blocks.size ());
	ASSERT_EQ (genesis.hash (), blocks [0]);
	ASSERT_EQ (send.hash (), blocks [1]);
	ASSERT_EQ (open.hash (), blocks [2]);
}

TEST (rpc, deterministic_key)
{
	rai::system system0 (24000, 1);
	rai::raw_key seed;
	{
		rai::transaction transaction (system0.nodes [0]->store.environment, nullptr, false);
		system0.wallet (0)->store.seed (seed, transaction);
	}
	rai::account account0 (system0.wallet (0)->deterministic_insert ());
	rai::account account1 (system0.wallet (0)->deterministic_insert ());
	rai::account account2 (system0.wallet (0)->deterministic_insert ());
	rai::rpc rpc (system0.service, *system0.nodes [0], rai::rpc_config (true));
	rpc.start ();
	boost::property_tree::ptree request;
	request.put ("action", "deterministic_key");
	request.put ("seed", seed.data.to_string ());
	request.put ("index", "0");
	test_response response0 (request, rpc, system0.service);
	while (response0.status == 0)
	{
		system0.poll ();
	}
	ASSERT_EQ (200, response0.status);
	std::string validate_text (response0.json.get <std::string> ("account"));
	ASSERT_EQ (account0.to_account (), validate_text);
	request.put ("index", "2");
	test_response response1 (request, rpc, system0.service);
	while (response1.status == 0)
	{
		system0.poll ();
	}
	ASSERT_EQ (200, response1.status);
	validate_text = response1.json.get <std::string> ("account");
	ASSERT_NE (account1.to_account (), validate_text);
	ASSERT_EQ (account2.to_account (), validate_text);
}

TEST (rpc, accounts_balances)
{
	rai::system system (24000, 1);
	rai::rpc rpc (system.service, *system.nodes [0], rai::rpc_config (true));
	rpc.start ();
	boost::property_tree::ptree request;
	request.put ("action", "accounts_balances");
	boost::property_tree::ptree entry;
	boost::property_tree::ptree peers_l;
	entry.put ("", rai::test_genesis_key.pub.to_account ());
	peers_l.push_back (std::make_pair ("", entry));
	request.add_child ("accounts", peers_l);
	test_response response (request, rpc, system.service);
	while (response.status == 0)
	{
		system.poll ();
	}
	ASSERT_EQ (200, response.status);
	for (auto & balances : response.json.get_child ("balances"))
	{
		std::string account_text (balances.first);
		ASSERT_EQ (rai::test_genesis_key.pub.to_account (), account_text);
		std::string balance_text (balances.second.get <std::string> ("balance"));
		ASSERT_EQ ("340282366920938463463374607431768211455", balance_text);
		std::string pending_text (balances.second.get <std::string> ("pending"));
		ASSERT_EQ ("0", pending_text);
	}
}

TEST (rpc, accounts_frontiers)
{
	rai::system system (24000, 1);
	system.wallet (0)->insert_adhoc (rai::test_genesis_key.prv);
	rai::rpc rpc (system.service, *system.nodes [0], rai::rpc_config (true));
	rpc.start ();
	boost::property_tree::ptree request;
	request.put ("action", "accounts_frontiers");
	boost::property_tree::ptree entry;
	boost::property_tree::ptree peers_l;
	entry.put ("", rai::test_genesis_key.pub.to_account ());
	peers_l.push_back (std::make_pair ("", entry));
	request.add_child ("accounts", peers_l);
	test_response response (request, rpc, system.service);
	while (response.status == 0)
	{
		system.poll ();
	}
	ASSERT_EQ (200, response.status);
	for (auto & frontiers : response.json.get_child ("frontiers"))
	{
		std::string account_text (frontiers.first);
		ASSERT_EQ (rai::test_genesis_key.pub.to_account (), account_text);
		std::string frontier_text (frontiers.second.get <std::string> (""));
		ASSERT_EQ (system.nodes [0]->latest (rai::genesis_account), frontier_text);
	}
}

TEST (rpc, accounts_pending)
{
	rai::system system (24000, 1);
	rai::keypair key1;
	system.wallet (0)->insert_adhoc (rai::test_genesis_key.prv);
	auto block1 (system.wallet (0)->send_action (rai::test_genesis_key.pub, key1.pub, 100));
	rai::rpc rpc (system.service, *system.nodes [0], rai::rpc_config (true));
	rpc.start ();
	boost::property_tree::ptree request;
	request.put ("action", "accounts_pending");
	boost::property_tree::ptree entry;
	boost::property_tree::ptree peers_l;
	entry.put ("", key1.pub.to_account ());
	peers_l.push_back (std::make_pair ("", entry));
	request.add_child ("accounts", peers_l);
	request.put ("count", "100");
	test_response response (request, rpc, system.service);
	while (response.status == 0)
	{
		system.poll ();
	}
	ASSERT_EQ (200, response.status);
	for (auto & blocks : response.json.get_child("blocks"))
	{
		std::string account_text (blocks.first);
		ASSERT_EQ (key1.pub.to_account (), account_text);
		rai::block_hash hash1 (blocks.second.begin ()->second.get <std::string> (""));
		ASSERT_EQ (block1->hash (), hash1);
	}
	request.put ("threshold", "100"); // Threshold test
	test_response response1 (request, rpc, system.service);
	while (response1.status == 0)
	{
		system.poll ();
	}
	ASSERT_EQ (200, response1.status);
	for (auto & pending : response1.json.get_child("blocks"))
	{
		std::string account_text (pending.first);
		ASSERT_EQ (key1.pub.to_account (), account_text);
		std::unordered_map <rai::block_hash, rai::uint128_union> blocks;
		for (auto i (pending.second.begin ()), j (pending.second.end ()); i != j; ++i)
		{
			rai::block_hash hash;
			hash.decode_hex (i->first);
			rai::uint128_union amount;
			amount.decode_dec (i->second.get <std::string> (""));
			blocks [hash] = amount;
		}
		ASSERT_EQ (blocks[block1->hash ()], 100);
	}
}

TEST (rpc, blocks)
{
	rai::system system (24000, 1);
	rai::rpc rpc (system.service,  *system.nodes [0], rai::rpc_config (true));
	rpc.start ();
	boost::property_tree::ptree request;
	request.put ("action", "blocks");
	boost::property_tree::ptree entry;
	boost::property_tree::ptree peers_l;
	entry.put ("", system.nodes [0]->latest (rai::genesis_account).to_string ());
	peers_l.push_back (std::make_pair ("", entry));
	request.add_child ("hashes", peers_l);
	test_response response (request, rpc, system.service);
	while (response.status == 0)
	{
		system.poll ();
	}
	ASSERT_EQ (200, response.status);
	for (auto & blocks : response.json.get_child ("blocks"))
	{
		std::string hash_text (blocks.first);
		ASSERT_EQ (system.nodes [0]->latest (rai::genesis_account).to_string (), hash_text);
		std::string blocks_text (blocks.second.get <std::string> (""));
		ASSERT_FALSE (blocks_text.empty ());
	}
}

TEST (rpc, wallet_balance_total)
{
	rai::system system (24000, 1);
	system.wallet (0)->insert_adhoc (rai::test_genesis_key.prv);
	rai::keypair key;
	system.wallet (0)->insert_adhoc (key.prv);
	auto send (system.wallet (0)->send_action (rai::test_genesis_key.pub, key.pub, 1));
	rai::rpc rpc (system.service, *system.nodes [0], rai::rpc_config (true));
	rpc.start ();
	boost::property_tree::ptree request;
	request.put ("action", "wallet_balance_total");
	request.put ("wallet", system.nodes [0]->wallets.items.begin ()->first.to_string ());
	test_response response (request, rpc, system.service);
	while (response.status == 0)
	{
		system.poll ();
	}
	ASSERT_EQ (200, response.status);
	std::string balance_text (response.json.get <std::string> ("balance"));
	ASSERT_EQ ("340282366920938463463374607431768211454", balance_text);
	std::string pending_text (response.json.get <std::string> ("pending"));
	ASSERT_EQ ("1", pending_text);
}

TEST (rpc, wallet_balances)
{
	rai::system system0 (24000, 1);
	system0.wallet (0)->insert_adhoc (rai::test_genesis_key.prv);
	rai::rpc rpc (system0.service, *system0.nodes [0], rai::rpc_config (true));
	rpc.start ();
	boost::property_tree::ptree request;
	request.put ("action", "wallet_balances");
	request.put ("wallet", system0.nodes [0]->wallets.items.begin ()->first.to_string ());
	test_response response (request, rpc, system0.service);
	while (response.status == 0)
	{
		system0.poll ();
	}
	ASSERT_EQ (200, response.status);
	for (auto & balances : response.json.get_child("balances"))
	{
		std::string account_text (balances.first);
		ASSERT_EQ (rai::test_genesis_key.pub.to_account (), account_text);
		std::string balance_text (balances.second.get <std::string> ("balance"));
		ASSERT_EQ ("340282366920938463463374607431768211455", balance_text);
		std::string pending_text (balances.second.get <std::string> ("pending"));
		ASSERT_EQ ("0", pending_text);
	}
}

<<<<<<< HEAD
TEST (rpc, pending_exists)
{
	rai::system system (24000, 1);
	rai::keypair key1;
	system.wallet (0)->insert_adhoc (rai::test_genesis_key.prv);
	auto hash0 (system.nodes [0]->latest (rai::genesis_account));
	auto block1 (system.wallet (0)->send_action (rai::test_genesis_key.pub, key1.pub, 100));
	rai::rpc rpc (system.service, *system.nodes [0], rai::rpc_config (true));
	rpc.start ();
	boost::property_tree::ptree request;
	request.put ("action", "pending_exists");
	request.put ("hash", hash0.to_string ());
	test_response response0 (request, rpc, system.service);
	while (response0.status == 0)
	{
		system.poll ();
	}
	ASSERT_EQ (200, response0.status);
	std::string exists_text (response0.json.get <std::string> ("exists"));
	ASSERT_EQ ("0", exists_text);
	request.put ("hash", block1->hash ().to_string ());
	test_response response1 (request, rpc, system.service);
	while (response1.status == 0)
	{
		system.poll ();
	}
	ASSERT_EQ (200, response1.status);
	std::string exists_text1 (response1.json.get <std::string> ("exists"));
	ASSERT_EQ ("1", exists_text1);
}

TEST (rpc, wallet_pending)
{
	rai::system system0 (24000, 1);
	rai::keypair key1;
	system0.wallet (0)->insert_adhoc (rai::test_genesis_key.prv);
	auto block1 (system0.wallet (0)->send_action (rai::test_genesis_key.pub, key1.pub, 100));
	rai::rpc rpc (system0.service, *system0.nodes [0], rai::rpc_config (true));
	rpc.start ();
	boost::property_tree::ptree request;
	request.put ("action", "wallet_pending");
	request.put ("wallet", system0.nodes [0]->wallets.items.begin ()->first.to_string ());
	request.put ("count", "100");
	test_response response (request, rpc, system0.service);
	while (response.status == 0)
	{
		system0.poll ();
	}
	ASSERT_EQ (200, response.status);
	for (auto & pending : response.json.get_child("blocks"))
	{
		std::string account_text (pending.first);
		ASSERT_EQ (rai::test_genesis_key.pub.to_account (), account_text);
		auto & blocks_node (pending.second.get_child (rai::test_genesis_key.pub.to_account ()));
		ASSERT_EQ (1, blocks_node.size ());
		rai::block_hash hash1 (blocks_node.begin ()->second.get <std::string> (""));
		ASSERT_EQ (block1->hash (), hash1);
	}
	request.put ("threshold", "100"); // Threshold test
	test_response response0 (request, rpc, system0.service);
	while (response0.status == 0)
	{
		system0.poll ();
	}
	ASSERT_EQ (200, response0.status);
	for (auto & pending : response0.json.get_child("blocks"))
	{
		std::string account_text (pending.first);
		ASSERT_EQ (rai::test_genesis_key.pub.to_account (), account_text);
		std::unordered_map <rai::block_hash, rai::uint128_union> blocks;
		for (auto i (pending.second.begin ()), j (pending.second.end ()); i != j; ++i)
		{
			rai::block_hash hash;
			hash.decode_hex (i->first);
			rai::uint128_union amount;
			amount.decode_dec (i->second.get <std::string> (""));
			blocks [hash] = amount;
		}
		ASSERT_EQ (blocks[block1->hash ()], 100);
	}
	request.put ("threshold", "101");
	test_response response1 (request, rpc, system0.service);
	while (response1.status == 0)
	{
		system0.poll ();
	}
	ASSERT_EQ (200, response1.status);
	auto & pending1 (response1.json.get_child ("blocks"));
	ASSERT_EQ (0, pending1.size ());
}

TEST (rpc, receive_minimum)
{
	rai::system system (24000, 1);
	rai::rpc rpc (system.service, *system.nodes [0], rai::rpc_config (true));
	rpc.start ();
	boost::property_tree::ptree request;
	request.put ("action", "receive_minimum");
=======
TEST (rpc, delegators)
{
	rai::system system (24000, 1);
	rai::keypair key;
	system.wallet (0)->insert_adhoc (rai::test_genesis_key.prv);
	system.wallet (0)->insert_adhoc (key.prv);
	auto & node1 (*system.nodes [0]);
	auto latest (system.nodes [0]->latest (rai::test_genesis_key.pub));
	rai::send_block send (latest, key.pub, 100, rai::test_genesis_key.prv, rai::test_genesis_key.pub, node1.generate_work (latest));
	system.nodes [0]->process (send);
	rai::open_block open (send.hash (), rai::test_genesis_key.pub, key.pub, key.prv, key.pub, node1.generate_work (key.pub));
	ASSERT_EQ (rai::process_result::progress, system.nodes [0]->process (open).code);
	rai::rpc rpc (system.service, *system.nodes [0], rai::rpc_config (true));
	rpc.start ();
	boost::property_tree::ptree request;
	request.put ("action", "delegators");
	request.put ("account", rai::test_genesis_key.pub.to_account ());
>>>>>>> 308e3d04
	test_response response (request, rpc, system.service);
	while (response.status == 0)
	{
		system.poll ();
	}
	ASSERT_EQ (200, response.status);
<<<<<<< HEAD
	std::string amount (response.json.get <std::string> ("amount"));
	ASSERT_EQ (system.nodes [0]->config.receive_minimum.to_string_dec (), amount);
}

TEST (rpc, receive_minimum_set)
{
	rai::system system (24000, 1);
	rai::rpc rpc (system.service, *system.nodes [0], rai::rpc_config (true));
	rpc.start ();
	boost::property_tree::ptree request;
	request.put ("action", "receive_minimum_set");
	request.put ("amount", "100");
	ASSERT_NE (system.nodes [0]->config.receive_minimum.to_string_dec (), "100");
=======
	auto & delegators_node (response.json.get_child ("delegators"));
	boost::property_tree::ptree delegators;
	for (auto i (delegators_node.begin ()), n (delegators_node.end ()); i != n; ++i)
	{
		delegators.put ((i->first), (i->second.get <std::string> ("")));
	}
	ASSERT_EQ (2, delegators.size ());
	ASSERT_EQ ("100", delegators.get <std::string> (rai::test_genesis_key.pub.to_account ()));
	ASSERT_EQ ("340282366920938463463374607431768211355", delegators.get <std::string> (key.pub.to_account ()));
}

TEST (rpc, delegators_count)
{
	rai::system system (24000, 1);
	rai::keypair key;
	system.wallet (0)->insert_adhoc (rai::test_genesis_key.prv);
	system.wallet (0)->insert_adhoc (key.prv);
	auto & node1 (*system.nodes [0]);
	auto latest (system.nodes [0]->latest (rai::test_genesis_key.pub));
	rai::send_block send (latest, key.pub, 100, rai::test_genesis_key.prv, rai::test_genesis_key.pub, node1.generate_work (latest));
	system.nodes [0]->process (send);
	rai::open_block open (send.hash (), rai::test_genesis_key.pub, key.pub, key.prv, key.pub, node1.generate_work (key.pub));
	ASSERT_EQ (rai::process_result::progress, system.nodes [0]->process (open).code);
	rai::rpc rpc (system.service, *system.nodes [0], rai::rpc_config (true));
	rpc.start ();
	boost::property_tree::ptree request;
	request.put ("action", "delegators_count");
	request.put ("account", rai::test_genesis_key.pub.to_account ());
>>>>>>> 308e3d04
	test_response response (request, rpc, system.service);
	while (response.status == 0)
	{
		system.poll ();
	}
	ASSERT_EQ (200, response.status);
<<<<<<< HEAD
	std::string success (response.json.get <std::string> ("success"));
	ASSERT_TRUE (success.empty());
	ASSERT_EQ (system.nodes [0]->config.receive_minimum.to_string_dec (), "100");
}

TEST (rpc, work_get)
{
	rai::system system (24000, 1);
	system.wallet (0)->insert_adhoc (rai::test_genesis_key.prv);
	rai::rpc rpc (system.service, *system.nodes [0], rai::rpc_config (true));
	rpc.start ();
	boost::property_tree::ptree request;
	request.put ("action", "work_get");
	request.put ("wallet", system.nodes [0]->wallets.items.begin ()->first.to_string ());
=======
	std::string count (response.json.get <std::string> ("count"));
	ASSERT_EQ ("2", count);
}

TEST (rpc, account_info)
{
	rai::system system (24000, 1);
	rai::keypair key;
	rai::genesis genesis;
	system.wallet (0)->insert_adhoc (rai::test_genesis_key.prv);
	system.wallet (0)->insert_adhoc (key.prv);
	auto & node1 (*system.nodes [0]);
	auto latest (system.nodes [0]->latest (rai::test_genesis_key.pub));
	rai::send_block send (latest, key.pub, 100, rai::test_genesis_key.prv, rai::test_genesis_key.pub, node1.generate_work (latest));
	system.nodes [0]->process (send);
	auto time (std::chrono::system_clock::to_time_t(std::chrono::system_clock::now()));
	rai::rpc rpc (system.service, *system.nodes [0], rai::rpc_config (true));
	rpc.start ();
	boost::property_tree::ptree request;
	request.put ("action", "account_info");
>>>>>>> 308e3d04
	request.put ("account", rai::test_genesis_key.pub.to_account ());
	test_response response (request, rpc, system.service);
	while (response.status == 0)
	{
		system.poll ();
	}
	ASSERT_EQ (200, response.status);
<<<<<<< HEAD
	std::string work_text (response.json.get <std::string> ("work"));
	uint64_t work (1);
	rai::transaction transaction (system.nodes [0]->store.environment, nullptr, false);
	system.nodes [0]->wallets.items.begin ()->second->store.work_get (transaction, rai::genesis_account, work);
	ASSERT_EQ (rai::to_string_hex (work), work_text);
}

TEST (rpc, wallet_work_get)
{
	rai::system system (24000, 1);
	system.wallet (0)->insert_adhoc (rai::test_genesis_key.prv);
	rai::rpc rpc (system.service, *system.nodes [0], rai::rpc_config (true));
	rpc.start ();
	boost::property_tree::ptree request;
	request.put ("action", "wallet_work_get");
	request.put ("wallet", system.nodes [0]->wallets.items.begin ()->first.to_string ());
=======
	std::string frontier (response.json.get <std::string> ("frontier"));
	ASSERT_EQ (send.hash ().to_string (), frontier);
	std::string open_block (response.json.get <std::string> ("open_block"));
	ASSERT_EQ (genesis.hash ().to_string (), open_block);
	std::string representative_block (response.json.get <std::string> ("representative_block"));
	ASSERT_EQ (genesis.hash ().to_string (), representative_block);
	std::string balance (response.json.get <std::string> ("balance"));
	ASSERT_EQ ("100", balance);
	std::string modified_timestamp (response.json.get <std::string> ("modified_timestamp"));
	ASSERT_EQ (std::to_string (time), modified_timestamp);
	std::string block_count (response.json.get <std::string> ("block_count"));
	ASSERT_EQ ("2", block_count);
}

TEST (rpc, blocks_info)
{
	rai::system system (24000, 1);
	rai::rpc rpc (system.service,  *system.nodes [0], rai::rpc_config (true));
	rpc.start ();
	boost::property_tree::ptree request;
	request.put ("action", "blocks_info");
	boost::property_tree::ptree entry;
	boost::property_tree::ptree peers_l;
	entry.put ("", system.nodes [0]->latest (rai::genesis_account).to_string ());
	peers_l.push_back (std::make_pair ("", entry));
	request.add_child ("hashes", peers_l);
>>>>>>> 308e3d04
	test_response response (request, rpc, system.service);
	while (response.status == 0)
	{
		system.poll ();
	}
	ASSERT_EQ (200, response.status);
<<<<<<< HEAD
	rai::transaction transaction (system.nodes [0]->store.environment, nullptr, false);
	for (auto & works : response.json.get_child("works"))
	{
		std::string account_text (works.first);
		ASSERT_EQ (rai::test_genesis_key.pub.to_account (), account_text);
		std::string work_text (works.second.get <std::string> (""));
		uint64_t work (1);
		system.nodes [0]->wallets.items.begin ()->second->store.work_get (transaction, rai::genesis_account, work);
		ASSERT_EQ (rai::to_string_hex (work), work_text);
	}
}

TEST (rpc, work_set)
{
	rai::system system (24000, 1);
	system.wallet (0)->insert_adhoc (rai::test_genesis_key.prv);
	uint64_t work0 (100);
	rai::rpc rpc (system.service, *system.nodes [0], rai::rpc_config (true));
	rpc.start ();
	boost::property_tree::ptree request;
	request.put ("action", "work_set");
	request.put ("wallet", system.nodes [0]->wallets.items.begin ()->first.to_string ());
	request.put ("account", rai::test_genesis_key.pub.to_account ());
	request.put ("work", rai::to_string_hex (work0));
=======
	for (auto & blocks : response.json.get_child ("blocks"))
	{
		std::string hash_text (blocks.first);
		ASSERT_EQ (system.nodes [0]->latest (rai::genesis_account).to_string (), hash_text);
		std::string account_text (blocks.second.get <std::string> ("block_account"));
		ASSERT_EQ (rai::test_genesis_key.pub.to_account (), account_text);
		std::string amount_text (blocks.second.get <std::string> ("amount"));
		ASSERT_EQ (rai::genesis_amount.convert_to <std::string> (), amount_text);
		std::string blocks_text (blocks.second.get <std::string> ("contents"));
		ASSERT_FALSE (blocks_text.empty ());
	}
}

TEST (rpc, work_peers_all)
{
	rai::system system (24000, 1);
	rai::node_init init1;
	auto & node1 (*system.nodes [0]);
	system.wallet (0)->insert_adhoc (rai::test_genesis_key.prv);
	rai::rpc rpc (system.service, node1, rai::rpc_config (true));
	rpc.start ();
	boost::property_tree::ptree request;
	request.put ("action", "work_peer_add");
	request.put ("address", "::1");
	request.put ("port", "0");
>>>>>>> 308e3d04
	test_response response (request, rpc, system.service);
	while (response.status == 0)
	{
		system.poll ();
	}
	ASSERT_EQ (200, response.status);
	std::string success (response.json.get <std::string> ("success"));
	ASSERT_TRUE (success.empty());
<<<<<<< HEAD
	uint64_t work1 (1);
	rai::transaction transaction (system.nodes [0]->store.environment, nullptr, false);
	system.nodes [0]->wallets.items.begin ()->second->store.work_get (transaction, rai::genesis_account, work1);
	ASSERT_EQ (work1, work0);
}

TEST (rpc, search_pending_all)
{
	rai::system system (24000, 1);
	system.wallet (0)->insert_adhoc (rai::test_genesis_key.prv);
	rai::send_block block (system.nodes [0]->latest (rai::test_genesis_key.pub), rai::test_genesis_key.pub, rai::genesis_amount - system.nodes [0]->config.receive_minimum.number (), rai::test_genesis_key.prv, rai::test_genesis_key.pub, 0);
	ASSERT_EQ (rai::process_result::progress, system.nodes [0]->ledger.process (rai::transaction (system.nodes [0]->store.environment, nullptr, true), block).code);
	rai::rpc rpc (system.service, *system.nodes [0], rai::rpc_config (true));
	rpc.start ();
	boost::property_tree::ptree request;
	request.put ("action", "search_pending_all");
	test_response response (request, rpc, system.service);
	while (response.status == 0)
	{
		system.poll ();
	}
	ASSERT_EQ (200, response.status);
	auto iterations (0);
	while (system.nodes [0]->balance (rai::test_genesis_key.pub) != rai::genesis_amount)
	{
		system.poll ();
		++iterations;
		ASSERT_LT (iterations, 200);
	}
}

TEST (rpc, wallet_republish)
{
	rai::system system (24000, 1);
	rai::genesis genesis;
	rai::keypair key;
	while (key.pub < rai::test_genesis_key.pub)
	{
		rai::keypair key1;
		key.pub = key1.pub;
		key.prv.data = key1.prv.data;
	}
	system.wallet (0)->insert_adhoc (rai::test_genesis_key.prv);
	system.wallet (0)->insert_adhoc (key.prv);
	auto & node1 (*system.nodes [0]);
	auto latest (system.nodes [0]->latest (rai::test_genesis_key.pub));
	rai::send_block send (latest, key.pub, 100, rai::test_genesis_key.prv, rai::test_genesis_key.pub, node1.generate_work (latest));
	system.nodes [0]->process (send);
	rai::open_block open (send.hash (), key.pub, key.pub, key.prv, key.pub, node1.generate_work (key.pub));
	ASSERT_EQ (rai::process_result::progress, system.nodes [0]->process (open).code);
	rai::rpc rpc (system.service, *system.nodes [0], rai::rpc_config (true));
	rpc.start ();
	boost::property_tree::ptree request;
	request.put ("action", "wallet_republish");
	request.put ("wallet", system.nodes [0]->wallets.items.begin ()->first.to_string ());
	request.put ("count", 1);
	test_response response (request, rpc, system.service);
	while (response.status == 0)
	{
		system.poll ();
	}
	ASSERT_EQ (200, response.status);
	auto & blocks_node (response.json.get_child ("blocks"));
	std::vector <rai::block_hash> blocks;
	for (auto i (blocks_node.begin ()), n (blocks_node.end ()); i != n; ++i)
	{
		blocks.push_back (rai::block_hash (i->second.get <std::string> ("")));
	}
	ASSERT_EQ (2, blocks.size ());
	ASSERT_EQ (send.hash (), blocks [0]);
	ASSERT_EQ (open.hash (), blocks [1]);
=======
	boost::property_tree::ptree request1;
	request1.put ("action", "work_peers");
	test_response response1 (request1, rpc, system.service);
	while (response1.status == 0)
	{
		system.poll ();
	}
	ASSERT_EQ (200, response1.status);
	auto & peers_node (response1.json.get_child ("work_peers"));
	std::vector <std::string> peers;
	for (auto i (peers_node.begin ()), n (peers_node.end ()); i != n; ++i)
	{
		peers.push_back (i->second.get <std::string> (""));
	}
	ASSERT_EQ (1, peers.size ());
	ASSERT_EQ ("::1:0", peers[0]);
	boost::property_tree::ptree request2;
	request2.put ("action", "work_peers_clear");
	test_response response2 (request2, rpc, system.service);
	while (response2.status == 0)
	{
		system.poll ();
	}
	ASSERT_EQ (200, response2.status);
	success = response2.json.get <std::string> ("success");
	ASSERT_TRUE (success.empty());
	test_response response3 (request1, rpc, system.service);
	while (response3.status == 0)
	{
		system.poll ();
	}
	ASSERT_EQ (200, response3.status);
	peers_node = response3.json.get_child ("work_peers");
	ASSERT_EQ (0, peers_node.size ());
>>>>>>> 308e3d04
}<|MERGE_RESOLUTION|>--- conflicted
+++ resolved
@@ -2259,7 +2259,6 @@
 	}
 }
 
-<<<<<<< HEAD
 TEST (rpc, pending_exists)
 {
 	rai::system system (24000, 1);
@@ -2358,7 +2357,179 @@
 	rpc.start ();
 	boost::property_tree::ptree request;
 	request.put ("action", "receive_minimum");
-=======
+	test_response response (request, rpc, system.service);
+	while (response.status == 0)
+	{
+		system.poll ();
+	}
+	ASSERT_EQ (200, response.status);
+	std::string amount (response.json.get <std::string> ("amount"));
+	ASSERT_EQ (system.nodes [0]->config.receive_minimum.to_string_dec (), amount);
+}
+
+TEST (rpc, receive_minimum_set)
+{
+	rai::system system (24000, 1);
+	rai::rpc rpc (system.service, *system.nodes [0], rai::rpc_config (true));
+	rpc.start ();
+	boost::property_tree::ptree request;
+	request.put ("action", "receive_minimum_set");
+	request.put ("amount", "100");
+	ASSERT_NE (system.nodes [0]->config.receive_minimum.to_string_dec (), "100");
+	test_response response (request, rpc, system.service);
+	while (response.status == 0)
+	{
+		system.poll ();
+	}
+	ASSERT_EQ (200, response.status);
+	std::string success (response.json.get <std::string> ("success"));
+	ASSERT_TRUE (success.empty());
+	ASSERT_EQ (system.nodes [0]->config.receive_minimum.to_string_dec (), "100");
+}
+
+TEST (rpc, work_get)
+{
+	rai::system system (24000, 1);
+	system.wallet (0)->insert_adhoc (rai::test_genesis_key.prv);
+	rai::rpc rpc (system.service, *system.nodes [0], rai::rpc_config (true));
+	rpc.start ();
+	boost::property_tree::ptree request;
+	request.put ("action", "work_get");
+	request.put ("wallet", system.nodes [0]->wallets.items.begin ()->first.to_string ());
+	request.put ("account", rai::test_genesis_key.pub.to_account ());
+	test_response response (request, rpc, system.service);
+	while (response.status == 0)
+	{
+		system.poll ();
+	}
+	ASSERT_EQ (200, response.status);
+	std::string work_text (response.json.get <std::string> ("work"));
+	uint64_t work (1);
+	rai::transaction transaction (system.nodes [0]->store.environment, nullptr, false);
+	system.nodes [0]->wallets.items.begin ()->second->store.work_get (transaction, rai::genesis_account, work);
+	ASSERT_EQ (rai::to_string_hex (work), work_text);
+}
+
+TEST (rpc, wallet_work_get)
+{
+	rai::system system (24000, 1);
+	system.wallet (0)->insert_adhoc (rai::test_genesis_key.prv);
+	rai::rpc rpc (system.service, *system.nodes [0], rai::rpc_config (true));
+	rpc.start ();
+	boost::property_tree::ptree request;
+	request.put ("action", "wallet_work_get");
+	request.put ("wallet", system.nodes [0]->wallets.items.begin ()->first.to_string ());
+	test_response response (request, rpc, system.service);
+	while (response.status == 0)
+	{
+		system.poll ();
+	}
+	ASSERT_EQ (200, response.status);
+	rai::transaction transaction (system.nodes [0]->store.environment, nullptr, false);
+	for (auto & works : response.json.get_child("works"))
+	{
+		std::string account_text (works.first);
+		ASSERT_EQ (rai::test_genesis_key.pub.to_account (), account_text);
+		std::string work_text (works.second.get <std::string> (""));
+		uint64_t work (1);
+		system.nodes [0]->wallets.items.begin ()->second->store.work_get (transaction, rai::genesis_account, work);
+		ASSERT_EQ (rai::to_string_hex (work), work_text);
+	}
+}
+
+TEST (rpc, work_set)
+{
+	rai::system system (24000, 1);
+	system.wallet (0)->insert_adhoc (rai::test_genesis_key.prv);
+	uint64_t work0 (100);
+	rai::rpc rpc (system.service, *system.nodes [0], rai::rpc_config (true));
+	rpc.start ();
+	boost::property_tree::ptree request;
+	request.put ("action", "work_set");
+	request.put ("wallet", system.nodes [0]->wallets.items.begin ()->first.to_string ());
+	request.put ("account", rai::test_genesis_key.pub.to_account ());
+	request.put ("work", rai::to_string_hex (work0));
+	test_response response (request, rpc, system.service);
+	while (response.status == 0)
+	{
+		system.poll ();
+	}
+	ASSERT_EQ (200, response.status);
+	std::string success (response.json.get <std::string> ("success"));
+	ASSERT_TRUE (success.empty());
+	uint64_t work1 (1);
+	rai::transaction transaction (system.nodes [0]->store.environment, nullptr, false);
+	system.nodes [0]->wallets.items.begin ()->second->store.work_get (transaction, rai::genesis_account, work1);
+	ASSERT_EQ (work1, work0);
+}
+
+TEST (rpc, search_pending_all)
+{
+	rai::system system (24000, 1);
+	system.wallet (0)->insert_adhoc (rai::test_genesis_key.prv);
+	rai::send_block block (system.nodes [0]->latest (rai::test_genesis_key.pub), rai::test_genesis_key.pub, rai::genesis_amount - system.nodes [0]->config.receive_minimum.number (), rai::test_genesis_key.prv, rai::test_genesis_key.pub, 0);
+	ASSERT_EQ (rai::process_result::progress, system.nodes [0]->ledger.process (rai::transaction (system.nodes [0]->store.environment, nullptr, true), block).code);
+	rai::rpc rpc (system.service, *system.nodes [0], rai::rpc_config (true));
+	rpc.start ();
+	boost::property_tree::ptree request;
+	request.put ("action", "search_pending_all");
+	test_response response (request, rpc, system.service);
+	while (response.status == 0)
+	{
+		system.poll ();
+	}
+	ASSERT_EQ (200, response.status);
+	auto iterations (0);
+	while (system.nodes [0]->balance (rai::test_genesis_key.pub) != rai::genesis_amount)
+	{
+		system.poll ();
+		++iterations;
+		ASSERT_LT (iterations, 200);
+	}
+}
+
+TEST (rpc, wallet_republish)
+{
+	rai::system system (24000, 1);
+	rai::genesis genesis;
+	rai::keypair key;
+	while (key.pub < rai::test_genesis_key.pub)
+	{
+		rai::keypair key1;
+		key.pub = key1.pub;
+		key.prv.data = key1.prv.data;
+	}
+	system.wallet (0)->insert_adhoc (rai::test_genesis_key.prv);
+	system.wallet (0)->insert_adhoc (key.prv);
+	auto & node1 (*system.nodes [0]);
+	auto latest (system.nodes [0]->latest (rai::test_genesis_key.pub));
+	rai::send_block send (latest, key.pub, 100, rai::test_genesis_key.prv, rai::test_genesis_key.pub, node1.generate_work (latest));
+	system.nodes [0]->process (send);
+	rai::open_block open (send.hash (), key.pub, key.pub, key.prv, key.pub, node1.generate_work (key.pub));
+	ASSERT_EQ (rai::process_result::progress, system.nodes [0]->process (open).code);
+	rai::rpc rpc (system.service, *system.nodes [0], rai::rpc_config (true));
+	rpc.start ();
+	boost::property_tree::ptree request;
+	request.put ("action", "wallet_republish");
+	request.put ("wallet", system.nodes [0]->wallets.items.begin ()->first.to_string ());
+	request.put ("count", 1);
+	test_response response (request, rpc, system.service);
+	while (response.status == 0)
+	{
+		system.poll ();
+	}
+	ASSERT_EQ (200, response.status);
+	auto & blocks_node (response.json.get_child ("blocks"));
+	std::vector <rai::block_hash> blocks;
+	for (auto i (blocks_node.begin ()), n (blocks_node.end ()); i != n; ++i)
+	{
+		blocks.push_back (rai::block_hash (i->second.get <std::string> ("")));
+	}
+	ASSERT_EQ (2, blocks.size ());
+	ASSERT_EQ (send.hash (), blocks [0]);
+	ASSERT_EQ (open.hash (), blocks [1]);
+}
+
 TEST (rpc, delegators)
 {
 	rai::system system (24000, 1);
@@ -2376,28 +2547,12 @@
 	boost::property_tree::ptree request;
 	request.put ("action", "delegators");
 	request.put ("account", rai::test_genesis_key.pub.to_account ());
->>>>>>> 308e3d04
 	test_response response (request, rpc, system.service);
 	while (response.status == 0)
 	{
 		system.poll ();
 	}
 	ASSERT_EQ (200, response.status);
-<<<<<<< HEAD
-	std::string amount (response.json.get <std::string> ("amount"));
-	ASSERT_EQ (system.nodes [0]->config.receive_minimum.to_string_dec (), amount);
-}
-
-TEST (rpc, receive_minimum_set)
-{
-	rai::system system (24000, 1);
-	rai::rpc rpc (system.service, *system.nodes [0], rai::rpc_config (true));
-	rpc.start ();
-	boost::property_tree::ptree request;
-	request.put ("action", "receive_minimum_set");
-	request.put ("amount", "100");
-	ASSERT_NE (system.nodes [0]->config.receive_minimum.to_string_dec (), "100");
-=======
 	auto & delegators_node (response.json.get_child ("delegators"));
 	boost::property_tree::ptree delegators;
 	for (auto i (delegators_node.begin ()), n (delegators_node.end ()); i != n; ++i)
@@ -2426,29 +2581,12 @@
 	boost::property_tree::ptree request;
 	request.put ("action", "delegators_count");
 	request.put ("account", rai::test_genesis_key.pub.to_account ());
->>>>>>> 308e3d04
 	test_response response (request, rpc, system.service);
 	while (response.status == 0)
 	{
 		system.poll ();
 	}
 	ASSERT_EQ (200, response.status);
-<<<<<<< HEAD
-	std::string success (response.json.get <std::string> ("success"));
-	ASSERT_TRUE (success.empty());
-	ASSERT_EQ (system.nodes [0]->config.receive_minimum.to_string_dec (), "100");
-}
-
-TEST (rpc, work_get)
-{
-	rai::system system (24000, 1);
-	system.wallet (0)->insert_adhoc (rai::test_genesis_key.prv);
-	rai::rpc rpc (system.service, *system.nodes [0], rai::rpc_config (true));
-	rpc.start ();
-	boost::property_tree::ptree request;
-	request.put ("action", "work_get");
-	request.put ("wallet", system.nodes [0]->wallets.items.begin ()->first.to_string ());
-=======
 	std::string count (response.json.get <std::string> ("count"));
 	ASSERT_EQ ("2", count);
 }
@@ -2469,7 +2607,6 @@
 	rpc.start ();
 	boost::property_tree::ptree request;
 	request.put ("action", "account_info");
->>>>>>> 308e3d04
 	request.put ("account", rai::test_genesis_key.pub.to_account ());
 	test_response response (request, rpc, system.service);
 	while (response.status == 0)
@@ -2477,24 +2614,6 @@
 		system.poll ();
 	}
 	ASSERT_EQ (200, response.status);
-<<<<<<< HEAD
-	std::string work_text (response.json.get <std::string> ("work"));
-	uint64_t work (1);
-	rai::transaction transaction (system.nodes [0]->store.environment, nullptr, false);
-	system.nodes [0]->wallets.items.begin ()->second->store.work_get (transaction, rai::genesis_account, work);
-	ASSERT_EQ (rai::to_string_hex (work), work_text);
-}
-
-TEST (rpc, wallet_work_get)
-{
-	rai::system system (24000, 1);
-	system.wallet (0)->insert_adhoc (rai::test_genesis_key.prv);
-	rai::rpc rpc (system.service, *system.nodes [0], rai::rpc_config (true));
-	rpc.start ();
-	boost::property_tree::ptree request;
-	request.put ("action", "wallet_work_get");
-	request.put ("wallet", system.nodes [0]->wallets.items.begin ()->first.to_string ());
-=======
 	std::string frontier (response.json.get <std::string> ("frontier"));
 	ASSERT_EQ (send.hash ().to_string (), frontier);
 	std::string open_block (response.json.get <std::string> ("open_block"));
@@ -2521,39 +2640,12 @@
 	entry.put ("", system.nodes [0]->latest (rai::genesis_account).to_string ());
 	peers_l.push_back (std::make_pair ("", entry));
 	request.add_child ("hashes", peers_l);
->>>>>>> 308e3d04
 	test_response response (request, rpc, system.service);
 	while (response.status == 0)
 	{
 		system.poll ();
 	}
 	ASSERT_EQ (200, response.status);
-<<<<<<< HEAD
-	rai::transaction transaction (system.nodes [0]->store.environment, nullptr, false);
-	for (auto & works : response.json.get_child("works"))
-	{
-		std::string account_text (works.first);
-		ASSERT_EQ (rai::test_genesis_key.pub.to_account (), account_text);
-		std::string work_text (works.second.get <std::string> (""));
-		uint64_t work (1);
-		system.nodes [0]->wallets.items.begin ()->second->store.work_get (transaction, rai::genesis_account, work);
-		ASSERT_EQ (rai::to_string_hex (work), work_text);
-	}
-}
-
-TEST (rpc, work_set)
-{
-	rai::system system (24000, 1);
-	system.wallet (0)->insert_adhoc (rai::test_genesis_key.prv);
-	uint64_t work0 (100);
-	rai::rpc rpc (system.service, *system.nodes [0], rai::rpc_config (true));
-	rpc.start ();
-	boost::property_tree::ptree request;
-	request.put ("action", "work_set");
-	request.put ("wallet", system.nodes [0]->wallets.items.begin ()->first.to_string ());
-	request.put ("account", rai::test_genesis_key.pub.to_account ());
-	request.put ("work", rai::to_string_hex (work0));
-=======
 	for (auto & blocks : response.json.get_child ("blocks"))
 	{
 		std::string hash_text (blocks.first);
@@ -2579,7 +2671,6 @@
 	request.put ("action", "work_peer_add");
 	request.put ("address", "::1");
 	request.put ("port", "0");
->>>>>>> 308e3d04
 	test_response response (request, rpc, system.service);
 	while (response.status == 0)
 	{
@@ -2588,79 +2679,6 @@
 	ASSERT_EQ (200, response.status);
 	std::string success (response.json.get <std::string> ("success"));
 	ASSERT_TRUE (success.empty());
-<<<<<<< HEAD
-	uint64_t work1 (1);
-	rai::transaction transaction (system.nodes [0]->store.environment, nullptr, false);
-	system.nodes [0]->wallets.items.begin ()->second->store.work_get (transaction, rai::genesis_account, work1);
-	ASSERT_EQ (work1, work0);
-}
-
-TEST (rpc, search_pending_all)
-{
-	rai::system system (24000, 1);
-	system.wallet (0)->insert_adhoc (rai::test_genesis_key.prv);
-	rai::send_block block (system.nodes [0]->latest (rai::test_genesis_key.pub), rai::test_genesis_key.pub, rai::genesis_amount - system.nodes [0]->config.receive_minimum.number (), rai::test_genesis_key.prv, rai::test_genesis_key.pub, 0);
-	ASSERT_EQ (rai::process_result::progress, system.nodes [0]->ledger.process (rai::transaction (system.nodes [0]->store.environment, nullptr, true), block).code);
-	rai::rpc rpc (system.service, *system.nodes [0], rai::rpc_config (true));
-	rpc.start ();
-	boost::property_tree::ptree request;
-	request.put ("action", "search_pending_all");
-	test_response response (request, rpc, system.service);
-	while (response.status == 0)
-	{
-		system.poll ();
-	}
-	ASSERT_EQ (200, response.status);
-	auto iterations (0);
-	while (system.nodes [0]->balance (rai::test_genesis_key.pub) != rai::genesis_amount)
-	{
-		system.poll ();
-		++iterations;
-		ASSERT_LT (iterations, 200);
-	}
-}
-
-TEST (rpc, wallet_republish)
-{
-	rai::system system (24000, 1);
-	rai::genesis genesis;
-	rai::keypair key;
-	while (key.pub < rai::test_genesis_key.pub)
-	{
-		rai::keypair key1;
-		key.pub = key1.pub;
-		key.prv.data = key1.prv.data;
-	}
-	system.wallet (0)->insert_adhoc (rai::test_genesis_key.prv);
-	system.wallet (0)->insert_adhoc (key.prv);
-	auto & node1 (*system.nodes [0]);
-	auto latest (system.nodes [0]->latest (rai::test_genesis_key.pub));
-	rai::send_block send (latest, key.pub, 100, rai::test_genesis_key.prv, rai::test_genesis_key.pub, node1.generate_work (latest));
-	system.nodes [0]->process (send);
-	rai::open_block open (send.hash (), key.pub, key.pub, key.prv, key.pub, node1.generate_work (key.pub));
-	ASSERT_EQ (rai::process_result::progress, system.nodes [0]->process (open).code);
-	rai::rpc rpc (system.service, *system.nodes [0], rai::rpc_config (true));
-	rpc.start ();
-	boost::property_tree::ptree request;
-	request.put ("action", "wallet_republish");
-	request.put ("wallet", system.nodes [0]->wallets.items.begin ()->first.to_string ());
-	request.put ("count", 1);
-	test_response response (request, rpc, system.service);
-	while (response.status == 0)
-	{
-		system.poll ();
-	}
-	ASSERT_EQ (200, response.status);
-	auto & blocks_node (response.json.get_child ("blocks"));
-	std::vector <rai::block_hash> blocks;
-	for (auto i (blocks_node.begin ()), n (blocks_node.end ()); i != n; ++i)
-	{
-		blocks.push_back (rai::block_hash (i->second.get <std::string> ("")));
-	}
-	ASSERT_EQ (2, blocks.size ());
-	ASSERT_EQ (send.hash (), blocks [0]);
-	ASSERT_EQ (open.hash (), blocks [1]);
-=======
 	boost::property_tree::ptree request1;
 	request1.put ("action", "work_peers");
 	test_response response1 (request1, rpc, system.service);
@@ -2695,5 +2713,4 @@
 	ASSERT_EQ (200, response3.status);
 	peers_node = response3.json.get_child ("work_peers");
 	ASSERT_EQ (0, peers_node.size ());
->>>>>>> 308e3d04
 }