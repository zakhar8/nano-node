#include <nano/core_test/testutil.hpp>
#include <nano/lib/jsonconfig.hpp>
#include <nano/node/election.hpp>
#include <nano/node/testing.hpp>

#include <gtest/gtest.h>

using namespace std::chrono_literals;

TEST (active_transactions, confirm_one)
{
	nano::system system (1);
	auto & node1 = *system.nodes[0];
	// Send and vote for a block before peering with node2
	system.wallet (0)->insert_adhoc (nano::test_genesis_key.prv);
	auto send (system.wallet (0)->send_action (nano::test_genesis_key.pub, nano::public_key (), node1.config.receive_minimum.number ()));
	system.deadline_set (5s);
	while (!node1.active.empty () && !node1.block_confirmed_or_being_confirmed (node1.store.tx_begin_read (), send->hash ()))
	{
		ASSERT_NO_ERROR (system.poll ());
	}
	auto & node2 = *system.add_node (nano::node_config (nano::get_available_port (), system.logging));
	system.deadline_set (5s);
	// Let node2 know about the block
	while (node2.active.empty ())
	{
		node1.network.flood_block (send, false);
		ASSERT_NO_ERROR (system.poll ());
	}
	while (node2.ledger.cache.cemented_count < 2)
	{
		ASSERT_NO_ERROR (system.poll ());
	}
}

TEST (active_transactions, adjusted_difficulty_priority)
{
	nano::system system;
	nano::node_config node_config (nano::get_available_port (), system.logging);
	node_config.enable_voting = false;
	node_config.frontiers_confirmation = nano::frontiers_confirmation_mode::disabled;
	auto & node1 = *system.add_node (node_config);
	nano::genesis genesis;
	nano::keypair key1, key2, key3;

	auto send1 (std::make_shared<nano::state_block> (nano::test_genesis_key.pub, genesis.hash (), nano::test_genesis_key.pub, nano::genesis_amount - 10 * nano::xrb_ratio, key1.pub, nano::test_genesis_key.prv, nano::test_genesis_key.pub, *system.work.generate (genesis.hash ())));
	auto send2 (std::make_shared<nano::state_block> (nano::test_genesis_key.pub, send1->hash (), nano::test_genesis_key.pub, nano::genesis_amount - 20 * nano::xrb_ratio, key2.pub, nano::test_genesis_key.prv, nano::test_genesis_key.pub, *system.work.generate (send1->hash ())));
	auto open1 (std::make_shared<nano::state_block> (key1.pub, 0, key1.pub, 10 * nano::xrb_ratio, send1->hash (), key1.prv, key1.pub, *system.work.generate (key1.pub)));
	auto open2 (std::make_shared<nano::state_block> (key2.pub, 0, key2.pub, 10 * nano::xrb_ratio, send2->hash (), key2.prv, key2.pub, *system.work.generate (key2.pub)));
	node1.process_active (send1); // genesis
	node1.process_active (send2); // genesis
	node1.process_active (open1); // key1
	node1.process_active (open2); // key2
	system.deadline_set (10s);
	while (node1.active.size () != 4)
	{
		ASSERT_NO_ERROR (system.poll ());
	}

	// Check adjusted difficulty
	{
		nano::lock_guard<std::mutex> active_guard (node1.active.mutex);
		ASSERT_EQ (node1.active.roots.get<1> ().begin ()->election->status.winner->hash (), send1->hash ());
		ASSERT_LT (node1.active.roots.find (send2->qualified_root ())->adjusted_difficulty, node1.active.roots.find (send1->qualified_root ())->adjusted_difficulty);
		ASSERT_LT (node1.active.roots.find (open1->qualified_root ())->adjusted_difficulty, node1.active.roots.find (send1->qualified_root ())->adjusted_difficulty);
		ASSERT_LT (node1.active.roots.find (open2->qualified_root ())->adjusted_difficulty, node1.active.roots.find (send2->qualified_root ())->adjusted_difficulty);
	}

	// Confirm elections
	system.deadline_set (10s);
	while (!node1.active.empty ())
	{
		nano::lock_guard<std::mutex> active_guard (node1.active.mutex);
		if (!node1.active.roots.empty ())
		{
			node1.active.roots.begin ()->election->confirm_once ();
		}
	}
	system.deadline_set (10s);
	while (node1.ledger.cache.cemented_count < 5)
	{
		ASSERT_NO_ERROR (system.poll ());
	}

	//genesis and key1,key2 are opened
	//start chain of 2 on each
	auto send3 (std::make_shared<nano::state_block> (nano::test_genesis_key.pub, send2->hash (), nano::test_genesis_key.pub, 9 * nano::xrb_ratio, key3.pub, nano::test_genesis_key.prv, nano::test_genesis_key.pub, *system.work.generate (send2->hash (), nano::difficulty::from_multiplier (1500, node1.network_params.network.publish_threshold))));
	auto send4 (std::make_shared<nano::state_block> (nano::test_genesis_key.pub, send3->hash (), nano::test_genesis_key.pub, 8 * nano::xrb_ratio, key3.pub, nano::test_genesis_key.prv, nano::test_genesis_key.pub, *system.work.generate (send3->hash (), nano::difficulty::from_multiplier (1500, node1.network_params.network.publish_threshold))));
	auto send5 (std::make_shared<nano::state_block> (key1.pub, open1->hash (), key1.pub, 9 * nano::xrb_ratio, key3.pub, key1.prv, key1.pub, *system.work.generate (open1->hash (), nano::difficulty::from_multiplier (100, node1.network_params.network.publish_threshold))));
	auto send6 (std::make_shared<nano::state_block> (key1.pub, send5->hash (), key1.pub, 8 * nano::xrb_ratio, key3.pub, key1.prv, key1.pub, *system.work.generate (send5->hash (), nano::difficulty::from_multiplier (100, node1.network_params.network.publish_threshold))));
	auto send7 (std::make_shared<nano::state_block> (key2.pub, open2->hash (), key2.pub, 9 * nano::xrb_ratio, key3.pub, key2.prv, key2.pub, *system.work.generate (open2->hash (), nano::difficulty::from_multiplier (500, node1.network_params.network.publish_threshold))));
	auto send8 (std::make_shared<nano::state_block> (key2.pub, send7->hash (), key2.pub, 8 * nano::xrb_ratio, key3.pub, key2.prv, key2.pub, *system.work.generate (send7->hash (), nano::difficulty::from_multiplier (500, node1.network_params.network.publish_threshold))));

	node1.process_active (send3); // genesis
	node1.process_active (send5); // key1
	node1.process_active (send7); // key2
	node1.process_active (send4); // genesis
	node1.process_active (send6); // key1
	node1.process_active (send8); // key2

	system.deadline_set (10s);
	while (node1.active.size () != 6)
	{
		ASSERT_NO_ERROR (system.poll ());
	}

	// Check adjusted difficulty
	nano::lock_guard<std::mutex> lock (node1.active.mutex);
	uint64_t last_adjusted (0);
	for (auto i (node1.active.roots.get<1> ().begin ()), n (node1.active.roots.get<1> ().end ()); i != n; ++i)
	{
		//first root has nothing to compare
		if (last_adjusted != 0)
		{
			ASSERT_LT (i->adjusted_difficulty, last_adjusted);
		}
		last_adjusted = i->adjusted_difficulty;
	}
	ASSERT_LT (node1.active.roots.find (send4->qualified_root ())->adjusted_difficulty, node1.active.roots.find (send3->qualified_root ())->adjusted_difficulty);
	ASSERT_LT (node1.active.roots.find (send6->qualified_root ())->adjusted_difficulty, node1.active.roots.find (send5->qualified_root ())->adjusted_difficulty);
	ASSERT_LT (node1.active.roots.find (send8->qualified_root ())->adjusted_difficulty, node1.active.roots.find (send7->qualified_root ())->adjusted_difficulty);
}

TEST (active_transactions, adjusted_difficulty_overflow_max)
{
	nano::system system;
	nano::node_config node_config (nano::get_available_port (), system.logging);
	node_config.enable_voting = false;
	node_config.frontiers_confirmation = nano::frontiers_confirmation_mode::disabled;
	auto & node1 = *system.add_node (node_config);
	nano::genesis genesis;
	nano::keypair key1, key2;

	auto send1 (std::make_shared<nano::state_block> (nano::test_genesis_key.pub, genesis.hash (), nano::test_genesis_key.pub, nano::genesis_amount - 10 * nano::xrb_ratio, key1.pub, nano::test_genesis_key.prv, nano::test_genesis_key.pub, *system.work.generate (genesis.hash ())));
	auto send2 (std::make_shared<nano::state_block> (nano::test_genesis_key.pub, send1->hash (), nano::test_genesis_key.pub, nano::genesis_amount - 20 * nano::xrb_ratio, key2.pub, nano::test_genesis_key.prv, nano::test_genesis_key.pub, *system.work.generate (send1->hash ())));
	auto open1 (std::make_shared<nano::state_block> (key1.pub, 0, key1.pub, 10 * nano::xrb_ratio, send1->hash (), key1.prv, key1.pub, *system.work.generate (key1.pub)));
	auto open2 (std::make_shared<nano::state_block> (key2.pub, 0, key2.pub, 10 * nano::xrb_ratio, send2->hash (), key2.prv, key2.pub, *system.work.generate (key2.pub)));
	node1.process_active (send1); // genesis
	node1.process_active (send2); // genesis
	node1.process_active (open1); // key1
	node1.process_active (open2); // key2
	system.deadline_set (10s);
	while (node1.active.size () != 4)
	{
		ASSERT_NO_ERROR (system.poll ());
	}

	{
		nano::lock_guard<std::mutex> active_guard (node1.active.mutex);
		// Update difficulty to maximum
		auto send1_root (node1.active.roots.find (send1->qualified_root ()));
		auto send2_root (node1.active.roots.find (send2->qualified_root ()));
		auto open1_root (node1.active.roots.find (open1->qualified_root ()));
		auto open2_root (node1.active.roots.find (open2->qualified_root ()));
		// clang-format off
		auto modify_difficulty = [& roots = node1.active.roots](auto & existing_root) {
			roots.modify (existing_root, [](nano::conflict_info & info_a) {
				info_a.difficulty = std::numeric_limits<std::uint64_t>::max ();
			});
		};
		// clang-format on
		modify_difficulty (send1_root);
		modify_difficulty (send2_root);
		modify_difficulty (open1_root);
		modify_difficulty (open2_root);
		node1.active.adjust_difficulty (send2->hash ());
		// Test overflow
		ASSERT_EQ (node1.active.roots.get<1> ().begin ()->election->status.winner->hash (), send1->hash ());
		ASSERT_EQ (send1_root->adjusted_difficulty, std::numeric_limits<std::uint64_t>::max ());
		ASSERT_LT (send2_root->adjusted_difficulty, send1_root->adjusted_difficulty);
		ASSERT_LT (open1_root->adjusted_difficulty, send1_root->adjusted_difficulty);
		ASSERT_LT (open2_root->adjusted_difficulty, send2_root->adjusted_difficulty);
	}
}

TEST (active_transactions, adjusted_difficulty_overflow_min)
{
	nano::system system;
	nano::node_config node_config (nano::get_available_port (), system.logging);
	node_config.enable_voting = false;
	node_config.frontiers_confirmation = nano::frontiers_confirmation_mode::disabled;
	auto & node1 = *system.add_node (node_config);
	nano::genesis genesis;
	nano::keypair key1, key2, key3;

	auto send1 (std::make_shared<nano::state_block> (nano::test_genesis_key.pub, genesis.hash (), nano::test_genesis_key.pub, nano::genesis_amount - 10 * nano::xrb_ratio, key1.pub, nano::test_genesis_key.prv, nano::test_genesis_key.pub, *system.work.generate (genesis.hash ())));
	auto send2 (std::make_shared<nano::state_block> (nano::test_genesis_key.pub, send1->hash (), nano::test_genesis_key.pub, nano::genesis_amount - 20 * nano::xrb_ratio, key2.pub, nano::test_genesis_key.prv, nano::test_genesis_key.pub, *system.work.generate (send1->hash ())));
	auto open1 (std::make_shared<nano::state_block> (key1.pub, 0, key1.pub, 10 * nano::xrb_ratio, send1->hash (), key1.prv, key1.pub, *system.work.generate (key1.pub)));
	auto open2 (std::make_shared<nano::state_block> (key2.pub, 0, key2.pub, 10 * nano::xrb_ratio, send2->hash (), key2.prv, key2.pub, *system.work.generate (key2.pub)));
	auto send3 (std::make_shared<nano::state_block> (key2.pub, open2->hash (), key2.pub, 9 * nano::xrb_ratio, key3.pub, key2.prv, key2.pub, *system.work.generate (open2->hash ())));
	node1.process_active (send1); // genesis
	node1.process_active (send2); // genesis
	node1.process_active (open1); // key1
	node1.process_active (open2); // key2
	node1.process_active (send3); // key2
	system.deadline_set (10s);
	while (node1.active.size () != 5)
	{
		ASSERT_NO_ERROR (system.poll ());
	}

	{
		nano::lock_guard<std::mutex> active_guard (node1.active.mutex);
		// Update difficulty to minimum
		auto send1_root (node1.active.roots.find (send1->qualified_root ()));
		auto send2_root (node1.active.roots.find (send2->qualified_root ()));
		auto open1_root (node1.active.roots.find (open1->qualified_root ()));
		auto open2_root (node1.active.roots.find (open2->qualified_root ()));
		auto send3_root (node1.active.roots.find (send3->qualified_root ()));
		// clang-format off
		auto modify_difficulty = [& roots = node1.active.roots](auto & existing_root) {
			roots.modify (existing_root, [](nano::conflict_info & info_a) {
				info_a.difficulty = std::numeric_limits<std::uint64_t>::min () + 1;
			});
		};
		// clang-format on
		modify_difficulty (send1_root);
		modify_difficulty (send2_root);
		modify_difficulty (open1_root);
		modify_difficulty (open2_root);
		modify_difficulty (send3_root);
		node1.active.adjust_difficulty (send1->hash ());
		// Test overflow
		ASSERT_EQ (node1.active.roots.get<1> ().begin ()->election->status.winner->hash (), send1->hash ());
		ASSERT_EQ (send1_root->adjusted_difficulty, std::numeric_limits<std::uint64_t>::min () + 3);
		ASSERT_LT (send2_root->adjusted_difficulty, send1_root->adjusted_difficulty);
		ASSERT_LT (open1_root->adjusted_difficulty, send1_root->adjusted_difficulty);
		ASSERT_LT (open2_root->adjusted_difficulty, send2_root->adjusted_difficulty);
		ASSERT_LT (send3_root->adjusted_difficulty, open2_root->adjusted_difficulty);
		ASSERT_EQ (send3_root->adjusted_difficulty, std::numeric_limits<std::uint64_t>::min ());
		// Clear roots with too low difficulty to prevent issues
		node1.active.roots.clear ();
	}
}

TEST (active_transactions, keep_local)
{
	nano::system system;
	nano::node_config node_config (nano::get_available_port (), system.logging);
	node_config.enable_voting = false;
	node_config.active_elections_size = 2; //bound to 2, wont drop wallet created transactions, but good to test dropping remote
	// Disable frontier confirmation to allow the test to finish before
	node_config.frontiers_confirmation = nano::frontiers_confirmation_mode::disabled;
	auto & node = *system.add_node (node_config);
	auto & wallet (*system.wallet (0));
	nano::genesis genesis;
	//key 1/2 will be managed by the wallet
	nano::keypair key1, key2, key3, key4, key5, key6;
	wallet.insert_adhoc (nano::test_genesis_key.prv);
	auto send1 (wallet.send_action (nano::test_genesis_key.pub, key1.pub, node.config.receive_minimum.number ()));
	auto send2 (wallet.send_action (nano::test_genesis_key.pub, key2.pub, node.config.receive_minimum.number ()));
	auto send3 (wallet.send_action (nano::test_genesis_key.pub, key3.pub, node.config.receive_minimum.number ()));
	auto send4 (wallet.send_action (nano::test_genesis_key.pub, key4.pub, node.config.receive_minimum.number ()));
	auto send5 (wallet.send_action (nano::test_genesis_key.pub, key5.pub, node.config.receive_minimum.number ()));
	auto send6 (wallet.send_action (nano::test_genesis_key.pub, key6.pub, node.config.receive_minimum.number ()));
	system.deadline_set (10s);
	// should not drop wallet created transactions
	while (node.active.size () != 6)
	{
		ASSERT_NO_ERROR (system.poll ());
	}
	ASSERT_EQ (0, node.active.dropped_elections_cache_size ());
	while (!node.active.empty ())
	{
		nano::lock_guard<std::mutex> active_guard (node.active.mutex);
		if (!node.active.roots.empty ())
		{
			node.active.roots.begin ()->election->confirm_once ();
		}
	}
	auto open1 (std::make_shared<nano::state_block> (key1.pub, 0, key1.pub, node.config.receive_minimum.number (), send1->hash (), key1.prv, key1.pub, *system.work.generate (key1.pub)));
	node.process_active (open1);
	node.active.start (open1);
	auto open2 (std::make_shared<nano::state_block> (key2.pub, 0, key2.pub, node.config.receive_minimum.number (), send2->hash (), key2.prv, key2.pub, *system.work.generate (key2.pub)));
	node.process_active (open2);
	node.active.start (open2);
	auto open3 (std::make_shared<nano::state_block> (key3.pub, 0, key3.pub, node.config.receive_minimum.number (), send3->hash (), key3.prv, key3.pub, *system.work.generate (key3.pub)));
	node.process_active (open3);
	node.active.start (open3);
	ASSERT_EQ (3, node.active.size ());
	system.deadline_set (10s);
	// bound elections, should drop after one loop
	while (node.active.size () != node_config.active_elections_size)
	{
		ASSERT_NO_ERROR (system.poll ());
	}
	ASSERT_EQ (1, node.active.dropped_elections_cache_size ());
}

TEST (active_transactions, prioritize_chains)
{
	nano::system system;
	nano::node_config node_config (nano::get_available_port (), system.logging);
	node_config.enable_voting = false;
	node_config.active_elections_size = 4; //bound to 4, wont drop wallet created transactions, but good to test dropping remote
	// Disable frontier confirmation to allow the test to finish before
	node_config.frontiers_confirmation = nano::frontiers_confirmation_mode::disabled;
	auto & node1 = *system.add_node (node_config);
	nano::genesis genesis;
	nano::keypair key1, key2, key3;

	auto send1 (std::make_shared<nano::state_block> (nano::test_genesis_key.pub, genesis.hash (), nano::test_genesis_key.pub, nano::genesis_amount - 10 * nano::xrb_ratio, key1.pub, nano::test_genesis_key.prv, nano::test_genesis_key.pub, *system.work.generate (genesis.hash ())));
	auto open1 (std::make_shared<nano::state_block> (key1.pub, 0, key1.pub, 10 * nano::xrb_ratio, send1->hash (), key1.prv, key1.pub, *system.work.generate (key1.pub)));
	auto send2 (std::make_shared<nano::state_block> (key1.pub, open1->hash (), key1.pub, nano::xrb_ratio * 9, key2.pub, key1.prv, key1.pub, *system.work.generate (open1->hash ())));
	auto send3 (std::make_shared<nano::state_block> (key1.pub, send2->hash (), key1.pub, nano::xrb_ratio * 8, key2.pub, key1.prv, key1.pub, *system.work.generate (send2->hash ())));
	auto send4 (std::make_shared<nano::state_block> (key1.pub, send3->hash (), key1.pub, nano::xrb_ratio * 7, key2.pub, key1.prv, key1.pub, *system.work.generate (send3->hash ())));
	auto send5 (std::make_shared<nano::state_block> (nano::test_genesis_key.pub, send1->hash (), nano::test_genesis_key.pub, nano::genesis_amount - 20 * nano::xrb_ratio, key2.pub, nano::test_genesis_key.prv, nano::test_genesis_key.pub, *system.work.generate (send1->hash ())));
	auto send6 (std::make_shared<nano::state_block> (nano::test_genesis_key.pub, send5->hash (), nano::test_genesis_key.pub, nano::genesis_amount - 30 * nano::xrb_ratio, key3.pub, nano::test_genesis_key.prv, nano::test_genesis_key.pub, *system.work.generate (send5->hash ())));
	auto open2 (std::make_shared<nano::state_block> (key2.pub, 0, key2.pub, 10 * nano::xrb_ratio, send5->hash (), key2.prv, key2.pub, *system.work.generate (key2.pub, nano::difficulty::from_multiplier (50., node1.network_params.network.publish_threshold))));
	uint64_t difficulty1 (0);
	nano::work_validate (*open2, &difficulty1);
	uint64_t difficulty2 (0);
	nano::work_validate (*send6, &difficulty2);

	node1.process_active (send1);
	node1.process_active (open1);
	node1.process_active (send5);
	system.deadline_set (10s);
	while (node1.active.size () != 3)
	{
		ASSERT_NO_ERROR (system.poll ());
	}
	while (!node1.active.empty ())
	{
		nano::lock_guard<std::mutex> active_guard (node1.active.mutex);
		if (!node1.active.roots.empty ())
		{
			node1.active.roots.begin ()->election->confirm_once ();
		}
	}
	node1.process_active (send2);
	node1.process_active (send3);
	node1.process_active (send4);
	node1.process_active (send6);

	system.deadline_set (10s);
	while (node1.active.size () != 4)
	{
		ASSERT_NO_ERROR (system.poll ());
	}
	system.deadline_set (10s);
	std::this_thread::sleep_for (1s);
	node1.process_active (open2);
	system.deadline_set (10s);
	while (node1.active.size () != 4)
	{
		ASSERT_NO_ERROR (system.poll ());
	}
	size_t seen (0);
	{
		auto it (node1.active.roots.get<1> ().begin ());
		while (!node1.active.roots.empty () && it != node1.active.roots.get<1> ().end ())
		{
			if (it->difficulty == (difficulty1 || difficulty2))
			{
				seen++;
			}
			it++;
		}
	}
	ASSERT_LT (seen, 2);
	ASSERT_EQ (node1.active.size (), 4);
}

TEST (active_transactions, inactive_votes_cache)
{
	nano::system system (1);
	auto & node = *system.nodes[0];
	nano::block_hash latest (node.latest (nano::test_genesis_key.pub));
	nano::keypair key;
	auto send (std::make_shared<nano::send_block> (latest, key.pub, nano::genesis_amount - 100, nano::test_genesis_key.prv, nano::test_genesis_key.pub, *system.work.generate (latest)));
	auto vote (std::make_shared<nano::vote> (nano::test_genesis_key.pub, nano::test_genesis_key.prv, 0, std::vector<nano::block_hash> (1, send->hash ())));
	node.vote_processor.vote (vote, std::make_shared<nano::transport::channel_udp> (node.network.udp_channels, node.network.endpoint (), node.network_params.protocol.protocol_version));
	system.deadline_set (5s);
	while (node.active.inactive_votes_cache_size () != 1)
	{
		ASSERT_NO_ERROR (system.poll ());
	}
	node.process_active (send);
	node.block_processor.flush ();
	bool confirmed (false);
	system.deadline_set (5s);
	while (!node.ledger.block_confirmed (node.store.tx_begin_read (), send->hash ()))
	{
		ASSERT_NO_ERROR (system.poll ());
	}
	ASSERT_EQ (1, node.stats.count (nano::stat::type::election, nano::stat::detail::vote_cached));
}

TEST (active_transactions, inactive_votes_cache_fork)
{
	nano::system system (1);
	auto & node = *system.nodes[0];
	nano::block_hash latest (node.latest (nano::test_genesis_key.pub));
	nano::keypair key;
	auto send1 (std::make_shared<nano::send_block> (latest, key.pub, nano::genesis_amount - 100, nano::test_genesis_key.prv, nano::test_genesis_key.pub, *system.work.generate (latest)));
	auto send2 (std::make_shared<nano::send_block> (latest, key.pub, nano::genesis_amount - 200, nano::test_genesis_key.prv, nano::test_genesis_key.pub, *system.work.generate (latest)));
	auto vote (std::make_shared<nano::vote> (nano::test_genesis_key.pub, nano::test_genesis_key.prv, 0, std::vector<nano::block_hash> (1, send1->hash ())));
	node.vote_processor.vote (vote, std::make_shared<nano::transport::channel_udp> (node.network.udp_channels, node.network.endpoint (), node.network_params.protocol.protocol_version));
	auto channel1 (node.network.udp_channels.create (node.network.endpoint ()));
	system.deadline_set (5s);
	while (node.active.inactive_votes_cache_size () != 1)
	{
		ASSERT_NO_ERROR (system.poll ());
	}
	node.network.process_message (nano::publish (send2), channel1);
	node.block_processor.flush ();
	ASSERT_NE (nullptr, node.block (send2->hash ()));
	node.network.process_message (nano::publish (send1), channel1);
	node.block_processor.flush ();
	bool confirmed (false);
	system.deadline_set (5s);
	while (!confirmed)
	{
		auto transaction (node.store.tx_begin_read ());
		confirmed = node.block (send1->hash ()) != nullptr && node.ledger.block_confirmed (transaction, send1->hash ());
		ASSERT_NO_ERROR (system.poll ());
	}
	ASSERT_EQ (1, node.stats.count (nano::stat::type::election, nano::stat::detail::vote_cached));
}

TEST (active_transactions, inactive_votes_cache_existing_vote)
{
	nano::system system;
	nano::node_config node_config (nano::get_available_port (), system.logging);
	node_config.frontiers_confirmation = nano::frontiers_confirmation_mode::disabled;
	auto & node = *system.add_node (node_config);
	nano::block_hash latest (node.latest (nano::test_genesis_key.pub));
	nano::keypair key;
	auto send (std::make_shared<nano::send_block> (latest, key.pub, nano::genesis_amount - 100 * nano::Gxrb_ratio, nano::test_genesis_key.prv, nano::test_genesis_key.pub, *system.work.generate (latest)));
	auto open (std::make_shared<nano::state_block> (key.pub, 0, key.pub, 100 * nano::Gxrb_ratio, send->hash (), key.prv, key.pub, *system.work.generate (key.pub))); // Increase key weight
	node.process_active (send);
	node.block_processor.add (open);
	node.block_processor.flush ();
	system.deadline_set (5s);
	while (node.active.size () != 1)
	{
		ASSERT_NO_ERROR (system.poll ());
	}
	std::shared_ptr<nano::election> election;
	{
		nano::lock_guard<std::mutex> active_guard (node.active.mutex);
		auto it (node.active.roots.begin ());
		ASSERT_NE (node.active.roots.end (), it);
		election = it->election;
	}
	ASSERT_GT (node.weight (key.pub), node.minimum_principal_weight ());
	// Insert vote
	auto vote1 (std::make_shared<nano::vote> (key.pub, key.prv, 1, std::vector<nano::block_hash> (1, send->hash ())));
	node.vote_processor.vote (vote1, std::make_shared<nano::transport::channel_udp> (node.network.udp_channels, node.network.endpoint (), node.network_params.protocol.protocol_version));
	system.deadline_set (5s);
	bool done (false);
	while (!done)
	{
		nano::unique_lock<std::mutex> active_lock (node.active.mutex);
		done = (election->last_votes.size () == 2);
		active_lock.unlock ();
		ASSERT_NO_ERROR (system.poll ());
	}
	ASSERT_EQ (1, node.stats.count (nano::stat::type::election, nano::stat::detail::vote_new));
	nano::lock_guard<std::mutex> active_guard (node.active.mutex);
	auto last_vote1 (election->last_votes[key.pub]);
	ASSERT_EQ (send->hash (), last_vote1.hash);
	ASSERT_EQ (1, last_vote1.sequence);
	// Attempt to change vote with inactive_votes_cache
	node.active.add_inactive_votes_cache (send->hash (), key.pub);
	ASSERT_EQ (1, node.active.find_inactive_votes_cache (send->hash ()).voters.size ());
	election->insert_inactive_votes_cache (send->hash ());
	// Check that election data is not changed
	ASSERT_EQ (2, election->last_votes.size ());
	auto last_vote2 (election->last_votes[key.pub]);
	ASSERT_EQ (last_vote1.hash, last_vote2.hash);
	ASSERT_EQ (last_vote1.sequence, last_vote2.sequence);
	ASSERT_EQ (last_vote1.time, last_vote2.time);
	ASSERT_EQ (0, node.stats.count (nano::stat::type::election, nano::stat::detail::vote_cached));
}

TEST (active_transactions, inactive_votes_cache_multiple_votes)
{
	nano::system system;
	nano::node_config node_config (nano::get_available_port (), system.logging);
	node_config.frontiers_confirmation = nano::frontiers_confirmation_mode::disabled;
	auto & node = *system.add_node (node_config);
	nano::block_hash latest (node.latest (nano::test_genesis_key.pub));
	nano::keypair key1;
	auto send1 (std::make_shared<nano::send_block> (latest, key1.pub, nano::genesis_amount - 100 * nano::Gxrb_ratio, nano::test_genesis_key.prv, nano::test_genesis_key.pub, *system.work.generate (latest)));
	auto send2 (std::make_shared<nano::send_block> (send1->hash (), key1.pub, 100 * nano::Gxrb_ratio, nano::test_genesis_key.prv, nano::test_genesis_key.pub, *system.work.generate (send1->hash ()))); // Decrease genesis weight to prevent election confirmation
	auto open (std::make_shared<nano::state_block> (key1.pub, 0, key1.pub, 100 * nano::Gxrb_ratio, send1->hash (), key1.prv, key1.pub, *system.work.generate (key1.pub))); // Increase key1 weight
	node.block_processor.add (send1);
	node.block_processor.add (send2);
	node.block_processor.add (open);
	node.block_processor.flush ();
	// Process votes
	auto vote1 (std::make_shared<nano::vote> (key1.pub, key1.prv, 0, std::vector<nano::block_hash> (1, send1->hash ())));
	node.vote_processor.vote (vote1, std::make_shared<nano::transport::channel_udp> (node.network.udp_channels, node.network.endpoint (), node.network_params.protocol.protocol_version));
	auto vote2 (std::make_shared<nano::vote> (nano::test_genesis_key.pub, nano::test_genesis_key.prv, 0, std::vector<nano::block_hash> (1, send1->hash ())));
	node.vote_processor.vote (vote2, std::make_shared<nano::transport::channel_udp> (node.network.udp_channels, node.network.endpoint (), node.network_params.protocol.protocol_version));
	system.deadline_set (5s);
	while (true)
	{
		{
			nano::lock_guard<std::mutex> active_guard (node.active.mutex);
			if (node.active.find_inactive_votes_cache (send1->hash ()).voters.size () == 2)
			{
				break;
			}
		}
		ASSERT_NO_ERROR (system.poll ());
	}
	ASSERT_EQ (1, node.active.inactive_votes_cache_size ());
	// Start election
	node.active.start (send1);
	{
		nano::lock_guard<std::mutex> active_guard (node.active.mutex);
		auto it (node.active.roots.begin ());
		ASSERT_NE (node.active.roots.end (), it);
		ASSERT_EQ (3, it->election->last_votes.size ()); // 2 votes and 1 default not_an_acount
	}
	ASSERT_EQ (2, node.stats.count (nano::stat::type::election, nano::stat::detail::vote_cached));
}

TEST (active_transactions, update_difficulty)
{
	nano::system system (2);
	auto & node1 = *system.nodes[0];
	auto & node2 = *system.nodes[1];
	nano::genesis genesis;
	nano::keypair key1;
	// Generate blocks & start elections
	auto send1 (std::make_shared<nano::state_block> (nano::test_genesis_key.pub, genesis.hash (), nano::test_genesis_key.pub, nano::genesis_amount - 100, key1.pub, nano::test_genesis_key.prv, nano::test_genesis_key.pub, *system.work.generate (genesis.hash ())));
	uint64_t difficulty1 (0);
	nano::work_validate (*send1, &difficulty1);
	auto send2 (std::make_shared<nano::state_block> (nano::test_genesis_key.pub, send1->hash (), nano::test_genesis_key.pub, nano::genesis_amount - 200, key1.pub, nano::test_genesis_key.prv, nano::test_genesis_key.pub, *system.work.generate (send1->hash ())));
	uint64_t difficulty2 (0);
	nano::work_validate (*send2, &difficulty2);
	node1.process_active (send1);
	node1.process_active (send2);
	node1.block_processor.flush ();
	system.deadline_set (10s);
	while (node1.active.size () != 2 || node2.active.size () != 2)
	{
		ASSERT_NO_ERROR (system.poll ());
	}
	// Update work with higher difficulty
	auto work1 = node1.work_generate_blocking (send1->root (), difficulty1 + 1, boost::none);
	auto work2 = node1.work_generate_blocking (send2->root (), difficulty2 + 1, boost::none);

	std::error_code ec;
	nano::state_block_builder builder;
	send1 = std::shared_ptr<nano::state_block> (builder.from (*send1).work (*work1).build (ec));
	nano::state_block_builder builder1;
	send2 = std::shared_ptr<nano::state_block> (builder1.from (*send2).work (*work2).build (ec));
	ASSERT_FALSE (ec);

	auto modify_election = [&node1](auto block) {
		auto hash (block->hash ());
		nano::lock_guard<std::mutex> active_guard (node1.active.mutex);
		auto existing (node1.active.roots.find (block->qualified_root ()));
		ASSERT_NE (existing, node1.active.roots.end ());
		auto election (existing->election);
		ASSERT_EQ (election->status.winner->hash (), hash);
		election->status.winner = block;
		auto current (election->blocks.find (hash));
		assert (current != election->blocks.end ());
		current->second = block;
	};

	modify_election (send1);
	modify_election (send2);
	node1.process_active (send1);
	node1.process_active (send2);
	node1.block_processor.flush ();
	system.deadline_set (10s);
	bool done (false);
	while (!done)
	{
		{
			// node1
			nano::lock_guard<std::mutex> guard1 (node1.active.mutex);
			auto const existing1 (node1.active.roots.find (send1->qualified_root ()));
			ASSERT_NE (existing1, node1.active.roots.end ());
			auto const existing2 (node1.active.roots.find (send2->qualified_root ()));
			ASSERT_NE (existing2, node1.active.roots.end ());
			// node2
			nano::lock_guard<std::mutex> guard2 (node2.active.mutex);
			auto const existing3 (node2.active.roots.find (send1->qualified_root ()));
			ASSERT_NE (existing3, node2.active.roots.end ());
			auto const existing4 (node2.active.roots.find (send2->qualified_root ()));
			ASSERT_NE (existing4, node2.active.roots.end ());
			auto updated = (existing1->difficulty > difficulty1) && (existing2->difficulty > difficulty2);
			auto propogated = (existing3->difficulty > difficulty1) && (existing4->difficulty > difficulty2);
			done = updated && propogated;
		}
		ASSERT_NO_ERROR (system.poll ());
	}
}

TEST (active_transactions, restart_dropped)
{
	nano::system system;
	nano::node_config node_config (nano::get_available_port (), system.logging);
	node_config.enable_voting = false;
	node_config.frontiers_confirmation = nano::frontiers_confirmation_mode::disabled;
	auto & node = *system.add_node (node_config);
	nano::genesis genesis;
	auto send1 (std::make_shared<nano::state_block> (nano::test_genesis_key.pub, genesis.hash (), nano::test_genesis_key.pub, nano::genesis_amount - nano::xrb_ratio, nano::test_genesis_key.pub, nano::test_genesis_key.prv, nano::test_genesis_key.pub, *system.work.generate (genesis.hash ())));
	// Process only in ledger and emulate dropping the election
	ASSERT_EQ (nano::process_result::progress, node.process (*send1).code);
	{
		nano::lock_guard<std::mutex> guard (node.active.mutex);
		node.active.add_dropped_elections_cache (send1->qualified_root ());
	}
	uint64_t difficulty1 (0);
	nano::work_validate (*send1, &difficulty1);
	// Generate higher difficulty work
	auto work2 (*system.work.generate (send1->root (), difficulty1));
	uint64_t difficulty2 (0);
	nano::work_validate (send1->root (), work2, &difficulty2);
	ASSERT_GT (difficulty2, difficulty1);
	// Process the same block with updated work
	auto send2 (std::make_shared<nano::state_block> (*send1));
	send2->block_work_set (work2);
	node.process_active (send2);
	// Wait until the block is in elections
	system.deadline_set (5s);
	bool done{ false };
	while (!done)
	{
		{
			nano::lock_guard<std::mutex> guard (node.active.mutex);
			auto existing (node.active.roots.find (send2->qualified_root ()));
			done = existing != node.active.roots.end ();
			if (done)
			{
				ASSERT_EQ (difficulty2, existing->difficulty);
			}
		}
		ASSERT_NO_ERROR (system.poll ());
	}
	std::shared_ptr<nano::block> block;
	while (block == nullptr)
	{
<<<<<<< HEAD
		auto block (node.store.block_get (node.store.tx_begin_write (), send1->hash ()));
		ASSERT_EQ (work2, block->block_work ());
=======
		ASSERT_NO_ERROR (system.poll ());
		block = node.store.block_get (node.store.tx_begin_read (), send1->hash ());
>>>>>>> 6a021191
	}
	ASSERT_EQ (work2, block->block_work ());
	// Drop election
	node.active.erase (*send2);
	// Try to restart election with the lower difficulty block, should not work since the block as lower work
	node.process_active (send1);
	system.deadline_set (5s);
	while (node.block_processor.size () > 0)
	{
		ASSERT_NO_ERROR (system.poll ());
	}
	ASSERT_TRUE (node.active.empty ());
	// Verify the block was not updated in the ledger
	{
		auto block (node.store.block_get (node.store.tx_begin_read (), send1->hash ()));
		ASSERT_EQ (work2, block->block_work ());
	}
}

TEST (active_transactions, vote_replays)
{
	nano::system system;
	nano::node_config node_config (nano::get_available_port (), system.logging);
	node_config.enable_voting = false;
	node_config.frontiers_confirmation = nano::frontiers_confirmation_mode::disabled;
	auto & node = *system.add_node (node_config);
	nano::genesis genesis;
	nano::keypair key;
	std::error_code ec;
	auto send1 (std::make_shared<nano::state_block> (nano::test_genesis_key.pub, genesis.hash (), nano::test_genesis_key.pub, nano::genesis_amount - nano::Gxrb_ratio, key.pub, nano::test_genesis_key.prv, nano::test_genesis_key.pub, *system.work.generate (genesis.hash ())));
	ASSERT_NE (nullptr, send1);
	auto open1 (std::make_shared<nano::state_block> (key.pub, 0, key.pub, nano::Gxrb_ratio, send1->hash (), key.prv, key.pub, *system.work.generate (key.pub)));
	ASSERT_NE (nullptr, open1);
	node.process_active (send1);
	node.process_active (open1);
	node.block_processor.flush ();
	ASSERT_EQ (2, node.active.size ());
	// First vote is not a replay and confirms the election, second vote should be indeterminate since the election no longer exists
	auto vote_send1 (std::make_shared<nano::vote> (nano::test_genesis_key.pub, nano::test_genesis_key.prv, 0, send1));
	ASSERT_EQ (nano::vote_code::vote, node.active.vote (vote_send1));
	ASSERT_EQ (1, node.active.size ());
	ASSERT_EQ (nano::vote_code::indeterminate, node.active.vote (vote_send1));
	// Open new account
	auto vote_open1 (std::make_shared<nano::vote> (nano::test_genesis_key.pub, nano::test_genesis_key.prv, 0, open1));
	ASSERT_EQ (nano::vote_code::vote, node.active.vote (vote_open1));
	ASSERT_TRUE (node.active.empty ());
	ASSERT_EQ (nano::vote_code::indeterminate, node.active.vote (vote_open1));
	ASSERT_EQ (nano::Gxrb_ratio, node.ledger.weight (key.pub));

	auto send2 (std::make_shared<nano::state_block> (key.pub, open1->hash (), key.pub, nano::Gxrb_ratio - 1, key.pub, key.prv, key.pub, *system.work.generate (open1->hash ())));
	ASSERT_NE (nullptr, send2);
	node.process_active (send2);
	node.block_processor.flush ();
	ASSERT_EQ (1, node.active.size ());
	auto vote1_send2 (std::make_shared<nano::vote> (nano::test_genesis_key.pub, nano::test_genesis_key.prv, 0, send2));
	auto vote2_send2 (std::make_shared<nano::vote> (key.pub, key.prv, 0, send2));
	ASSERT_EQ (nano::vote_code::vote, node.active.vote (vote2_send2));
	ASSERT_EQ (1, node.active.size ());
	ASSERT_EQ (nano::vote_code::replay, node.active.vote (vote2_send2));
	ASSERT_EQ (1, node.active.size ());
	ASSERT_EQ (nano::vote_code::vote, node.active.vote (vote1_send2));
	ASSERT_EQ (0, node.active.size ());
	ASSERT_EQ (nano::vote_code::indeterminate, node.active.vote (vote1_send2));
	ASSERT_EQ (nano::vote_code::indeterminate, node.active.vote (vote2_send2));
}<|MERGE_RESOLUTION|>--- conflicted
+++ resolved
@@ -640,13 +640,8 @@
 	std::shared_ptr<nano::block> block;
 	while (block == nullptr)
 	{
-<<<<<<< HEAD
-		auto block (node.store.block_get (node.store.tx_begin_write (), send1->hash ()));
-		ASSERT_EQ (work2, block->block_work ());
-=======
 		ASSERT_NO_ERROR (system.poll ());
 		block = node.store.block_get (node.store.tx_begin_read (), send1->hash ());
->>>>>>> 6a021191
 	}
 	ASSERT_EQ (work2, block->block_work ());
 	// Drop election
