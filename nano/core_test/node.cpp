#include <nano/lib/jsonconfig.hpp>
#include <nano/node/election.hpp>
#include <nano/node/testing.hpp>
#include <nano/node/transport/udp.hpp>
#include <nano/test_common/network.hpp>
#include <nano/test_common/testutil.hpp>

#include <gtest/gtest.h>

#include <boost/filesystem.hpp>
#include <boost/make_shared.hpp>
#include <boost/variant.hpp>

#include <numeric>

using namespace std::chrono_literals;

namespace
{
void add_required_children_node_config_tree (nano::jsonconfig & tree);
}

TEST (node, stop)
{
	nano::system system (1);
	ASSERT_NE (system.nodes[0]->wallets.items.end (), system.nodes[0]->wallets.items.begin ());
	system.nodes[0]->stop ();
	system.io_ctx.run ();
	ASSERT_TRUE (true);
}

TEST (node, work_generate)
{
	nano::system system (1);
	auto & node (*system.nodes[0]);
	nano::block_hash root{ 1 };
	nano::work_version version{ nano::work_version::work_1 };
	{
		auto difficulty = nano::difficulty::from_multiplier (1.5, node.network_params.network.publish_thresholds.base);
		auto work = node.work_generate_blocking (version, root, difficulty);
		ASSERT_TRUE (work.is_initialized ());
		ASSERT_TRUE (nano::work_difficulty (version, root, *work) >= difficulty);
	}
	{
		auto difficulty = nano::difficulty::from_multiplier (0.5, node.network_params.network.publish_thresholds.base);
		boost::optional<uint64_t> work;
		do
		{
			work = node.work_generate_blocking (version, root, difficulty);
		} while (nano::work_difficulty (version, root, *work) >= node.network_params.network.publish_thresholds.base);
		ASSERT_TRUE (work.is_initialized ());
		ASSERT_TRUE (nano::work_difficulty (version, root, *work) >= difficulty);
		ASSERT_FALSE (nano::work_difficulty (version, root, *work) >= node.network_params.network.publish_thresholds.base);
	}
}

TEST (node, block_store_path_failure)
{
	auto service (boost::make_shared<boost::asio::io_context> ());
	nano::alarm alarm (*service);
	auto path (nano::unique_path ());
	nano::logging logging;
	logging.init (path);
	nano::work_pool work (std::numeric_limits<unsigned>::max ());
	auto node (std::make_shared<nano::node> (*service, nano::get_available_port (), path, alarm, logging, work));
	ASSERT_TRUE (node->wallets.items.empty ());
	node->stop ();
}
#if defined(__clang__) && defined(__linux__) && CI
// Disable test due to instability with clang and actions
TEST (node_DeathTest, DISABLED_readonly_block_store_not_exist)
#else
TEST (node_DeathTest, readonly_block_store_not_exist)
#endif
{
	// This is a read-only node with no ledger file
	if (nano::using_rocksdb_in_tests ())
	{
		nano::inactive_node node (nano::unique_path (), nano::inactive_node_flag_defaults ());
		ASSERT_TRUE (node.node->init_error ());
	}
	else
	{
		ASSERT_EXIT (nano::inactive_node node (nano::unique_path (), nano::inactive_node_flag_defaults ()), ::testing::ExitedWithCode (1), "");
	}
}

TEST (node, password_fanout)
{
	auto service (boost::make_shared<boost::asio::io_context> ());
	nano::alarm alarm (*service);
	auto path (nano::unique_path ());
	nano::node_config config;
	config.peering_port = nano::get_available_port ();
	config.logging.init (path);
	nano::work_pool work (std::numeric_limits<unsigned>::max ());
	config.password_fanout = 10;
	auto node (std::make_shared<nano::node> (*service, path, alarm, config, work));
	auto wallet (node->wallets.create (100));
	ASSERT_EQ (10, wallet->store.password.values.size ());
	node->stop ();
}

TEST (node, balance)
{
	nano::system system (1);
	system.wallet (0)->insert_adhoc (nano::dev_genesis_key.prv);
	auto transaction (system.nodes[0]->store.tx_begin_write ());
	ASSERT_EQ (std::numeric_limits<nano::uint128_t>::max (), system.nodes[0]->ledger.account_balance (transaction, nano::dev_genesis_key.pub));
}

TEST (node, representative)
{
	nano::system system (1);
	auto block1 (system.nodes[0]->rep_block (nano::dev_genesis_key.pub));
	{
		auto transaction (system.nodes[0]->store.tx_begin_read ());
		ASSERT_TRUE (system.nodes[0]->ledger.store.block_exists (transaction, block1));
	}
	nano::keypair key;
	ASSERT_TRUE (system.nodes[0]->rep_block (key.pub).is_zero ());
}

TEST (node, send_unkeyed)
{
	nano::system system (1);
	nano::keypair key2;
	system.wallet (0)->insert_adhoc (nano::dev_genesis_key.prv);
	system.wallet (0)->store.password.value_set (nano::keypair ().prv);
	ASSERT_EQ (nullptr, system.wallet (0)->send_action (nano::dev_genesis_key.pub, key2.pub, system.nodes[0]->config.receive_minimum.number ()));
}

TEST (node, send_self)
{
	nano::system system (1);
	nano::keypair key2;
	system.wallet (0)->insert_adhoc (nano::dev_genesis_key.prv);
	system.wallet (0)->insert_adhoc (key2.prv);
	ASSERT_NE (nullptr, system.wallet (0)->send_action (nano::dev_genesis_key.pub, key2.pub, system.nodes[0]->config.receive_minimum.number ()));
	ASSERT_TIMELY (10s, !system.nodes[0]->balance (key2.pub).is_zero ());
	ASSERT_EQ (std::numeric_limits<nano::uint128_t>::max () - system.nodes[0]->config.receive_minimum.number (), system.nodes[0]->balance (nano::dev_genesis_key.pub));
}

TEST (node, send_single)
{
	nano::system system (2);
	nano::keypair key2;
	system.wallet (0)->insert_adhoc (nano::dev_genesis_key.prv);
	system.wallet (1)->insert_adhoc (key2.prv);
	ASSERT_NE (nullptr, system.wallet (0)->send_action (nano::dev_genesis_key.pub, key2.pub, system.nodes[0]->config.receive_minimum.number ()));
	ASSERT_EQ (std::numeric_limits<nano::uint128_t>::max () - system.nodes[0]->config.receive_minimum.number (), system.nodes[0]->balance (nano::dev_genesis_key.pub));
	ASSERT_TRUE (system.nodes[0]->balance (key2.pub).is_zero ());
	ASSERT_TIMELY (10s, !system.nodes[0]->balance (key2.pub).is_zero ());
}

TEST (node, send_single_observing_peer)
{
	nano::system system (3);
	nano::keypair key2;
	system.wallet (0)->insert_adhoc (nano::dev_genesis_key.prv);
	system.wallet (1)->insert_adhoc (key2.prv);
	ASSERT_NE (nullptr, system.wallet (0)->send_action (nano::dev_genesis_key.pub, key2.pub, system.nodes[0]->config.receive_minimum.number ()));
	ASSERT_EQ (std::numeric_limits<nano::uint128_t>::max () - system.nodes[0]->config.receive_minimum.number (), system.nodes[0]->balance (nano::dev_genesis_key.pub));
	ASSERT_TRUE (system.nodes[0]->balance (key2.pub).is_zero ());
	ASSERT_TIMELY (10s, std::all_of (system.nodes.begin (), system.nodes.end (), [&](std::shared_ptr<nano::node> const & node_a) { return !node_a->balance (key2.pub).is_zero (); }));
}

TEST (node, send_single_many_peers)
{
	nano::system system (10);
	nano::keypair key2;
	system.wallet (0)->insert_adhoc (nano::dev_genesis_key.prv);
	system.wallet (1)->insert_adhoc (key2.prv);
	ASSERT_NE (nullptr, system.wallet (0)->send_action (nano::dev_genesis_key.pub, key2.pub, system.nodes[0]->config.receive_minimum.number ()));
	ASSERT_EQ (std::numeric_limits<nano::uint128_t>::max () - system.nodes[0]->config.receive_minimum.number (), system.nodes[0]->balance (nano::dev_genesis_key.pub));
	ASSERT_TRUE (system.nodes[0]->balance (key2.pub).is_zero ());
	ASSERT_TIMELY (3.5min, std::all_of (system.nodes.begin (), system.nodes.end (), [&](std::shared_ptr<nano::node> const & node_a) { return !node_a->balance (key2.pub).is_zero (); }));
	system.stop ();
	for (auto node : system.nodes)
	{
		ASSERT_TRUE (node->stopped);
		ASSERT_TRUE (node->network.tcp_channels.node_id_handhake_sockets_empty ());
	}
}

TEST (node, send_out_of_order)
{
	nano::system system (2);
	auto & node1 (*system.nodes[0]);
	nano::keypair key2;
	nano::genesis genesis;
	nano::send_block_builder builder;
	auto send1 = builder.make_block ()
	             .previous (genesis.hash ())
	             .destination (key2.pub)
	             .balance (std::numeric_limits<nano::uint128_t>::max () - node1.config.receive_minimum.number ())
	             .sign (nano::dev_genesis_key.prv, nano::dev_genesis_key.pub)
	             .work (*system.work.generate (genesis.hash ()))
	             .build_shared ();
	auto send2 = builder.make_block ()
	             .previous (send1->hash ())
	             .destination (key2.pub)
	             .balance (std::numeric_limits<nano::uint128_t>::max () - 2 * node1.config.receive_minimum.number ())
	             .sign (nano::dev_genesis_key.prv, nano::dev_genesis_key.pub)
	             .work (*system.work.generate (send1->hash ()))
	             .build_shared ();
	auto send3 = builder.make_block ()
	             .previous (send2->hash ())
	             .destination (key2.pub)
	             .balance (std::numeric_limits<nano::uint128_t>::max () - 3 * node1.config.receive_minimum.number ())
	             .sign (nano::dev_genesis_key.prv, nano::dev_genesis_key.pub)
	             .work (*system.work.generate (send2->hash ()))
	             .build_shared ();
	node1.process_active (send3);
	node1.process_active (send2);
	node1.process_active (send1);
	ASSERT_TIMELY (10s, std::all_of (system.nodes.begin (), system.nodes.end (), [&](std::shared_ptr<nano::node> const & node_a) { return node_a->balance (nano::dev_genesis_key.pub) == nano::genesis_amount - node1.config.receive_minimum.number () * 3; }));
}

TEST (node, quick_confirm)
{
	nano::system system (1);
	auto & node1 (*system.nodes[0]);
	nano::keypair key;
	nano::block_hash previous (node1.latest (nano::dev_genesis_key.pub));
	auto genesis_start_balance (node1.balance (nano::dev_genesis_key.pub));
	system.wallet (0)->insert_adhoc (key.prv);
	system.wallet (0)->insert_adhoc (nano::dev_genesis_key.prv);
	auto send = nano::send_block_builder ()
	            .previous (previous)
	            .destination (key.pub)
	            .balance (node1.online_reps.delta () + 1)
	            .sign (nano::dev_genesis_key.prv, nano::dev_genesis_key.pub)
	            .work (*system.work.generate (previous))
	            .build_shared ();
	node1.process_active (send);
	ASSERT_TIMELY (10s, !node1.balance (key.pub).is_zero ());
	ASSERT_EQ (node1.balance (nano::dev_genesis_key.pub), node1.online_reps.delta () + 1);
	ASSERT_EQ (node1.balance (key.pub), genesis_start_balance - (node1.online_reps.delta () + 1));
}

TEST (node, node_receive_quorum)
{
	nano::system system (1);
	auto & node1 = *system.nodes[0];
	nano::keypair key;
	nano::block_hash previous (node1.latest (nano::dev_genesis_key.pub));
	system.wallet (0)->insert_adhoc (key.prv);
	auto send = nano::send_block_builder ()
	            .previous (previous)
	            .destination (key.pub)
	            .balance (nano::genesis_amount - nano::Gxrb_ratio)
	            .sign (nano::dev_genesis_key.prv, nano::dev_genesis_key.pub)
	            .work (*system.work.generate (previous))
	            .build_shared ();
	node1.process_active (send);
	ASSERT_TIMELY (10s, node1.ledger.block_exists (send->hash ()));
	ASSERT_TIMELY (10s, node1.active.election (nano::qualified_root (previous, previous)) != nullptr);
	auto election (node1.active.election (nano::qualified_root (previous, previous)));
	ASSERT_NE (nullptr, election);
	ASSERT_FALSE (election->confirmed ());
	ASSERT_EQ (1, election->votes ().size ());

	nano::system system2;
	system2.add_node ();

	system2.wallet (0)->insert_adhoc (nano::dev_genesis_key.prv);
	ASSERT_TRUE (node1.balance (key.pub).is_zero ());
	node1.network.tcp_channels.start_tcp (system2.nodes[0]->network.endpoint (), nano::keepalive_tcp_callback (node1));
	while (node1.balance (key.pub).is_zero ())
	{
		ASSERT_NO_ERROR (system.poll ());
		ASSERT_NO_ERROR (system2.poll ());
	}
}

TEST (node, auto_bootstrap)
{
	nano::system system;
	nano::node_config config (nano::get_available_port (), system.logging);
	config.frontiers_confirmation = nano::frontiers_confirmation_mode::disabled;
	nano::node_flags node_flags;
	node_flags.disable_bootstrap_bulk_push_client = true;
	node_flags.disable_lazy_bootstrap = true;
	auto node0 = system.add_node (config, node_flags);
	nano::keypair key2;
	system.wallet (0)->insert_adhoc (nano::dev_genesis_key.prv);
	system.wallet (0)->insert_adhoc (key2.prv);
	auto send1 (system.wallet (0)->send_action (nano::dev_genesis_key.pub, key2.pub, node0->config.receive_minimum.number ()));
	ASSERT_NE (nullptr, send1);
	ASSERT_TIMELY (10s, node0->balance (key2.pub) == node0->config.receive_minimum.number ());
	auto node1 (std::make_shared<nano::node> (system.io_ctx, nano::get_available_port (), nano::unique_path (), system.alarm, system.logging, system.work, node_flags));
	ASSERT_FALSE (node1->init_error ());
	node1->start ();
	system.nodes.push_back (node1);
	ASSERT_NE (nullptr, nano::establish_tcp (system, *node1, node0->network.endpoint ()));
	ASSERT_TIMELY (10s, node1->bootstrap_initiator.in_progress ());
	ASSERT_TIMELY (10s, node1->balance (key2.pub) == node0->config.receive_minimum.number ());
	ASSERT_TIMELY (10s, !node1->bootstrap_initiator.in_progress ());
	ASSERT_TRUE (node1->ledger.block_exists (send1->hash ()));
	// Wait block receive
	ASSERT_TIMELY (5s, node1->ledger.cache.block_count == 3);
	// Confirmation for all blocks
	ASSERT_TIMELY (5s, node1->ledger.cache.cemented_count == 3);

	node1->stop ();
}

TEST (node, auto_bootstrap_reverse)
{
	nano::system system;
	nano::node_config config (nano::get_available_port (), system.logging);
	config.frontiers_confirmation = nano::frontiers_confirmation_mode::disabled;
	nano::node_flags node_flags;
	node_flags.disable_bootstrap_bulk_push_client = true;
	node_flags.disable_lazy_bootstrap = true;
	auto node0 = system.add_node (config, node_flags);
	nano::keypair key2;
	system.wallet (0)->insert_adhoc (nano::dev_genesis_key.prv);
	system.wallet (0)->insert_adhoc (key2.prv);
	auto node1 (std::make_shared<nano::node> (system.io_ctx, nano::get_available_port (), nano::unique_path (), system.alarm, system.logging, system.work, node_flags));
	ASSERT_FALSE (node1->init_error ());
	ASSERT_NE (nullptr, system.wallet (0)->send_action (nano::dev_genesis_key.pub, key2.pub, node0->config.receive_minimum.number ()));
	node1->start ();
	system.nodes.push_back (node1);
	ASSERT_NE (nullptr, nano::establish_tcp (system, *node0, node1->network.endpoint ()));
	ASSERT_TIMELY (10s, node1->balance (key2.pub) == node0->config.receive_minimum.number ());
}

TEST (node, receive_gap)
{
	nano::system system (1);
	auto & node1 (*system.nodes[0]);
	ASSERT_EQ (0, node1.gap_cache.size ());
	auto block = nano::send_block_builder ()
	             .previous (5)
	             .destination (1)
	             .balance (2)
	             .sign (nano::keypair ().prv, 4)
	             .work (0)
	             .build_shared ();
	node1.work_generate_blocking (*block);
	nano::publish message (block);
	node1.network.process_message (message, node1.network.udp_channels.create (node1.network.endpoint ()));
	node1.block_processor.flush ();
	ASSERT_EQ (1, node1.gap_cache.size ());
}

TEST (node, merge_peers)
{
	nano::system system (1);
	std::array<nano::endpoint, 8> endpoints;
	endpoints.fill (nano::endpoint (boost::asio::ip::address_v6::loopback (), nano::get_available_port ()));
	endpoints[0] = nano::endpoint (boost::asio::ip::address_v6::loopback (), nano::get_available_port ());
	system.nodes[0]->network.merge_peers (endpoints);
	ASSERT_EQ (0, system.nodes[0]->network.size ());
}

TEST (node, search_pending)
{
	nano::system system (1);
	auto node (system.nodes[0]);
	nano::keypair key2;
	system.wallet (0)->insert_adhoc (nano::dev_genesis_key.prv);
	ASSERT_NE (nullptr, system.wallet (0)->send_action (nano::dev_genesis_key.pub, key2.pub, node->config.receive_minimum.number ()));
	system.wallet (0)->insert_adhoc (key2.prv);
	ASSERT_FALSE (system.wallet (0)->search_pending ());
	ASSERT_TIMELY (10s, !node->balance (key2.pub).is_zero ());
}

TEST (node, search_pending_same)
{
	nano::system system (1);
	auto node (system.nodes[0]);
	nano::keypair key2;
	system.wallet (0)->insert_adhoc (nano::dev_genesis_key.prv);
	ASSERT_NE (nullptr, system.wallet (0)->send_action (nano::dev_genesis_key.pub, key2.pub, node->config.receive_minimum.number ()));
	ASSERT_NE (nullptr, system.wallet (0)->send_action (nano::dev_genesis_key.pub, key2.pub, node->config.receive_minimum.number ()));
	system.wallet (0)->insert_adhoc (key2.prv);
	ASSERT_FALSE (system.wallet (0)->search_pending ());
	ASSERT_TIMELY (10s, node->balance (key2.pub) == 2 * node->config.receive_minimum.number ());
}

TEST (node, search_pending_multiple)
{
	nano::system system (1);
	auto node (system.nodes[0]);
	nano::keypair key2;
	nano::keypair key3;
	system.wallet (0)->insert_adhoc (nano::dev_genesis_key.prv);
	system.wallet (0)->insert_adhoc (key3.prv);
	ASSERT_NE (nullptr, system.wallet (0)->send_action (nano::dev_genesis_key.pub, key3.pub, node->config.receive_minimum.number ()));
	ASSERT_TIMELY (10s, !node->balance (key3.pub).is_zero ());
	ASSERT_NE (nullptr, system.wallet (0)->send_action (nano::dev_genesis_key.pub, key2.pub, node->config.receive_minimum.number ()));
	ASSERT_NE (nullptr, system.wallet (0)->send_action (key3.pub, key2.pub, node->config.receive_minimum.number ()));
	system.wallet (0)->insert_adhoc (key2.prv);
	ASSERT_FALSE (system.wallet (0)->search_pending ());
	ASSERT_TIMELY (10s, node->balance (key2.pub) == 2 * node->config.receive_minimum.number ());
}

TEST (node, search_pending_confirmed)
{
	nano::system system;
	nano::node_config node_config (nano::get_available_port (), system.logging);
	node_config.frontiers_confirmation = nano::frontiers_confirmation_mode::disabled;
	auto node = system.add_node (node_config);
	nano::keypair key2;
	system.wallet (0)->insert_adhoc (nano::dev_genesis_key.prv);
	auto send1 (system.wallet (0)->send_action (nano::dev_genesis_key.pub, key2.pub, node->config.receive_minimum.number ()));
	ASSERT_NE (nullptr, send1);
	auto send2 (system.wallet (0)->send_action (nano::dev_genesis_key.pub, key2.pub, node->config.receive_minimum.number ()));
	ASSERT_NE (nullptr, send2);
	ASSERT_TIMELY (10s, node->active.empty ());
	bool confirmed (false);
	system.deadline_set (5s);
	while (!confirmed)
	{
		auto transaction (node->store.tx_begin_read ());
		confirmed = node->ledger.block_confirmed (transaction, send2->hash ());
		ASSERT_NO_ERROR (system.poll ());
	}
	{
		auto transaction (node->wallets.tx_begin_write ());
		system.wallet (0)->store.erase (transaction, nano::dev_genesis_key.pub);
	}
	system.wallet (0)->insert_adhoc (key2.prv);
	ASSERT_FALSE (system.wallet (0)->search_pending ());
	{
		nano::lock_guard<std::mutex> guard (node->active.mutex);
		auto existing1 (node->active.blocks.find (send1->hash ()));
		ASSERT_EQ (node->active.blocks.end (), existing1);
		auto existing2 (node->active.blocks.find (send2->hash ()));
		ASSERT_EQ (node->active.blocks.end (), existing2);
	}
	ASSERT_TIMELY (10s, node->balance (key2.pub) == 2 * node->config.receive_minimum.number ());
}

TEST (node, search_pending_pruned)
{
	nano::system system;
	nano::node_config node_config (nano::get_available_port (), system.logging);
	node_config.frontiers_confirmation = nano::frontiers_confirmation_mode::disabled;
	auto node1 = system.add_node (node_config);
	nano::node_flags node_flags;
	node_flags.enable_pruning = true;
	nano::node_config config (nano::get_available_port (), system.logging);
	config.enable_voting = false; // Remove after allowing pruned voting
	auto node2 = system.add_node (config, node_flags);
	nano::keypair key2;
	system.wallet (0)->insert_adhoc (nano::dev_genesis_key.prv);
	auto send1 (system.wallet (0)->send_action (nano::dev_genesis_key.pub, key2.pub, node2->config.receive_minimum.number ()));
	ASSERT_NE (nullptr, send1);
	auto send2 (system.wallet (0)->send_action (nano::dev_genesis_key.pub, key2.pub, node2->config.receive_minimum.number ()));
	ASSERT_NE (nullptr, send2);

	// Confirmation
	ASSERT_TIMELY (10s, node1->active.empty () && node2->active.empty ());
	ASSERT_TIMELY (5s, node1->ledger.block_confirmed (node1->store.tx_begin_read (), send2->hash ()));
	ASSERT_TIMELY (5s, node2->ledger.cache.cemented_count == 3);
	system.wallet (0)->store.erase (node1->wallets.tx_begin_write (), nano::dev_genesis_key.pub);

	// Pruning
	{
		auto transaction (node2->store.tx_begin_write ());
		ASSERT_EQ (1, node2->ledger.pruning_action (transaction, send1->hash (), 1));
	}
	ASSERT_EQ (1, node2->ledger.cache.pruned_count);
	ASSERT_TRUE (node2->ledger.block_or_pruned_exists (send1->hash ()));
	ASSERT_FALSE (node2->ledger.block_exists (send1->hash ()));

	// Receive pruned block
	system.wallet (1)->insert_adhoc (key2.prv);
	ASSERT_FALSE (system.wallet (1)->search_pending ());
	{
		nano::lock_guard<std::mutex> guard (node2->active.mutex);
		auto existing1 (node2->active.blocks.find (send1->hash ()));
		ASSERT_EQ (node2->active.blocks.end (), existing1);
		auto existing2 (node2->active.blocks.find (send2->hash ()));
		ASSERT_EQ (node2->active.blocks.end (), existing2);
	}
	ASSERT_TIMELY (10s, node2->balance (key2.pub) == 2 * node2->config.receive_minimum.number ());
}

TEST (node, unlock_search)
{
	nano::system system (1);
	auto node (system.nodes[0]);
	nano::keypair key2;
	nano::uint128_t balance (node->balance (nano::dev_genesis_key.pub));
	{
		auto transaction (system.wallet (0)->wallets.tx_begin_write ());
		system.wallet (0)->store.rekey (transaction, "");
	}
	system.wallet (0)->insert_adhoc (nano::dev_genesis_key.prv);
	ASSERT_NE (nullptr, system.wallet (0)->send_action (nano::dev_genesis_key.pub, key2.pub, node->config.receive_minimum.number ()));
	ASSERT_TIMELY (10s, node->balance (nano::dev_genesis_key.pub) != balance);
	ASSERT_TIMELY (10s, node->active.empty ());
	system.wallet (0)->insert_adhoc (key2.prv);
	{
		nano::lock_guard<std::recursive_mutex> lock (system.wallet (0)->store.mutex);
		system.wallet (0)->store.password.value_set (nano::keypair ().prv);
	}
	{
		auto transaction (system.wallet (0)->wallets.tx_begin_write ());
		ASSERT_FALSE (system.wallet (0)->enter_password (transaction, ""));
	}
	ASSERT_TIMELY (10s, !node->balance (key2.pub).is_zero ());
}

TEST (node, connect_after_junk)
{
	nano::system system;
	nano::node_flags node_flags;
	node_flags.disable_udp = false;
	auto node0 = system.add_node (node_flags);
	auto node1 (std::make_shared<nano::node> (system.io_ctx, nano::get_available_port (), nano::unique_path (), system.alarm, system.logging, system.work, node_flags));
	std::vector<uint8_t> junk_buffer;
	junk_buffer.push_back (0);
	auto channel1 (std::make_shared<nano::transport::channel_udp> (node1->network.udp_channels, node0->network.endpoint (), node1->network_params.protocol.protocol_version));
	channel1->send_buffer (nano::shared_const_buffer (std::move (junk_buffer)), [](boost::system::error_code const &, size_t) {});
	ASSERT_TIMELY (10s, node0->stats.count (nano::stat::type::error) != 0);
	node1->start ();
	system.nodes.push_back (node1);
	auto channel2 (std::make_shared<nano::transport::channel_udp> (node1->network.udp_channels, node0->network.endpoint (), node1->network_params.protocol.protocol_version));
	node1->network.send_keepalive (channel2);
	ASSERT_TIMELY (10s, !node1->network.empty ());
	node1->stop ();
}

TEST (node, working)
{
	auto path (nano::working_path ());
	ASSERT_FALSE (path.empty ());
}

TEST (node, price)
{
	nano::system system (1);
	auto price1 (system.nodes[0]->price (nano::Gxrb_ratio, 1));
	ASSERT_EQ (nano::node::price_max * 100.0, price1);
	auto price2 (system.nodes[0]->price (nano::Gxrb_ratio * int(nano::node::free_cutoff + 1), 1));
	ASSERT_EQ (0, price2);
	auto price3 (system.nodes[0]->price (nano::Gxrb_ratio * int(nano::node::free_cutoff + 2) / 2, 1));
	ASSERT_EQ (nano::node::price_max * 100.0 / 2, price3);
	auto price4 (system.nodes[0]->price (nano::Gxrb_ratio * int(nano::node::free_cutoff) * 2, 1));
	ASSERT_EQ (0, price4);
}

TEST (node, confirm_locked)
{
	nano::system system (1);
	system.wallet (0)->insert_adhoc (nano::dev_genesis_key.prv);
	auto transaction (system.wallet (0)->wallets.tx_begin_read ());
	system.wallet (0)->enter_password (transaction, "1");
	auto block = nano::send_block_builder ()
	             .previous (0)
	             .destination (0)
	             .balance (0)
	             .sign (nano::keypair ().prv, 0)
	             .work (0)
	             .build_shared ();
	system.nodes[0]->network.flood_block (block);
}

TEST (node_config, serialization)
{
	auto path (nano::unique_path ());
	nano::logging logging1;
	logging1.init (path);
	nano::node_config config1 (100, logging1);
	config1.bootstrap_fraction_numerator = 10;
	config1.receive_minimum = 10;
	config1.online_weight_minimum = 10;
	config1.password_fanout = 20;
	config1.enable_voting = false;
	config1.callback_address = "dev";
	config1.callback_port = 10;
	config1.callback_target = "dev";
	config1.deprecated_lmdb_max_dbs = 256;
	nano::jsonconfig tree;
	config1.serialize_json (tree);
	nano::logging logging2;
	logging2.init (path);
	logging2.node_lifetime_tracing_value = !logging2.node_lifetime_tracing_value;
	nano::node_config config2 (50, logging2);
	ASSERT_NE (config2.bootstrap_fraction_numerator, config1.bootstrap_fraction_numerator);
	ASSERT_NE (config2.peering_port, config1.peering_port);
	ASSERT_NE (config2.logging.node_lifetime_tracing_value, config1.logging.node_lifetime_tracing_value);
	ASSERT_NE (config2.online_weight_minimum, config1.online_weight_minimum);
	ASSERT_NE (config2.password_fanout, config1.password_fanout);
	ASSERT_NE (config2.enable_voting, config1.enable_voting);
	ASSERT_NE (config2.callback_address, config1.callback_address);
	ASSERT_NE (config2.callback_port, config1.callback_port);
	ASSERT_NE (config2.callback_target, config1.callback_target);
	ASSERT_NE (config2.deprecated_lmdb_max_dbs, config1.deprecated_lmdb_max_dbs);

	ASSERT_FALSE (tree.get_optional<std::string> ("epoch_block_link"));
	ASSERT_FALSE (tree.get_optional<std::string> ("epoch_block_signer"));

	bool upgraded (false);
	ASSERT_FALSE (config2.deserialize_json (upgraded, tree));
	ASSERT_FALSE (upgraded);
	ASSERT_EQ (config2.bootstrap_fraction_numerator, config1.bootstrap_fraction_numerator);
	ASSERT_EQ (config2.peering_port, config1.peering_port);
	ASSERT_EQ (config2.logging.node_lifetime_tracing_value, config1.logging.node_lifetime_tracing_value);
	ASSERT_EQ (config2.online_weight_minimum, config1.online_weight_minimum);
	ASSERT_EQ (config2.password_fanout, config1.password_fanout);
	ASSERT_EQ (config2.enable_voting, config1.enable_voting);
	ASSERT_EQ (config2.callback_address, config1.callback_address);
	ASSERT_EQ (config2.callback_port, config1.callback_port);
	ASSERT_EQ (config2.callback_target, config1.callback_target);
	ASSERT_EQ (config2.deprecated_lmdb_max_dbs, config1.deprecated_lmdb_max_dbs);
}

TEST (node_config, v17_values)
{
	nano::jsonconfig tree;
	add_required_children_node_config_tree (tree);

	auto path (nano::unique_path ());
	auto upgraded (false);
	nano::node_config config;
	config.logging.init (path);

	// Check config is correct
	{
		tree.put ("tcp_io_timeout", 1);
		tree.put ("pow_sleep_interval", 0);
		tree.put ("external_address", "::1");
		tree.put ("external_port", 0);
		tree.put ("tcp_incoming_connections_max", 1);
		tree.put ("vote_generator_delay", 50);
		tree.put ("vote_generator_threshold", 3);
		nano::jsonconfig txn_tracking_l;
		txn_tracking_l.put ("enable", false);
		txn_tracking_l.put ("min_read_txn_time", 0);
		txn_tracking_l.put ("min_write_txn_time", 0);
		txn_tracking_l.put ("ignore_writes_below_block_processor_max_time", true);
		nano::jsonconfig diagnostics_l;
		diagnostics_l.put_child ("txn_tracking", txn_tracking_l);
		tree.put_child ("diagnostics", diagnostics_l);
		tree.put ("use_memory_pools", true);
		tree.put ("confirmation_history_size", 2048);
		tree.put ("active_elections_size", 50000);
		tree.put ("bandwidth_limit", 10485760);
		tree.put ("conf_height_processor_batch_min_time", 0);
	}

	config.deserialize_json (upgraded, tree);
	ASSERT_FALSE (upgraded);
	ASSERT_EQ (config.tcp_io_timeout.count (), 1);
	ASSERT_EQ (config.pow_sleep_interval.count (), 0);
	ASSERT_EQ (config.external_address, "::1");
	ASSERT_EQ (config.external_port, 0);
	ASSERT_EQ (config.tcp_incoming_connections_max, 1);
	ASSERT_FALSE (config.diagnostics_config.txn_tracking.enable);
	ASSERT_EQ (config.diagnostics_config.txn_tracking.min_read_txn_time.count (), 0);
	ASSERT_EQ (config.diagnostics_config.txn_tracking.min_write_txn_time.count (), 0);
	ASSERT_TRUE (config.diagnostics_config.txn_tracking.ignore_writes_below_block_processor_max_time);
	ASSERT_TRUE (config.use_memory_pools);
	ASSERT_EQ (config.confirmation_history_size, 2048);
	ASSERT_EQ (config.active_elections_size, 50000);
	ASSERT_EQ (config.bandwidth_limit, 10485760);
	ASSERT_EQ (config.conf_height_processor_batch_min_time.count (), 0);

	// Check config is correct with other values
	tree.put ("tcp_io_timeout", std::numeric_limits<unsigned long>::max () - 100);
	tree.put ("pow_sleep_interval", std::numeric_limits<unsigned long>::max () - 100);
	tree.put ("external_address", "::ffff:192.168.1.1");
	tree.put ("external_port", std::numeric_limits<uint16_t>::max () - 1);
	tree.put ("tcp_incoming_connections_max", std::numeric_limits<unsigned>::max ());
	tree.put ("vote_generator_delay", std::numeric_limits<unsigned long>::max () - 100);
	tree.put ("vote_generator_threshold", 10);
	nano::jsonconfig txn_tracking_l;
	txn_tracking_l.put ("enable", true);
	txn_tracking_l.put ("min_read_txn_time", 1234);
	txn_tracking_l.put ("min_write_txn_time", std::numeric_limits<unsigned>::max ());
	txn_tracking_l.put ("ignore_writes_below_block_processor_max_time", false);
	nano::jsonconfig diagnostics_l;
	diagnostics_l.replace_child ("txn_tracking", txn_tracking_l);
	tree.replace_child ("diagnostics", diagnostics_l);
	tree.put ("use_memory_pools", false);
	tree.put ("confirmation_history_size", std::numeric_limits<unsigned long long>::max ());
	tree.put ("active_elections_size", std::numeric_limits<unsigned long long>::max ());
	tree.put ("bandwidth_limit", std::numeric_limits<size_t>::max ());
	tree.put ("conf_height_processor_batch_min_time", 500);

	upgraded = false;
	config.deserialize_json (upgraded, tree);
	ASSERT_FALSE (upgraded);
	ASSERT_EQ (config.tcp_io_timeout.count (), std::numeric_limits<unsigned long>::max () - 100);
	ASSERT_EQ (config.pow_sleep_interval.count (), std::numeric_limits<unsigned long>::max () - 100);
	ASSERT_EQ (config.external_address, "::ffff:192.168.1.1");
	ASSERT_EQ (config.external_port, std::numeric_limits<uint16_t>::max () - 1);
	ASSERT_EQ (config.tcp_incoming_connections_max, std::numeric_limits<unsigned>::max ());
	ASSERT_EQ (config.vote_generator_delay.count (), std::numeric_limits<unsigned long>::max () - 100);
	ASSERT_EQ (config.vote_generator_threshold, 10);
	ASSERT_TRUE (config.diagnostics_config.txn_tracking.enable);
	ASSERT_EQ (config.diagnostics_config.txn_tracking.min_read_txn_time.count (), 1234);
	ASSERT_EQ (config.tcp_incoming_connections_max, std::numeric_limits<unsigned>::max ());
	ASSERT_EQ (config.diagnostics_config.txn_tracking.min_write_txn_time.count (), std::numeric_limits<unsigned>::max ());
	ASSERT_FALSE (config.diagnostics_config.txn_tracking.ignore_writes_below_block_processor_max_time);
	ASSERT_FALSE (config.use_memory_pools);
	ASSERT_EQ (config.confirmation_history_size, std::numeric_limits<unsigned long long>::max ());
	ASSERT_EQ (config.active_elections_size, std::numeric_limits<unsigned long long>::max ());
	ASSERT_EQ (config.bandwidth_limit, std::numeric_limits<size_t>::max ());
	ASSERT_EQ (config.conf_height_processor_batch_min_time.count (), 500);
}

TEST (node_config, v17_v18_upgrade)
{
	auto path (nano::unique_path ());
	nano::jsonconfig tree;
	add_required_children_node_config_tree (tree);
	tree.put ("version", "17");

	auto upgraded (false);
	nano::node_config config;
	config.logging.init (path);

	// Initial values for configs that should be upgraded
	config.active_elections_size = 50000;
	config.vote_generator_delay = 500ms;

	// These config options should not be present
	ASSERT_FALSE (tree.get_optional_child ("backup_before_upgrade"));
	ASSERT_FALSE (tree.get_optional_child ("work_watcher_period"));

	config.deserialize_json (upgraded, tree);

	// These configs should have been upgraded
	ASSERT_EQ (100, tree.get<unsigned> ("vote_generator_delay"));
	ASSERT_EQ (10000, tree.get<unsigned long long> ("active_elections_size"));

	// The config options should be added after the upgrade
	ASSERT_TRUE (!!tree.get_optional_child ("backup_before_upgrade"));
	ASSERT_TRUE (!!tree.get_optional_child ("work_watcher_period"));

	ASSERT_TRUE (upgraded);
	auto version (tree.get<std::string> ("version"));

	// Check version is updated
	ASSERT_GT (std::stoull (version), 17);
}

TEST (node_config, v18_values)
{
	nano::jsonconfig tree;
	add_required_children_node_config_tree (tree);

	auto path (nano::unique_path ());
	auto upgraded (false);
	nano::node_config config;
	config.logging.init (path);

	// Check config is correct
	{
		tree.put ("active_elections_size", 10000);
		tree.put ("vote_generator_delay", 100);
		tree.put ("backup_before_upgrade", true);
		tree.put ("work_watcher_period", 5);
	}

	config.deserialize_json (upgraded, tree);
	ASSERT_FALSE (upgraded);
	ASSERT_EQ (config.active_elections_size, 10000);
	ASSERT_EQ (config.vote_generator_delay.count (), 100);
	ASSERT_EQ (config.backup_before_upgrade, true);
	ASSERT_EQ (config.work_watcher_period.count (), 5);

	// Check config is correct with other values
	tree.put ("active_elections_size", 5);
	tree.put ("vote_generator_delay", std::numeric_limits<unsigned long>::max () - 100);
	tree.put ("backup_before_upgrade", false);
	tree.put ("work_watcher_period", 999);

	upgraded = false;
	config.deserialize_json (upgraded, tree);
	ASSERT_FALSE (upgraded);
	ASSERT_EQ (config.active_elections_size, 5);
	ASSERT_EQ (config.vote_generator_delay.count (), std::numeric_limits<unsigned long>::max () - 100);
	ASSERT_EQ (config.backup_before_upgrade, false);
	ASSERT_EQ (config.work_watcher_period.count (), 999);
}

// Regression test to ensure that deserializing includes changes node via get_required_child
TEST (node_config, required_child)
{
	auto path (nano::unique_path ());
	nano::logging logging1;
	nano::logging logging2;
	logging1.init (path);
	nano::jsonconfig tree;

	nano::jsonconfig logging_l;
	logging1.serialize_json (logging_l);
	tree.put_child ("logging", logging_l);
	auto child_l (tree.get_required_child ("logging"));
	child_l.put<bool> ("flush", !logging1.flush);
	bool upgraded (false);
	logging2.deserialize_json (upgraded, child_l);

	ASSERT_NE (logging1.flush, logging2.flush);
}

TEST (node_config, random_rep)
{
	auto path (nano::unique_path ());
	nano::logging logging1;
	logging1.init (path);
	nano::node_config config1 (100, logging1);
	auto rep (config1.random_representative ());
	ASSERT_NE (config1.preconfigured_representatives.end (), std::find (config1.preconfigured_representatives.begin (), config1.preconfigured_representatives.end (), rep));
}

TEST (node_config, unsupported_version_upgrade)
{
	auto path (nano::unique_path ());
	nano::logging logging1;
	logging1.init (path);
	nano::node_config node_config (100, logging1);
	nano::jsonconfig config;
	node_config.serialize_json (config);
	config.put ("version", "16"); // Version 16 and earlier is no longer supported for direct upgrade

	nano::node_config node_config1;
	bool upgraded{ false };
	auto err = node_config1.deserialize_json (upgraded, config);
	ASSERT_FALSE (upgraded);
	ASSERT_TRUE (err);
}

class json_initial_value_test final
{
public:
	explicit json_initial_value_test (std::string const & text_a) :
	text (text_a)
	{
	}
	nano::error serialize_json (nano::jsonconfig & json)
	{
		json.put ("thing", text);
		return json.get_error ();
	}
	std::string text;
};

class json_upgrade_test final
{
public:
	nano::error deserialize_json (bool & upgraded, nano::jsonconfig & json)
	{
		if (!json.empty ())
		{
			auto text_l (json.get<std::string> ("thing"));
			if (text_l == "junktest" || text_l == "created")
			{
				upgraded = true;
				text_l = "changed";
				json.put ("thing", text_l);
			}
			if (text_l == "error")
			{
				json.get_error () = nano::error_common::generic;
			}
			text = text_l;
		}
		else
		{
			upgraded = true;
			text = "created";
			json.put ("thing", text);
		}
		return json.get_error ();
	}
	std::string text;
};

/** Both create and upgrade via read_and_update() */
TEST (json, create_and_upgrade)
{
	auto path (nano::unique_path ());
	nano::jsonconfig json;
	json_upgrade_test object1;
	ASSERT_FALSE (json.read_and_update (object1, path));
	ASSERT_EQ ("created", object1.text);

	nano::jsonconfig json2;
	json_upgrade_test object2;
	ASSERT_FALSE (json2.read_and_update (object2, path));
	ASSERT_EQ ("changed", object2.text);
}

/** Create config manually, then upgrade via read_and_update() with multiple calls to test idempotence */
TEST (json, upgrade_from_existing)
{
	auto path (nano::unique_path ());
	nano::jsonconfig json;
	json_initial_value_test junktest ("junktest");
	junktest.serialize_json (json);
	json.write (path);
	json_upgrade_test object1;
	ASSERT_FALSE (json.read_and_update (object1, path));
	ASSERT_EQ ("changed", object1.text);
	ASSERT_FALSE (json.read_and_update (object1, path));
	ASSERT_EQ ("changed", object1.text);
}

/** Test that backups are made only when there is an upgrade */
TEST (json, backup)
{
	auto dir (nano::unique_path ());
	namespace fs = boost::filesystem;
	fs::create_directory (dir);
	auto path = dir / dir.leaf ();

	// Create json file
	nano::jsonconfig json;
	json_upgrade_test object1;
	ASSERT_FALSE (json.read_and_update (object1, path));
	ASSERT_EQ ("created", object1.text);

	/** Returns 'dir' if backup file cannot be found */
	auto get_backup_path = [&dir]() {
		for (fs::directory_iterator itr (dir); itr != fs::directory_iterator (); ++itr)
		{
			if (itr->path ().filename ().string ().find ("_backup_") != std::string::npos)
			{
				return itr->path ();
			}
		}
		return dir;
	};

	auto get_file_count = [&dir]() {
		return std::count_if (boost::filesystem::directory_iterator (dir), boost::filesystem::directory_iterator (), static_cast<bool (*) (const boost::filesystem::path &)> (boost::filesystem::is_regular_file));
	};

	// There should only be the original file in this directory
	ASSERT_EQ (get_file_count (), 1);
	ASSERT_EQ (get_backup_path (), dir);

	// Upgrade, check that there is a backup which matches the first object
	ASSERT_FALSE (json.read_and_update (object1, path));
	ASSERT_EQ (get_file_count (), 2);
	ASSERT_NE (get_backup_path (), path);

	// Check there is a backup which has the same contents as the original file
	nano::jsonconfig json1;
	ASSERT_FALSE (json1.read (get_backup_path ()));
	ASSERT_EQ (json1.get<std::string> ("thing"), "created");

	// Try and upgrade an already upgraded file, should not create any backups
	ASSERT_FALSE (json.read_and_update (object1, path));
	ASSERT_EQ (get_file_count (), 2);
}

TEST (node_flags, disable_tcp_realtime)
{
	nano::system system;
	nano::node_flags node_flags;
	node_flags.disable_udp = false;
	auto node1 = system.add_node (node_flags);
	node_flags.disable_tcp_realtime = true;
	auto node2 = system.add_node (node_flags);
	ASSERT_EQ (1, node1->network.size ());
	auto list1 (node1->network.list (2));
	ASSERT_EQ (node2->network.endpoint (), list1[0]->get_endpoint ());
	ASSERT_EQ (nano::transport::transport_type::udp, list1[0]->get_type ());
	ASSERT_EQ (1, node2->network.size ());
	auto list2 (node2->network.list (2));
	ASSERT_EQ (node1->network.endpoint (), list2[0]->get_endpoint ());
	ASSERT_EQ (nano::transport::transport_type::udp, list2[0]->get_type ());
}

TEST (node_flags, disable_tcp_realtime_and_bootstrap_listener)
{
	nano::system system;
	nano::node_flags node_flags;
	node_flags.disable_udp = false;
	auto node1 = system.add_node (node_flags);
	node_flags.disable_tcp_realtime = true;
	node_flags.disable_bootstrap_listener = true;
	auto node2 = system.add_node (node_flags);
	ASSERT_EQ (nano::tcp_endpoint (boost::asio::ip::address_v6::loopback (), 0), node2->bootstrap.endpoint ());
	ASSERT_NE (nano::endpoint (boost::asio::ip::address_v6::loopback (), 0), node2->network.endpoint ());
	ASSERT_EQ (1, node1->network.size ());
	auto list1 (node1->network.list (2));
	ASSERT_EQ (node2->network.endpoint (), list1[0]->get_endpoint ());
	ASSERT_EQ (nano::transport::transport_type::udp, list1[0]->get_type ());
	ASSERT_EQ (1, node2->network.size ());
	auto list2 (node2->network.list (2));
	ASSERT_EQ (node1->network.endpoint (), list2[0]->get_endpoint ());
	ASSERT_EQ (nano::transport::transport_type::udp, list2[0]->get_type ());
}

// UDP is disabled by default
TEST (node_flags, disable_udp)
{
	nano::system system;
	nano::node_flags node_flags;
	node_flags.disable_udp = false;
	auto node1 = system.add_node (node_flags);
	auto node2 (std::make_shared<nano::node> (system.io_ctx, nano::unique_path (), system.alarm, nano::node_config (nano::get_available_port (), system.logging), system.work));
	system.nodes.push_back (node2);
	node2->start ();
	ASSERT_EQ (nano::endpoint (boost::asio::ip::address_v6::loopback (), 0), node2->network.udp_channels.get_local_endpoint ());
	ASSERT_NE (nano::endpoint (boost::asio::ip::address_v6::loopback (), 0), node2->network.endpoint ());
	// Send UDP message
	auto channel (std::make_shared<nano::transport::channel_udp> (node1->network.udp_channels, node2->network.endpoint (), node2->network_params.protocol.protocol_version));
	node1->network.send_keepalive (channel);
	std::this_thread::sleep_for (std::chrono::milliseconds (500));
	// Check empty network
	ASSERT_EQ (0, node1->network.size ());
	ASSERT_EQ (0, node2->network.size ());
	// Send TCP handshake
	node1->network.merge_peer (node2->network.endpoint ());
	ASSERT_TIMELY (5s, node1->bootstrap.realtime_count == 1 && node2->bootstrap.realtime_count == 1);
	ASSERT_EQ (1, node1->network.size ());
	auto list1 (node1->network.list (2));
	ASSERT_EQ (node2->network.endpoint (), list1[0]->get_endpoint ());
	ASSERT_EQ (nano::transport::transport_type::tcp, list1[0]->get_type ());
	ASSERT_EQ (1, node2->network.size ());
	auto list2 (node2->network.list (2));
	ASSERT_EQ (node1->network.endpoint (), list2[0]->get_endpoint ());
	ASSERT_EQ (nano::transport::transport_type::tcp, list2[0]->get_type ());
	node2->stop ();
}

TEST (node, fork_publish)
{
	std::weak_ptr<nano::node> node0;
	{
		nano::system system (1);
		node0 = system.nodes[0];
		auto & node1 (*system.nodes[0]);
		system.wallet (0)->insert_adhoc (nano::dev_genesis_key.prv);
		nano::keypair key1;
		nano::genesis genesis;
		nano::send_block_builder builder;
		auto send1 = builder.make_block ()
		             .previous (genesis.hash ())
		             .destination (key1.pub)
		             .balance (nano::genesis_amount - 100)
		             .sign (nano::dev_genesis_key.prv, nano::dev_genesis_key.pub)
		             .work (0)
		             .build_shared ();
		node1.work_generate_blocking (*send1);
		nano::keypair key2;
		auto send2 = builder.make_block ()
		             .previous (genesis.hash ())
		             .destination (key2.pub)
		             .balance (nano::genesis_amount - 100)
		             .sign (nano::dev_genesis_key.prv, nano::dev_genesis_key.pub)
		             .work (0)
		             .build_shared ();
		node1.work_generate_blocking (*send2);
		node1.process_active (send1);
		node1.block_processor.flush ();
		ASSERT_EQ (1, node1.active.size ());
		auto election (node1.active.election (send1->qualified_root ()));
		ASSERT_NE (nullptr, election);
		// Wait until the genesis rep activated & makes vote
		ASSERT_TIMELY (1s, election->votes ().size () == 2);
		node1.process_active (send2);
		node1.block_processor.flush ();
		auto votes1 (election->votes ());
		auto existing1 (votes1.find (nano::dev_genesis_key.pub));
		ASSERT_NE (votes1.end (), existing1);
		ASSERT_EQ (send1->hash (), existing1->second.hash);
		auto winner (*election->tally ().begin ());
		ASSERT_EQ (*send1, *winner.second);
		ASSERT_EQ (nano::genesis_amount - 100, winner.first);
	}
	ASSERT_TRUE (node0.expired ());
}

// Tests that an election gets started correctly from a fork
TEST (node, fork_publish_inactive)
{
	nano::system system (1);
	nano::genesis genesis;
	nano::keypair key1;
	nano::keypair key2;
	nano::send_block_builder builder;
	auto send1 = builder.make_block ()
	             .previous (genesis.hash ())
	             .destination (key1.pub)
	             .balance (nano::genesis_amount - 100)
	             .sign (nano::dev_genesis_key.prv, nano::dev_genesis_key.pub)
	             .work (*system.work.generate (genesis.hash ()))
	             .build_shared ();
	auto send2 = builder.make_block ()
	             .previous (genesis.hash ())
	             .destination (key2.pub)
	             .balance (nano::genesis_amount - 100)
	             .sign (nano::dev_genesis_key.prv, nano::dev_genesis_key.pub)
	             .work (send1->block_work ())
	             .build_shared ();
	auto & node (*system.nodes[0]);
	ASSERT_EQ (nano::process_result::progress, node.process (*send1).code);
	ASSERT_EQ (nano::process_result::fork, node.process_local (send2).code);
	auto election (node.active.election (send1->qualified_root ()));
	ASSERT_NE (election, nullptr);
	auto blocks (election->blocks ());
	ASSERT_NE (blocks.end (), blocks.find (send1->hash ()));
	ASSERT_NE (blocks.end (), blocks.find (send2->hash ()));
	ASSERT_NE (election->winner (), send1);
	ASSERT_NE (election->winner (), send2);
}

TEST (node, fork_keep)
{
	nano::system system (2);
	auto & node1 (*system.nodes[0]);
	auto & node2 (*system.nodes[1]);
	ASSERT_EQ (1, node1.network.size ());
	nano::keypair key1;
	nano::keypair key2;
	nano::genesis genesis;
	nano::send_block_builder builder;
	// send1 and send2 fork to different accounts
	auto send1 = builder.make_block ()
	             .previous (genesis.hash ())
	             .destination (key1.pub)
	             .balance (nano::genesis_amount - 100)
	             .sign (nano::dev_genesis_key.prv, nano::dev_genesis_key.pub)
	             .work (*system.work.generate (genesis.hash ()))
	             .build_shared ();
	auto send2 = builder.make_block ()
	             .previous (genesis.hash ())
	             .destination (key2.pub)
	             .balance (nano::genesis_amount - 100)
	             .sign (nano::dev_genesis_key.prv, nano::dev_genesis_key.pub)
	             .work (*system.work.generate (genesis.hash ()))
	             .build_shared ();
	node1.process_active (send1);
	node1.block_processor.flush ();
	node2.process_active (send1);
	node2.block_processor.flush ();
	ASSERT_EQ (1, node1.active.size ());
	ASSERT_EQ (1, node2.active.size ());
	system.wallet (0)->insert_adhoc (nano::dev_genesis_key.prv);
	node1.process_active (send2);
	node1.block_processor.flush ();
	node2.process_active (send2);
	node2.block_processor.flush ();
	auto election1 (node2.active.election (nano::qualified_root (genesis.hash (), genesis.hash ())));
	ASSERT_NE (nullptr, election1);
	ASSERT_EQ (1, election1->votes ().size ());
	ASSERT_TRUE (node1.ledger.block_exists (send1->hash ()));
	ASSERT_TRUE (node2.ledger.block_exists (send1->hash ()));
	// Wait until the genesis rep makes a vote
	ASSERT_TIMELY (1.5min, election1->votes ().size () != 1);
	auto transaction0 (node1.store.tx_begin_read ());
	auto transaction1 (node2.store.tx_begin_read ());
	// The vote should be in agreement with what we already have.
	auto winner (*election1->tally ().begin ());
	ASSERT_EQ (*send1, *winner.second);
	ASSERT_EQ (nano::genesis_amount - 100, winner.first);
	ASSERT_TRUE (node1.store.block_exists (transaction0, send1->hash ()));
	ASSERT_TRUE (node2.store.block_exists (transaction1, send1->hash ()));
}

TEST (node, fork_flip)
{
	nano::system system (2);
	auto & node1 (*system.nodes[0]);
	auto & node2 (*system.nodes[1]);
	ASSERT_EQ (1, node1.network.size ());
	nano::keypair key1;
	nano::genesis genesis;
	nano::send_block_builder builder;
	auto send1 = builder.make_block ()
	             .previous (genesis.hash ())
	             .destination (key1.pub)
	             .balance (nano::genesis_amount - 100)
	             .sign (nano::dev_genesis_key.prv, nano::dev_genesis_key.pub)
	             .work (*system.work.generate (genesis.hash ()))
	             .build_shared ();
	nano::publish publish1 (send1);
	nano::keypair key2;
	auto send2 = builder.make_block ()
	             .previous (genesis.hash ())
	             .destination (key2.pub)
	             .balance (nano::genesis_amount - 100)
	             .sign (nano::dev_genesis_key.prv, nano::dev_genesis_key.pub)
	             .work (*system.work.generate (genesis.hash ()))
	             .build_shared ();
	nano::publish publish2 (send2);
	auto channel1 (node1.network.udp_channels.create (node1.network.endpoint ()));
	node1.network.process_message (publish1, channel1);
	node1.block_processor.flush ();
	auto channel2 (node2.network.udp_channels.create (node1.network.endpoint ()));
	node2.network.process_message (publish2, channel2);
	node2.block_processor.flush ();
	ASSERT_EQ (1, node1.active.size ());
	ASSERT_EQ (1, node2.active.size ());
	system.wallet (0)->insert_adhoc (nano::dev_genesis_key.prv);
	node1.network.process_message (publish2, channel1);
	node1.block_processor.flush ();
	node2.network.process_message (publish1, channel2);
	node2.block_processor.flush ();
	auto election1 (node2.active.election (nano::qualified_root (genesis.hash (), genesis.hash ())));
	ASSERT_NE (nullptr, election1);
	ASSERT_EQ (1, election1->votes ().size ());
	ASSERT_NE (nullptr, node1.block (publish1.block->hash ()));
	ASSERT_NE (nullptr, node2.block (publish2.block->hash ()));
	ASSERT_TIMELY (10s, node2.ledger.block_exists (publish1.block->hash ()));
	auto winner (*election1->tally ().begin ());
	ASSERT_EQ (*publish1.block, *winner.second);
	ASSERT_EQ (nano::genesis_amount - 100, winner.first);
	ASSERT_TRUE (node1.ledger.block_exists (publish1.block->hash ()));
	ASSERT_TRUE (node2.ledger.block_exists (publish1.block->hash ()));
	ASSERT_FALSE (node2.ledger.block_exists (publish2.block->hash ()));
}

TEST (node, fork_multi_flip)
{
	std::vector<nano::transport::transport_type> types{ nano::transport::transport_type::tcp, nano::transport::transport_type::udp };
	for (auto & type : types)
	{
		nano::system system;
		nano::node_flags node_flags;
		if (type == nano::transport::transport_type::udp)
		{
			node_flags.disable_tcp_realtime = true;
			node_flags.disable_bootstrap_listener = true;
			node_flags.disable_udp = false;
		}
		nano::node_config node_config (nano::get_available_port (), system.logging);
		node_config.frontiers_confirmation = nano::frontiers_confirmation_mode::disabled;
		auto & node1 (*system.add_node (node_config, node_flags, type));
		node_config.peering_port = nano::get_available_port ();
		auto & node2 (*system.add_node (node_config, node_flags, type));
		ASSERT_EQ (1, node1.network.size ());
		nano::keypair key1;
		nano::genesis genesis;
		nano::send_block_builder builder;
		auto send1 = builder.make_block ()
		             .previous (genesis.hash ())
		             .destination (key1.pub)
		             .balance (nano::genesis_amount - 100)
		             .sign (nano::dev_genesis_key.prv, nano::dev_genesis_key.pub)
		             .work (*system.work.generate (genesis.hash ()))
		             .build_shared ();
		nano::publish publish1 (send1);
		nano::keypair key2;
		auto send2 = builder.make_block ()
		             .previous (genesis.hash ())
		             .destination (key2.pub)
		             .balance (nano::genesis_amount - 100)
		             .sign (nano::dev_genesis_key.prv, nano::dev_genesis_key.pub)
		             .work (*system.work.generate (genesis.hash ()))
		             .build_shared ();
		nano::publish publish2 (send2);
		auto send3 = builder.make_block ()
		             .previous (publish2.block->hash ())
		             .destination (key2.pub)
		             .balance (nano::genesis_amount - 100)
		             .sign (nano::dev_genesis_key.prv, nano::dev_genesis_key.pub)
		             .work (*system.work.generate (publish2.block->hash ()))
		             .build_shared ();
		nano::publish publish3 (send3);
		node1.network.process_message (publish1, node1.network.udp_channels.create (node1.network.endpoint ()));
		node2.network.process_message (publish2, node2.network.udp_channels.create (node2.network.endpoint ()));
		node2.network.process_message (publish3, node2.network.udp_channels.create (node2.network.endpoint ()));
		node1.block_processor.flush ();
		node2.block_processor.flush ();
		ASSERT_EQ (1, node1.active.size ());
		ASSERT_EQ (1, node2.active.size ());
		system.wallet (0)->insert_adhoc (nano::dev_genesis_key.prv);
		node1.network.process_message (publish2, node1.network.udp_channels.create (node1.network.endpoint ()));
		node1.network.process_message (publish3, node1.network.udp_channels.create (node1.network.endpoint ()));
		node1.block_processor.flush ();
		node2.network.process_message (publish1, node2.network.udp_channels.create (node2.network.endpoint ()));
		node2.block_processor.flush ();
		auto election1 (node2.active.election (nano::qualified_root (genesis.hash (), genesis.hash ())));
		ASSERT_NE (nullptr, election1);
		ASSERT_EQ (1, election1->votes ().size ());
		ASSERT_TRUE (node1.ledger.block_exists (publish1.block->hash ()));
		ASSERT_TRUE (node2.ledger.block_exists (publish2.block->hash ()));
		ASSERT_TRUE (node2.ledger.block_exists (publish3.block->hash ()));
		ASSERT_TIMELY (10s, node2.ledger.block_exists (publish1.block->hash ()));
		auto winner (*election1->tally ().begin ());
		ASSERT_EQ (*publish1.block, *winner.second);
		ASSERT_EQ (nano::genesis_amount - 100, winner.first);
		ASSERT_TRUE (node1.ledger.block_exists (publish1.block->hash ()));
		ASSERT_TRUE (node2.ledger.block_exists (publish1.block->hash ()));
		ASSERT_FALSE (node2.ledger.block_exists (publish2.block->hash ()));
		ASSERT_FALSE (node2.ledger.block_exists (publish3.block->hash ()));
	}
}

// Blocks that are no longer actively being voted on should be able to be evicted through bootstrapping.
// This could happen if a fork wasn't resolved before the process previously shut down
TEST (node, fork_bootstrap_flip)
{
	nano::system system0;
	nano::system system1;
	nano::node_config config0 (nano::get_available_port (), system0.logging);
	config0.frontiers_confirmation = nano::frontiers_confirmation_mode::disabled;
	nano::node_flags node_flags;
	node_flags.disable_bootstrap_bulk_push_client = true;
	node_flags.disable_lazy_bootstrap = true;
	auto & node1 (*system0.add_node (config0, node_flags));
	nano::node_config config1 (nano::get_available_port (), system1.logging);
	config1.frontiers_confirmation = nano::frontiers_confirmation_mode::disabled;
	auto & node2 (*system1.add_node (config1, node_flags));
	system0.wallet (0)->insert_adhoc (nano::dev_genesis_key.prv);
	nano::block_hash latest (node1.latest (nano::dev_genesis_key.pub));
	nano::keypair key1;
	nano::send_block_builder builder;
	auto send1 = builder.make_block ()
	             .previous (latest)
	             .destination (key1.pub)
	             .balance (nano::genesis_amount - nano::Gxrb_ratio)
	             .sign (nano::dev_genesis_key.prv, nano::dev_genesis_key.pub)
	             .work (*system0.work.generate (latest))
	             .build_shared ();
	nano::keypair key2;
	auto send2 = builder.make_block ()
	             .previous (latest)
	             .destination (key2.pub)
	             .balance (nano::genesis_amount - nano::Gxrb_ratio)
	             .sign (nano::dev_genesis_key.prv, nano::dev_genesis_key.pub)
	             .work (*system0.work.generate (latest))
	             .build_shared ();
	// Insert but don't rebroadcast, simulating settled blocks
	node1.block_processor.add (send1, nano::seconds_since_epoch ());
	node1.block_processor.flush ();
	node2.block_processor.add (send2, nano::seconds_since_epoch ());
	node2.block_processor.flush ();
	{
		auto transaction (node2.store.tx_begin_read ());
		ASSERT_TRUE (node2.store.block_exists (transaction, send2->hash ()));
	}
	nano::blocks_confirm (node1, { send1 }, true); // Confirm block for representative node
	system0.deadline_set (5s);
	auto again (true);
	while (again)
	{
		ASSERT_NO_ERROR (system0.poll ());
		again = !node1.block_confirmed (send1->hash ()) || !node1.active.empty ();
	}

	node2.bootstrap_initiator.bootstrap (node1.network.endpoint ()); // Additionally add new peer to confirm & replace bootstrap block
	again = true;
	system1.deadline_set (50s);
	while (again)
	{
		ASSERT_NO_ERROR (system0.poll ());
		ASSERT_NO_ERROR (system1.poll ());
		auto transaction (node2.store.tx_begin_read ());
		again = !node2.store.block_exists (transaction, send1->hash ());
	}
}

TEST (node, fork_open)
{
	nano::system system (1);
	auto & node1 (*system.nodes[0]);
	nano::keypair key1;
	nano::genesis genesis;
	auto send1 = nano::send_block_builder ()
	             .previous (genesis.hash ())
	             .destination (key1.pub)
	             .balance (0)
	             .sign (nano::dev_genesis_key.prv, nano::dev_genesis_key.pub)
	             .work (*system.work.generate (genesis.hash ()))
	             .build_shared ();
	nano::publish publish1 (send1);
	auto channel1 (node1.network.udp_channels.create (node1.network.endpoint ()));
	node1.network.process_message (publish1, channel1);
	node1.block_processor.flush ();
	auto election = node1.active.election (publish1.block->qualified_root ());
	ASSERT_NE (nullptr, election);
	election->force_confirm ();
	ASSERT_TIMELY (3s, node1.active.empty () && node1.block_confirmed (publish1.block->hash ()));
	nano::open_block_builder builder;
	auto open1 = builder.make_block ()
	             .source (publish1.block->hash ())
	             .representative (1)
	             .account (key1.pub)
	             .sign (key1.prv, key1.pub)
	             .work (*system.work.generate (key1.pub))
	             .build_shared ();
	nano::publish publish2 (open1);
	node1.network.process_message (publish2, channel1);
	node1.block_processor.flush ();
	ASSERT_EQ (1, node1.active.size ());
	auto open2 = builder.make_block ()
	             .source (publish1.block->hash ())
	             .representative (2)
	             .account (key1.pub)
	             .sign (key1.prv, key1.pub)
	             .work (*system.work.generate (key1.pub))
	             .build_shared ();
	nano::publish publish3 (open2);
	system.wallet (0)->insert_adhoc (nano::dev_genesis_key.prv);
	node1.network.process_message (publish3, channel1);
	node1.block_processor.flush ();
	election = node1.active.election (publish3.block->qualified_root ());
	ASSERT_EQ (2, election->blocks ().size ());
	ASSERT_EQ (publish2.block->hash (), election->winner ()->hash ());
	ASSERT_FALSE (election->confirmed ());
	ASSERT_TRUE (node1.block (publish2.block->hash ()));
	ASSERT_FALSE (node1.block (publish3.block->hash ()));
}

TEST (node, fork_open_flip)
{
	nano::system system (2);
	auto & node1 (*system.nodes[0]);
	auto & node2 (*system.nodes[1]);
	ASSERT_EQ (1, node1.network.size ());
	nano::keypair key1;
	nano::genesis genesis;
	nano::keypair rep1;
	nano::keypair rep2;
	auto send1 = nano::send_block_builder ()
	             .previous (genesis.hash ())
	             .destination (key1.pub)
	             .balance (nano::genesis_amount - 1)
	             .sign (nano::dev_genesis_key.prv, nano::dev_genesis_key.pub)
	             .work (*system.work.generate (genesis.hash ()))
	             .build_shared ();
	// A copy is necessary to avoid data races during ledger processing, which sets the sideband
	auto send1_copy (std::make_shared<nano::send_block> (*send1));
	node1.process_active (send1);
	node2.process_active (send1_copy);
	// We should be keeping this block
	nano::open_block_builder builder;
	auto open1 = builder.make_block ()
	             .source (send1->hash ())
	             .representative (rep1.pub)
	             .account (key1.pub)
	             .sign (key1.prv, key1.pub)
	             .work (*system.work.generate (key1.pub))
	             .build_shared ();
	// This block should be evicted
	auto open2 = builder.make_block ()
	             .source (send1->hash ())
	             .representative (rep2.pub)
	             .account (key1.pub)
	             .sign (key1.prv, key1.pub)
	             .work (*system.work.generate (key1.pub))
	             .build_shared ();
	ASSERT_FALSE (*open1 == *open2);
	// node1 gets copy that will remain
	node1.process_active (open1);
	node1.block_processor.flush ();
	node1.block_confirm (open1);
	// node2 gets copy that will be evicted
	node2.process_active (open2);
	node2.block_processor.flush ();
	node2.block_confirm (open2);
	ASSERT_EQ (2, node1.active.size ());
	ASSERT_EQ (2, node2.active.size ());
	system.wallet (0)->insert_adhoc (nano::dev_genesis_key.prv);
	// Notify both nodes that a fork exists
	node1.process_active (open2);
	node1.block_processor.flush ();
	node2.process_active (open1);
	node2.block_processor.flush ();
	auto election1 (node2.active.election (open1->qualified_root ()));
	ASSERT_NE (nullptr, election1);
	ASSERT_EQ (1, election1->votes ().size ());
	ASSERT_TRUE (node1.block (open1->hash ()) != nullptr);
	ASSERT_TRUE (node2.block (open2->hash ()) != nullptr);
	// Node2 should eventually settle on open1
	ASSERT_TIMELY (10s, node2.block (open1->hash ()));
	node2.block_processor.flush ();
	auto transaction1 (node1.store.tx_begin_read ());
	auto transaction2 (node2.store.tx_begin_read ());
	auto winner (*election1->tally ().begin ());
	ASSERT_EQ (*open1, *winner.second);
	ASSERT_EQ (nano::genesis_amount - 1, winner.first);
	ASSERT_TRUE (node1.store.block_exists (transaction1, open1->hash ()));
	ASSERT_TRUE (node2.store.block_exists (transaction2, open1->hash ()));
	ASSERT_FALSE (node2.store.block_exists (transaction2, open2->hash ()));
}

TEST (node, coherent_observer)
{
	nano::system system (1);
	auto & node1 (*system.nodes[0]);
	node1.observers.blocks.add ([&node1](nano::election_status const & status_a, nano::account const &, nano::uint128_t const &, bool) {
		auto transaction (node1.store.tx_begin_read ());
		ASSERT_TRUE (node1.store.block_exists (transaction, status_a.winner->hash ()));
	});
	system.wallet (0)->insert_adhoc (nano::dev_genesis_key.prv);
	nano::keypair key;
	system.wallet (0)->send_action (nano::dev_genesis_key.pub, key.pub, 1);
}

TEST (node, fork_no_vote_quorum)
{
	nano::system system (3);
	auto & node1 (*system.nodes[0]);
	auto & node2 (*system.nodes[1]);
	auto & node3 (*system.nodes[2]);
	system.wallet (0)->insert_adhoc (nano::dev_genesis_key.prv);
	auto key4 (system.wallet (0)->deterministic_insert ());
	system.wallet (0)->send_action (nano::dev_genesis_key.pub, key4, nano::genesis_amount / 4);
	auto key1 (system.wallet (1)->deterministic_insert ());
	{
		auto transaction (system.wallet (1)->wallets.tx_begin_write ());
		system.wallet (1)->store.representative_set (transaction, key1);
	}
	auto block (system.wallet (0)->send_action (nano::dev_genesis_key.pub, key1, node1.config.receive_minimum.number ()));
	ASSERT_NE (nullptr, block);
	ASSERT_TIMELY (30s, node3.balance (key1) == node1.config.receive_minimum.number () && node2.balance (key1) == node1.config.receive_minimum.number () && node1.balance (key1) == node1.config.receive_minimum.number ());
	ASSERT_EQ (node1.config.receive_minimum.number (), node1.weight (key1));
	ASSERT_EQ (node1.config.receive_minimum.number (), node2.weight (key1));
	ASSERT_EQ (node1.config.receive_minimum.number (), node3.weight (key1));
	nano::state_block send1 (nano::dev_genesis_key.pub, block->hash (), nano::dev_genesis_key.pub, (nano::genesis_amount / 4) - (node1.config.receive_minimum.number () * 2), key1, nano::dev_genesis_key.prv, nano::dev_genesis_key.pub, *system.work.generate (block->hash ()));
	ASSERT_EQ (nano::process_result::progress, node1.process (send1).code);
	ASSERT_EQ (nano::process_result::progress, node2.process (send1).code);
	ASSERT_EQ (nano::process_result::progress, node3.process (send1).code);
	auto key2 (system.wallet (2)->deterministic_insert ());
	auto send2 = nano::send_block_builder ()
	             .previous (block->hash ())
	             .destination (key2)
	             .balance ((nano::genesis_amount / 4) - (node1.config.receive_minimum.number () * 2))
	             .sign (nano::dev_genesis_key.prv, nano::dev_genesis_key.pub)
	             .work (*system.work.generate (block->hash ()))
	             .build_shared ();
	nano::raw_key key3;
	auto transaction (system.wallet (1)->wallets.tx_begin_read ());
	ASSERT_FALSE (system.wallet (1)->store.fetch (transaction, key1, key3));
	auto vote (std::make_shared<nano::vote> (key1, key3, 0, send2));
	nano::confirm_ack confirm (vote);
	std::vector<uint8_t> buffer;
	{
		nano::vectorstream stream (buffer);
		confirm.serialize (stream, false);
	}
	auto channel = node2.network.find_node_id (node3.node_id.pub);
	ASSERT_NE (nullptr, channel);
	channel->send_buffer (nano::shared_const_buffer (std::move (buffer)));
	ASSERT_TIMELY (10s, node3.stats.count (nano::stat::type::message, nano::stat::detail::confirm_ack, nano::stat::dir::in) >= 3);
	ASSERT_TRUE (node1.latest (nano::dev_genesis_key.pub) == send1.hash ());
	ASSERT_TRUE (node2.latest (nano::dev_genesis_key.pub) == send1.hash ());
	ASSERT_TRUE (node3.latest (nano::dev_genesis_key.pub) == send1.hash ());
}

// Disabled because it sometimes takes way too long (but still eventually finishes)
TEST (node, DISABLED_fork_pre_confirm)
{
	nano::system system (3);
	auto & node0 (*system.nodes[0]);
	auto & node1 (*system.nodes[1]);
	auto & node2 (*system.nodes[2]);
	nano::genesis genesis;
	system.wallet (0)->insert_adhoc (nano::dev_genesis_key.prv);
	nano::keypair key1;
	system.wallet (1)->insert_adhoc (key1.prv);
	{
		auto transaction (system.wallet (1)->wallets.tx_begin_write ());
		system.wallet (1)->store.representative_set (transaction, key1.pub);
	}
	nano::keypair key2;
	system.wallet (2)->insert_adhoc (key2.prv);
	{
		auto transaction (system.wallet (2)->wallets.tx_begin_write ());
		system.wallet (2)->store.representative_set (transaction, key2.pub);
	}
	auto block0 (system.wallet (0)->send_action (nano::dev_genesis_key.pub, key1.pub, nano::genesis_amount / 3));
	ASSERT_NE (nullptr, block0);
	ASSERT_TIMELY (30s, node0.balance (key1.pub) != 0);
	auto block1 (system.wallet (0)->send_action (nano::dev_genesis_key.pub, key2.pub, nano::genesis_amount / 3));
	ASSERT_NE (nullptr, block1);
	ASSERT_TIMELY (30s, node0.balance (key2.pub) != 0);
	nano::keypair key3;
	nano::keypair key4;
	nano::state_block_builder builder;
	auto block2 = builder.make_block ()
	              .account (nano::dev_genesis_key.pub)
	              .previous (node0.latest (nano::dev_genesis_key.pub))
	              .representative (key3.pub)
	              .balance (node0.balance (nano::dev_genesis_key.pub))
	              .link (0)
	              .sign (nano::dev_genesis_key.prv, nano::dev_genesis_key.pub)
	              .work (0)
	              .build_shared ();
	auto block3 = builder.make_block ()
	              .account (nano::dev_genesis_key.pub)
	              .previous (node0.latest (nano::dev_genesis_key.pub))
	              .representative (key4.pub)
	              .balance (node0.balance (nano::dev_genesis_key.pub))
	              .link (0)
	              .sign (nano::dev_genesis_key.prv, nano::dev_genesis_key.pub)
	              .work (0)
	              .build_shared ();
	node0.work_generate_blocking (*block2);
	node0.work_generate_blocking (*block3);
	node0.process_active (block2);
	node1.process_active (block2);
	node2.process_active (block3);
	auto done (false);
	// Extend deadline; we must finish within a total of 100 seconds
	system.deadline_set (70s);
	while (!done)
	{
		done |= node0.latest (nano::dev_genesis_key.pub) == block2->hash () && node1.latest (nano::dev_genesis_key.pub) == block2->hash () && node2.latest (nano::dev_genesis_key.pub) == block2->hash ();
		done |= node0.latest (nano::dev_genesis_key.pub) == block3->hash () && node1.latest (nano::dev_genesis_key.pub) == block3->hash () && node2.latest (nano::dev_genesis_key.pub) == block3->hash ();
		ASSERT_NO_ERROR (system.poll ());
	}
}

// Sometimes hangs on the bootstrap_initiator.bootstrap call
TEST (node, DISABLED_fork_stale)
{
	nano::system system1 (1);
	system1.wallet (0)->insert_adhoc (nano::dev_genesis_key.prv);
	nano::system system2 (1);
	auto & node1 (*system1.nodes[0]);
	auto & node2 (*system2.nodes[0]);
	node2.bootstrap_initiator.bootstrap (node1.network.endpoint (), false);
	std::shared_ptr<nano::transport::channel> channel (std::make_shared<nano::transport::channel_udp> (node2.network.udp_channels, node1.network.endpoint (), node2.network_params.protocol.protocol_version));
	auto vote = std::make_shared<nano::vote> (nano::dev_genesis_key.pub, nano::dev_genesis_key.prv, 0, std::vector<nano::block_hash> ());
	node2.rep_crawler.response (channel, vote);
	nano::genesis genesis;
	nano::keypair key1;
	nano::keypair key2;
	nano::state_block_builder builder;
	auto send3 = builder.make_block ()
	             .account (nano::dev_genesis_key.pub)
	             .previous (genesis.hash ())
	             .representative (nano::dev_genesis_key.pub)
	             .balance (nano::genesis_amount - nano::Mxrb_ratio)
	             .link (key1.pub)
	             .sign (nano::dev_genesis_key.prv, nano::dev_genesis_key.pub)
	             .work (0)
	             .build_shared ();
	node1.work_generate_blocking (*send3);
	node1.process_active (send3);
	system2.deadline_set (10s);
	while (node2.block (send3->hash ()) == nullptr)
	{
		system1.poll ();
		ASSERT_NO_ERROR (system2.poll ());
	}
	auto send1 = builder.make_block ()
	             .account (nano::dev_genesis_key.pub)
	             .previous (send3->hash ())
	             .representative (nano::dev_genesis_key.pub)
	             .balance (nano::genesis_amount - 2 * nano::Mxrb_ratio)
	             .link (key1.pub)
	             .sign (nano::dev_genesis_key.prv, nano::dev_genesis_key.pub)
	             .work (0)
	             .build_shared ();
	node1.work_generate_blocking (*send1);
	auto send2 = builder.make_block ()
	             .account (nano::dev_genesis_key.pub)
	             .previous (send3->hash ())
	             .representative (nano::dev_genesis_key.pub)
	             .balance (nano::genesis_amount - 2 * nano::Mxrb_ratio)
	             .link (key2.pub)
	             .sign (nano::dev_genesis_key.prv, nano::dev_genesis_key.pub)
	             .work (0)
	             .build_shared ();
	node1.work_generate_blocking (*send2);
	{
		auto transaction1 (node1.store.tx_begin_write ());
		ASSERT_EQ (nano::process_result::progress, node1.ledger.process (transaction1, *send1).code);
		auto transaction2 (node2.store.tx_begin_write ());
		ASSERT_EQ (nano::process_result::progress, node2.ledger.process (transaction2, *send2).code);
	}
	node1.process_active (send1);
	node1.process_active (send2);
	node2.process_active (send1);
	node2.process_active (send2);
	node2.bootstrap_initiator.bootstrap (node1.network.endpoint (), false);
	while (node2.block (send1->hash ()) == nullptr)
	{
		system1.poll ();
		ASSERT_NO_ERROR (system2.poll ());
	}
}

TEST (node, broadcast_elected)
{
	std::vector<nano::transport::transport_type> types{ nano::transport::transport_type::tcp, nano::transport::transport_type::udp };
	for (auto & type : types)
	{
		nano::node_flags node_flags;
		if (type == nano::transport::transport_type::udp)
		{
			node_flags.disable_tcp_realtime = true;
			node_flags.disable_bootstrap_listener = true;
			node_flags.disable_udp = false;
		}
		nano::system system;
		nano::node_config node_config (nano::get_available_port (), system.logging);
		node_config.frontiers_confirmation = nano::frontiers_confirmation_mode::disabled;
		auto node0 = system.add_node (node_config, node_flags, type);
		node_config.peering_port = nano::get_available_port ();
		auto node1 = system.add_node (node_config, node_flags, type);
		node_config.peering_port = nano::get_available_port ();
		auto node2 = system.add_node (node_config, node_flags, type);
		nano::keypair rep_big;
		nano::keypair rep_small;
		nano::keypair rep_other;
		nano::block_builder builder;
		{
			auto transaction0 (node0->store.tx_begin_write ());
			auto transaction1 (node1->store.tx_begin_write ());
			auto transaction2 (node2->store.tx_begin_write ());
			auto fund_big = *builder.send ()
			                 .previous (nano::genesis_hash)
			                 .destination (rep_big.pub)
			                 .balance (nano::Gxrb_ratio * 5)
			                 .sign (nano::dev_genesis_key.prv, nano::dev_genesis_key.pub)
			                 .work (*system.work.generate (nano::genesis_hash))
			                 .build ();
			auto open_big = *builder.open ()
			                 .source (fund_big.hash ())
			                 .representative (rep_big.pub)
			                 .account (rep_big.pub)
			                 .sign (rep_big.prv, rep_big.pub)
			                 .work (*system.work.generate (rep_big.pub))
			                 .build ();
			auto fund_small = *builder.send ()
			                   .previous (fund_big.hash ())
			                   .destination (rep_small.pub)
			                   .balance (nano::Gxrb_ratio * 2)
			                   .sign (nano::dev_genesis_key.prv, nano::dev_genesis_key.pub)
			                   .work (*system.work.generate (fund_big.hash ()))
			                   .build ();
			auto open_small = *builder.open ()
			                   .source (fund_small.hash ())
			                   .representative (rep_small.pub)
			                   .account (rep_small.pub)
			                   .sign (rep_small.prv, rep_small.pub)
			                   .work (*system.work.generate (rep_small.pub))
			                   .build ();
			auto fund_other = *builder.send ()
			                   .previous (fund_small.hash ())
			                   .destination (rep_other.pub)
			                   .balance (nano::Gxrb_ratio)
			                   .sign (nano::dev_genesis_key.prv, nano::dev_genesis_key.pub)
			                   .work (*system.work.generate (fund_small.hash ()))
			                   .build ();
			auto open_other = *builder.open ()
			                   .source (fund_other.hash ())
			                   .representative (rep_other.pub)
			                   .account (rep_other.pub)
			                   .sign (rep_other.prv, rep_other.pub)
			                   .work (*system.work.generate (rep_other.pub))
			                   .build ();
			ASSERT_EQ (nano::process_result::progress, node0->ledger.process (transaction0, fund_big).code);
			ASSERT_EQ (nano::process_result::progress, node1->ledger.process (transaction1, fund_big).code);
			ASSERT_EQ (nano::process_result::progress, node2->ledger.process (transaction2, fund_big).code);
			ASSERT_EQ (nano::process_result::progress, node0->ledger.process (transaction0, open_big).code);
			ASSERT_EQ (nano::process_result::progress, node1->ledger.process (transaction1, open_big).code);
			ASSERT_EQ (nano::process_result::progress, node2->ledger.process (transaction2, open_big).code);
			ASSERT_EQ (nano::process_result::progress, node0->ledger.process (transaction0, fund_small).code);
			ASSERT_EQ (nano::process_result::progress, node1->ledger.process (transaction1, fund_small).code);
			ASSERT_EQ (nano::process_result::progress, node2->ledger.process (transaction2, fund_small).code);
			ASSERT_EQ (nano::process_result::progress, node0->ledger.process (transaction0, open_small).code);
			ASSERT_EQ (nano::process_result::progress, node1->ledger.process (transaction1, open_small).code);
			ASSERT_EQ (nano::process_result::progress, node2->ledger.process (transaction2, open_small).code);
			ASSERT_EQ (nano::process_result::progress, node0->ledger.process (transaction0, fund_other).code);
			ASSERT_EQ (nano::process_result::progress, node1->ledger.process (transaction1, fund_other).code);
			ASSERT_EQ (nano::process_result::progress, node2->ledger.process (transaction2, fund_other).code);
			ASSERT_EQ (nano::process_result::progress, node0->ledger.process (transaction0, open_other).code);
			ASSERT_EQ (nano::process_result::progress, node1->ledger.process (transaction1, open_other).code);
			ASSERT_EQ (nano::process_result::progress, node2->ledger.process (transaction2, open_other).code);
		}
		// Confirm blocks to allow voting
		for (auto & node : system.nodes)
		{
			auto block (node->block (node->latest (nano::dev_genesis_key.pub)));
			ASSERT_NE (nullptr, block);
			node->block_confirm (block);
			auto election (node->active.election (block->qualified_root ()));
			ASSERT_NE (nullptr, election);
			election->force_confirm ();
			ASSERT_TIMELY (5s, 4 == node->ledger.cache.cemented_count)
		}

		system.wallet (0)->insert_adhoc (rep_big.prv);
		system.wallet (1)->insert_adhoc (rep_small.prv);
		system.wallet (2)->insert_adhoc (rep_other.prv);
		auto fork0 = builder.send ()
		             .previous (node2->latest (nano::dev_genesis_key.pub))
		             .destination (rep_small.pub)
		             .balance (0)
		             .sign (nano::dev_genesis_key.prv, nano::dev_genesis_key.pub)
		             .work (*node0->work_generate_blocking (node2->latest (nano::dev_genesis_key.pub)))
		             .build_shared ();
		// A copy is necessary to avoid data races during ledger processing, which sets the sideband
		auto fork0_copy (std::make_shared<nano::send_block> (*fork0));
		node0->process_active (fork0);
		node1->process_active (fork0_copy);
		auto fork1 = builder.send ()
		             .previous (node2->latest (nano::dev_genesis_key.pub))
		             .destination (rep_big.pub)
		             .balance (0)
		             .sign (nano::dev_genesis_key.prv, nano::dev_genesis_key.pub)
		             .work (*node0->work_generate_blocking (node2->latest (nano::dev_genesis_key.pub)))
		             .build_shared ();
		system.wallet (2)->insert_adhoc (rep_small.prv);
		node2->process_active (fork1);
		ASSERT_TIMELY (10s, node0->ledger.block_exists (fork0->hash ()) && node1->ledger.block_exists (fork0->hash ()));
		system.deadline_set (50s);
		while (!node2->ledger.block_exists (fork0->hash ()))
		{
			auto ec = system.poll ();
			ASSERT_TRUE (node0->ledger.block_exists (fork0->hash ()));
			ASSERT_TRUE (node1->ledger.block_exists (fork0->hash ()));
			ASSERT_NO_ERROR (ec);
		}
		ASSERT_TIMELY (5s, node1->stats.count (nano::stat::type::confirmation_observer, nano::stat::detail::inactive_conf_height, nano::stat::dir::out) != 0);
	}
}

TEST (node, rep_self_vote)
{
	nano::system system;
	nano::node_config node_config (nano::get_available_port (), system.logging);
	node_config.online_weight_minimum = std::numeric_limits<nano::uint128_t>::max ();
	node_config.frontiers_confirmation = nano::frontiers_confirmation_mode::disabled;
	auto node0 = system.add_node (node_config);
	nano::keypair rep_big;
	nano::block_builder builder;
	auto fund_big = *builder.send ()
	                 .previous (nano::genesis_hash)
	                 .destination (rep_big.pub)
	                 .balance (nano::uint128_t{ "0xb0000000000000000000000000000000" })
	                 .sign (nano::dev_genesis_key.prv, nano::dev_genesis_key.pub)
	                 .work (*system.work.generate (nano::genesis_hash))
	                 .build ();
	auto open_big = *builder.open ()
	                 .source (fund_big.hash ())
	                 .representative (rep_big.pub)
	                 .account (rep_big.pub)
	                 .sign (rep_big.prv, rep_big.pub)
	                 .work (*system.work.generate (rep_big.pub))
	                 .build ();
	ASSERT_EQ (nano::process_result::progress, node0->process (fund_big).code);
	ASSERT_EQ (nano::process_result::progress, node0->process (open_big).code);
	// Confirm both blocks, allowing voting on the upcoming block
	node0->block_confirm (node0->block (open_big.hash ()));
	auto election = node0->active.election (open_big.qualified_root ());
	ASSERT_NE (nullptr, election);
	election->force_confirm ();

	system.wallet (0)->insert_adhoc (rep_big.prv);
	system.wallet (0)->insert_adhoc (nano::dev_genesis_key.prv);
	ASSERT_EQ (system.wallet (0)->wallets.reps ().voting, 2);
	auto block0 = builder.send ()
	              .previous (fund_big.hash ())
	              .destination (rep_big.pub)
	              .balance (nano::uint128_t ("0x60000000000000000000000000000000"))
	              .sign (nano::dev_genesis_key.prv, nano::dev_genesis_key.pub)
	              .work (*system.work.generate (fund_big.hash ()))
	              .build_shared ();
	ASSERT_EQ (nano::process_result::progress, node0->process (*block0).code);
	auto & active (node0->active);
	auto election1 = active.insert (block0);
	// Wait until representatives are activated & make vote
	ASSERT_TIMELY (1s, election1.election->votes ().size () == 3);
	auto rep_votes (election1.election->votes ());
	ASSERT_NE (rep_votes.end (), rep_votes.find (nano::dev_genesis_key.pub));
	ASSERT_NE (rep_votes.end (), rep_votes.find (rep_big.pub));
}

// Bootstrapping shouldn't republish the blocks to the network.
TEST (node, DISABLED_bootstrap_no_publish)
{
	nano::system system0 (1);
	nano::system system1 (1);
	auto node0 (system0.nodes[0]);
	auto node1 (system1.nodes[0]);
	nano::keypair key0;
	// node0 knows about send0 but node1 doesn't.
	nano::send_block send0 (node0->latest (nano::dev_genesis_key.pub), key0.pub, 500, nano::dev_genesis_key.prv, nano::dev_genesis_key.pub, 0);
	{
		auto transaction (node0->store.tx_begin_write ());
		ASSERT_EQ (nano::process_result::progress, node0->ledger.process (transaction, send0).code);
	}
	ASSERT_FALSE (node1->bootstrap_initiator.in_progress ());
	node1->bootstrap_initiator.bootstrap (node0->network.endpoint (), false);
	ASSERT_TRUE (node1->active.empty ());
	system1.deadline_set (10s);
	while (node1->block (send0.hash ()) == nullptr)
	{
		// Poll until the TCP connection is torn down and in_progress goes false
		system0.poll ();
		auto ec = system1.poll ();
		// There should never be an active transaction because the only activity is bootstrapping 1 block which shouldn't be publishing.
		ASSERT_TRUE (node1->active.empty ());
		ASSERT_NO_ERROR (ec);
	}
}

// Check that an outgoing bootstrap request can push blocks
TEST (node, bootstrap_bulk_push)
{
	nano::system system0;
	nano::system system1;
	nano::node_config config0 (nano::get_available_port (), system0.logging);
	config0.frontiers_confirmation = nano::frontiers_confirmation_mode::disabled;
	auto node0 (system0.add_node (config0));
	nano::node_config config1 (nano::get_available_port (), system1.logging);
	config1.frontiers_confirmation = nano::frontiers_confirmation_mode::disabled;
	auto node1 (system1.add_node (config1));
	nano::keypair key0;
	// node0 knows about send0 but node1 doesn't.
	auto send0 = nano::send_block_builder ()
	             .previous (nano::genesis_hash)
	             .destination (key0.pub)
	             .balance (500)
	             .sign (nano::dev_genesis_key.prv, nano::dev_genesis_key.pub)
	             .work (*node0->work_generate_blocking (nano::genesis_hash))
	             .build_shared ();
	ASSERT_EQ (nano::process_result::progress, node0->process (*send0).code);
	nano::blocks_confirm (*node0, { send0 }, true); // Confirm block
	system0.deadline_set (5s);
	bool done (false);
	while (!done)
	{
		done = node0->block_confirmed (send0->hash ()) && node0->active.empty ();
		ASSERT_NO_ERROR (system0.poll ());
	}

	ASSERT_FALSE (node0->bootstrap_initiator.in_progress ());
	ASSERT_FALSE (node1->bootstrap_initiator.in_progress ());
	ASSERT_TRUE (node1->active.empty ());
	node0->bootstrap_initiator.bootstrap (node1->network.endpoint (), false);
	system1.deadline_set (10s);
	while (node1->block (send0->hash ()) == nullptr)
	{
		ASSERT_NO_ERROR (system0.poll ());
		ASSERT_NO_ERROR (system1.poll ());
	}
	// since this uses bulk_push, the new block should be republished
<<<<<<< HEAD
	system1.deadline_set (5s);
	while (node1->active.empty ())
	{
=======
	system1.deadline_set (10s);
	while (node1->active.empty ())
	{
		ASSERT_NO_ERROR (system0.poll ());
>>>>>>> 792b4c44
		ASSERT_NO_ERROR (system1.poll ());
	}
}

// Bootstrapping a forked open block should succeed.
TEST (node, bootstrap_fork_open)
{
	nano::system system;
	nano::node_config node_config (nano::get_available_port (), system.logging);
	node_config.frontiers_confirmation = nano::frontiers_confirmation_mode::disabled;
	auto node0 = system.add_node (node_config);
	node_config.peering_port = nano::get_available_port ();
	auto node1 = system.add_node (node_config);
	system.wallet (0)->insert_adhoc (nano::dev_genesis_key.prv);
	nano::keypair key0;
	nano::block_builder builder;
	auto send0 = *builder.send ()
	              .previous (nano::genesis_hash)
	              .destination (key0.pub)
	              .balance (nano::genesis_amount - 500)
	              .sign (nano::dev_genesis_key.prv, nano::dev_genesis_key.pub)
	              .work (*system.work.generate (nano::genesis_hash))
	              .build ();
	auto open0 = *builder.open ()
	              .source (send0.hash ())
	              .representative (1)
	              .account (key0.pub)
	              .sign (key0.prv, key0.pub)
	              .work (*system.work.generate (key0.pub))
	              .build ();
	auto open1 = *builder.open ()
	              .source (send0.hash ())
	              .representative (2)
	              .account (key0.pub)
	              .sign (key0.prv, key0.pub)
	              .work (*system.work.generate (key0.pub))
	              .build ();
	// Both know about send0
	ASSERT_EQ (nano::process_result::progress, node0->process (send0).code);
	ASSERT_EQ (nano::process_result::progress, node1->process (send0).code);
	// Confirm send0 to allow starting and voting on the following blocks
	for (auto node : system.nodes)
	{
		node->block_confirm (node->block (node->latest (nano::dev_genesis_key.pub)));
		auto election = node->active.election (send0.qualified_root ());
		ASSERT_NE (nullptr, election);
		election->force_confirm ();
		ASSERT_TIMELY (2s, node->active.empty ());
	}
	ASSERT_TIMELY (3s, node0->block_confirmed (send0.hash ()));
	// They disagree about open0/open1
	ASSERT_EQ (nano::process_result::progress, node0->process (open0).code);
	ASSERT_EQ (nano::process_result::progress, node1->process (open1).code);
	ASSERT_FALSE (node1->ledger.block_exists (open0.hash ()));
	ASSERT_FALSE (node1->bootstrap_initiator.in_progress ());
	node1->bootstrap_initiator.bootstrap (node0->network.endpoint (), false);
	ASSERT_TRUE (node1->active.empty ());
	ASSERT_TIMELY (10s, !node1->ledger.block_exists (open1.hash ()) && node1->ledger.block_exists (open0.hash ()));
}

// Unconfirmed blocks from bootstrap should be confirmed
TEST (node, bootstrap_confirm_frontiers)
{
	nano::system system0 (1);
	nano::system system1 (1);
	auto node0 (system0.nodes[0]);
	auto node1 (system1.nodes[0]);
	system0.wallet (0)->insert_adhoc (nano::dev_genesis_key.prv);
	nano::keypair key0;
	// node0 knows about send0 but node1 doesn't.
	auto send0 = nano::send_block_builder ()
	             .previous (nano::genesis_hash)
	             .destination (key0.pub)
	             .balance (nano::genesis_amount - 500)
	             .sign (nano::dev_genesis_key.prv, nano::dev_genesis_key.pub)
	             .work (*node0->work_generate_blocking (nano::genesis_hash))
	             .build_shared ();
	ASSERT_EQ (nano::process_result::progress, node0->process (*send0).code);
	nano::blocks_confirm (*node0, { send0 }, true); // Confirm block
	system0.deadline_set (5s);
	bool done (false);
	while (!done)
	{
		done = node0->block_confirmed (send0->hash ()) && node0->active.empty ();
		ASSERT_NO_ERROR (system0.poll ());
	}

	ASSERT_FALSE (node0->bootstrap_initiator.in_progress ());
	ASSERT_FALSE (node1->bootstrap_initiator.in_progress ());
	ASSERT_TRUE (node1->active.empty ());
	node1->bootstrap_initiator.bootstrap (node0->network.endpoint ()); // Additionally add new peer to confirm bootstrap frontier
	system1.deadline_set (10s);
	while (node1->block (send0->hash ()) == nullptr)
	{
		ASSERT_NO_ERROR (system0.poll ());
		ASSERT_NO_ERROR (system1.poll ());
	}
	// Wait for election start
	system1.deadline_set (10s);
	while (node1->active.empty ())
	{
		ASSERT_NO_ERROR (system0.poll ());
		ASSERT_NO_ERROR (system1.poll ());
	}
	{
		nano::lock_guard<std::mutex> guard (node1->active.mutex);
		auto existing1 (node1->active.blocks.find (send0->hash ()));
		ASSERT_NE (node1->active.blocks.end (), existing1);
	}
	// Wait for confirmation height update
	system1.deadline_set (10s);
	done = false;
	while (!done)
	{
		{
			auto transaction (node1->store.tx_begin_read ());
			done = node1->ledger.block_confirmed (transaction, send0->hash ());
		}
		ASSERT_NO_ERROR (system0.poll ());
		ASSERT_NO_ERROR (system1.poll ());
	}
}

// Test that if we create a block that isn't confirmed, we sync.
TEST (node, DISABLED_unconfirmed_send)
{
	nano::system system (2);
	auto & node0 (*system.nodes[0]);
	auto & node1 (*system.nodes[1]);
	auto wallet0 (system.wallet (0));
	auto wallet1 (system.wallet (1));
	nano::keypair key0;
	wallet1->insert_adhoc (key0.prv);
	wallet0->insert_adhoc (nano::dev_genesis_key.prv);
	auto send1 (wallet0->send_action (nano::genesis_account, key0.pub, 2 * nano::Mxrb_ratio));
	ASSERT_TIMELY (10s, node1.balance (key0.pub) == 2 * nano::Mxrb_ratio && !node1.bootstrap_initiator.in_progress ());
	auto latest (node1.latest (key0.pub));
	nano::state_block send2 (key0.pub, latest, nano::genesis_account, nano::Mxrb_ratio, nano::genesis_account, key0.prv, key0.pub, *node0.work_generate_blocking (latest));
	{
		auto transaction (node1.store.tx_begin_write ());
		ASSERT_EQ (nano::process_result::progress, node1.ledger.process (transaction, send2).code);
	}
	auto send3 (wallet1->send_action (key0.pub, nano::genesis_account, nano::Mxrb_ratio));
	ASSERT_TIMELY (10s, node0.balance (nano::genesis_account) == nano::genesis_amount);
}

// Test that nodes can track nodes that have rep weight for priority broadcasting
TEST (node, rep_list)
{
	nano::system system (2);
	auto & node1 (*system.nodes[1]);
	auto wallet0 (system.wallet (0));
	auto wallet1 (system.wallet (1));
	// Node0 has a rep
	wallet0->insert_adhoc (nano::dev_genesis_key.prv);
	nano::keypair key1;
	// Broadcast a confirm so others should know this is a rep node
	wallet0->send_action (nano::dev_genesis_key.pub, key1.pub, nano::Mxrb_ratio);
	ASSERT_EQ (0, node1.rep_crawler.representatives (1).size ());
	system.deadline_set (10s);
	auto done (false);
	while (!done)
	{
		auto reps (node1.rep_crawler.representatives (1));
		if (!reps.empty ())
		{
			if (!reps[0].weight.is_zero ())
			{
				done = true;
			}
		}
		ASSERT_NO_ERROR (system.poll ());
	}
}

TEST (node, rep_weight)
{
	nano::system system;
	auto add_node = [&system] {
		auto node = std::make_shared<nano::node> (system.io_ctx, nano::get_available_port (), nano::unique_path (), system.alarm, system.logging, system.work);
		node->start ();
		system.nodes.push_back (node);
		return node;
	};
	auto & node = *add_node ();
	auto & node1 = *add_node ();
	auto & node2 = *add_node ();
	auto & node3 = *add_node ();
	nano::genesis genesis;
	nano::keypair keypair1;
	nano::keypair keypair2;
	nano::block_builder builder;
	auto amount_pr (node.minimum_principal_weight () + 100);
	auto amount_not_pr (node.minimum_principal_weight () - 100);
	std::shared_ptr<nano::block> block1 = builder
	                                      .state ()
	                                      .account (nano::dev_genesis_key.pub)
	                                      .previous (genesis.hash ())
	                                      .representative (nano::dev_genesis_key.pub)
	                                      .balance (nano::genesis_amount - amount_not_pr)
	                                      .link (keypair1.pub)
	                                      .sign (nano::dev_genesis_key.prv, nano::dev_genesis_key.pub)
	                                      .work (*system.work.generate (genesis.hash ()))
	                                      .build ();
	std::shared_ptr<nano::block> block2 = builder
	                                      .state ()
	                                      .account (keypair1.pub)
	                                      .previous (0)
	                                      .representative (keypair1.pub)
	                                      .balance (amount_not_pr)
	                                      .link (block1->hash ())
	                                      .sign (keypair1.prv, keypair1.pub)
	                                      .work (*system.work.generate (keypair1.pub))
	                                      .build ();
	std::shared_ptr<nano::block> block3 = builder
	                                      .state ()
	                                      .account (nano::dev_genesis_key.pub)
	                                      .previous (block1->hash ())
	                                      .representative (nano::dev_genesis_key.pub)
	                                      .balance (nano::genesis_amount - amount_not_pr - amount_pr)
	                                      .link (keypair2.pub)
	                                      .sign (nano::dev_genesis_key.prv, nano::dev_genesis_key.pub)
	                                      .work (*system.work.generate (block1->hash ()))
	                                      .build ();
	std::shared_ptr<nano::block> block4 = builder
	                                      .state ()
	                                      .account (keypair2.pub)
	                                      .previous (0)
	                                      .representative (keypair2.pub)
	                                      .balance (amount_pr)
	                                      .link (block3->hash ())
	                                      .sign (keypair2.prv, keypair2.pub)
	                                      .work (*system.work.generate (keypair2.pub))
	                                      .build ();
	{
		auto transaction = node.store.tx_begin_write ();
		ASSERT_EQ (nano::process_result::progress, node.ledger.process (transaction, *block1).code);
		ASSERT_EQ (nano::process_result::progress, node.ledger.process (transaction, *block2).code);
		ASSERT_EQ (nano::process_result::progress, node.ledger.process (transaction, *block3).code);
		ASSERT_EQ (nano::process_result::progress, node.ledger.process (transaction, *block4).code);
	}
	ASSERT_TRUE (node.rep_crawler.representatives (1).empty ());
	std::shared_ptr<nano::transport::channel> channel1 = nano::establish_tcp (system, node, node1.network.endpoint ());
	ASSERT_NE (nullptr, channel1);
	std::shared_ptr<nano::transport::channel> channel2 = nano::establish_tcp (system, node, node2.network.endpoint ());
	ASSERT_NE (nullptr, channel2);
	std::shared_ptr<nano::transport::channel> channel3 = nano::establish_tcp (system, node, node3.network.endpoint ());
	ASSERT_NE (nullptr, channel3);
	auto vote0 = std::make_shared<nano::vote> (nano::dev_genesis_key.pub, nano::dev_genesis_key.prv, 0, genesis.open);
	auto vote1 = std::make_shared<nano::vote> (keypair1.pub, keypair1.prv, 0, genesis.open);
	auto vote2 = std::make_shared<nano::vote> (keypair2.pub, keypair2.prv, 0, genesis.open);
	node.rep_crawler.response (channel1, vote0);
	node.rep_crawler.response (channel2, vote1);
	node.rep_crawler.response (channel3, vote2);
	ASSERT_TIMELY (5s, node.rep_crawler.representative_count () == 2);
	// Make sure we get the rep with the most weight first
	auto reps (node.rep_crawler.representatives (1));
	ASSERT_EQ (1, reps.size ());
	ASSERT_EQ (node.balance (nano::dev_genesis_key.pub), reps[0].weight.number ());
	ASSERT_EQ (nano::dev_genesis_key.pub, reps[0].account);
	ASSERT_EQ (*channel1, reps[0].channel_ref ());
	ASSERT_TRUE (node.rep_crawler.is_pr (*channel1));
	ASSERT_FALSE (node.rep_crawler.is_pr (*channel2));
	ASSERT_TRUE (node.rep_crawler.is_pr (*channel3));
}

TEST (node, rep_remove)
{
	nano::system system;
	nano::node_flags node_flags;
	node_flags.disable_udp = false;
	auto & node = *system.add_node (node_flags);
	nano::genesis genesis;
	nano::keypair keypair1;
	nano::keypair keypair2;
	nano::block_builder builder;
	std::shared_ptr<nano::block> block1 = builder
	                                      .state ()
	                                      .account (nano::dev_genesis_key.pub)
	                                      .previous (genesis.hash ())
	                                      .representative (nano::dev_genesis_key.pub)
	                                      .balance (nano::genesis_amount - node.minimum_principal_weight () * 2)
	                                      .link (keypair1.pub)
	                                      .sign (nano::dev_genesis_key.prv, nano::dev_genesis_key.pub)
	                                      .work (*system.work.generate (genesis.hash ()))
	                                      .build ();
	std::shared_ptr<nano::block> block2 = builder
	                                      .state ()
	                                      .account (keypair1.pub)
	                                      .previous (0)
	                                      .representative (keypair1.pub)
	                                      .balance (node.minimum_principal_weight () * 2)
	                                      .link (block1->hash ())
	                                      .sign (keypair1.prv, keypair1.pub)
	                                      .work (*system.work.generate (keypair1.pub))
	                                      .build ();
	std::shared_ptr<nano::block> block3 = builder
	                                      .state ()
	                                      .account (nano::dev_genesis_key.pub)
	                                      .previous (block1->hash ())
	                                      .representative (nano::dev_genesis_key.pub)
	                                      .balance (nano::genesis_amount - node.minimum_principal_weight () * 4)
	                                      .link (keypair2.pub)
	                                      .sign (nano::dev_genesis_key.prv, nano::dev_genesis_key.pub)
	                                      .work (*system.work.generate (block1->hash ()))
	                                      .build ();
	std::shared_ptr<nano::block> block4 = builder
	                                      .state ()
	                                      .account (keypair2.pub)
	                                      .previous (0)
	                                      .representative (keypair2.pub)
	                                      .balance (node.minimum_principal_weight () * 2)
	                                      .link (block3->hash ())
	                                      .sign (keypair2.prv, keypair2.pub)
	                                      .work (*system.work.generate (keypair2.pub))
	                                      .build ();
	{
		auto transaction = node.store.tx_begin_write ();
		ASSERT_EQ (nano::process_result::progress, node.ledger.process (transaction, *block1).code);
		ASSERT_EQ (nano::process_result::progress, node.ledger.process (transaction, *block2).code);
		ASSERT_EQ (nano::process_result::progress, node.ledger.process (transaction, *block3).code);
		ASSERT_EQ (nano::process_result::progress, node.ledger.process (transaction, *block4).code);
	}
	// Add inactive UDP representative channel
	nano::endpoint endpoint0 (boost::asio::ip::address_v6::loopback (), nano::get_available_port ());
	std::shared_ptr<nano::transport::channel> channel0 (std::make_shared<nano::transport::channel_udp> (node.network.udp_channels, endpoint0, node.network_params.protocol.protocol_version));
	auto channel_udp = node.network.udp_channels.insert (endpoint0, node.network_params.protocol.protocol_version);
	auto vote1 = std::make_shared<nano::vote> (keypair1.pub, keypair1.prv, 0, genesis.open);
	ASSERT_FALSE (node.rep_crawler.response (channel0, vote1));
	ASSERT_TIMELY (5s, node.rep_crawler.representative_count () == 1);
	auto reps (node.rep_crawler.representatives (1));
	ASSERT_EQ (1, reps.size ());
	ASSERT_EQ (node.minimum_principal_weight () * 2, reps[0].weight.number ());
	ASSERT_EQ (keypair1.pub, reps[0].account);
	ASSERT_EQ (*channel0, reps[0].channel_ref ());
	// Modify last_packet_received so the channel is removed faster
	std::chrono::steady_clock::time_point fake_timepoint{};
	node.network.udp_channels.modify (channel_udp, [fake_timepoint](std::shared_ptr<nano::transport::channel_udp> channel_a) {
		channel_a->set_last_packet_received (fake_timepoint);
	});
	// This UDP channel is not reachable and should timeout
	ASSERT_EQ (1, node.rep_crawler.representative_count ());
	ASSERT_TIMELY (10s, node.rep_crawler.representative_count () == 0);
	// Add working representative
	auto node1 = system.add_node (nano::node_config (nano::get_available_port (), system.logging));
	system.wallet (1)->insert_adhoc (nano::dev_genesis_key.prv);
	auto channel1 (node.network.find_channel (node1->network.endpoint ()));
	ASSERT_NE (nullptr, channel1);
	auto vote2 = std::make_shared<nano::vote> (nano::dev_genesis_key.pub, nano::dev_genesis_key.prv, 0, genesis.open);
	node.rep_crawler.response (channel1, vote2);
	ASSERT_TIMELY (10s, node.rep_crawler.representative_count () == 1);
	// Add inactive TCP representative channel
	auto node2 (std::make_shared<nano::node> (system.io_ctx, nano::unique_path (), system.alarm, nano::node_config (nano::get_available_port (), system.logging), system.work));
	std::weak_ptr<nano::node> node_w (node.shared ());
	auto vote3 = std::make_shared<nano::vote> (keypair2.pub, keypair2.prv, 0, genesis.open);
	node.network.tcp_channels.start_tcp (node2->network.endpoint (), [node_w, &vote3](std::shared_ptr<nano::transport::channel> channel2) {
		if (auto node_l = node_w.lock ())
		{
			ASSERT_FALSE (node_l->rep_crawler.response (channel2, vote3));
		}
	});
	ASSERT_TIMELY (10s, node.rep_crawler.representative_count () == 2);
	node2->stop ();
	ASSERT_TIMELY (10s, node.rep_crawler.representative_count () == 1);
	reps = node.rep_crawler.representatives (1);
	ASSERT_EQ (nano::dev_genesis_key.pub, reps[0].account);
	ASSERT_EQ (1, node.network.size ());
	auto list (node.network.list (1));
	ASSERT_EQ (node1->network.endpoint (), list[0]->get_endpoint ());
}

TEST (node, rep_connection_close)
{
	nano::system system (2);
	auto & node1 (*system.nodes[0]);
	auto & node2 (*system.nodes[1]);
	// Add working representative (node 2)
	system.wallet (1)->insert_adhoc (nano::dev_genesis_key.prv);
	ASSERT_TIMELY (10s, node1.rep_crawler.representative_count () == 1);
	node2.stop ();
	// Remove representative with closed channel
	ASSERT_TIMELY (10s, node1.rep_crawler.representative_count () == 0);
}

// Test that nodes can disable representative voting
TEST (node, no_voting)
{
	nano::system system (1);
	auto & node0 (*system.nodes[0]);
	nano::node_config node_config (nano::get_available_port (), system.logging);
	node_config.enable_voting = false;
	system.add_node (node_config);

	auto wallet0 (system.wallet (0));
	auto wallet1 (system.wallet (1));
	// Node1 has a rep
	wallet1->insert_adhoc (nano::dev_genesis_key.prv);
	nano::keypair key1;
	wallet1->insert_adhoc (key1.prv);
	// Broadcast a confirm so others should know this is a rep node
	wallet1->send_action (nano::dev_genesis_key.pub, key1.pub, nano::Mxrb_ratio);
	ASSERT_TIMELY (10s, node0.active.empty ());
	ASSERT_EQ (0, node0.stats.count (nano::stat::type::message, nano::stat::detail::confirm_ack, nano::stat::dir::in));
}

TEST (node, send_callback)
{
	nano::system system (1);
	auto & node0 (*system.nodes[0]);
	nano::keypair key2;
	system.wallet (0)->insert_adhoc (nano::dev_genesis_key.prv);
	system.wallet (0)->insert_adhoc (key2.prv);
	node0.config.callback_address = "localhost";
	node0.config.callback_port = 8010;
	node0.config.callback_target = "/";
	ASSERT_NE (nullptr, system.wallet (0)->send_action (nano::dev_genesis_key.pub, key2.pub, node0.config.receive_minimum.number ()));
	ASSERT_TIMELY (10s, node0.balance (key2.pub).is_zero ());
	ASSERT_EQ (std::numeric_limits<nano::uint128_t>::max () - node0.config.receive_minimum.number (), node0.balance (nano::dev_genesis_key.pub));
}

TEST (node, balance_observer)
{
	nano::system system (1);
	auto & node1 (*system.nodes[0]);
	std::atomic<int> balances (0);
	nano::keypair key;
	node1.observers.account_balance.add ([&key, &balances](nano::account const & account_a, bool is_pending) {
		if (key.pub == account_a && is_pending)
		{
			balances++;
		}
		else if (nano::dev_genesis_key.pub == account_a && !is_pending)
		{
			balances++;
		}
	});
	system.wallet (0)->insert_adhoc (nano::dev_genesis_key.prv);
	system.wallet (0)->send_action (nano::dev_genesis_key.pub, key.pub, 1);
	system.deadline_set (10s);
	auto done (false);
	while (!done)
	{
		auto ec = system.poll ();
		done = balances.load () == 2;
		ASSERT_NO_ERROR (ec);
	}
}

TEST (node, bootstrap_connection_scaling)
{
	nano::system system (1);
	auto & node1 (*system.nodes[0]);
	ASSERT_EQ (34, node1.bootstrap_initiator.connections->target_connections (5000, 1));
	ASSERT_EQ (4, node1.bootstrap_initiator.connections->target_connections (0, 1));
	ASSERT_EQ (64, node1.bootstrap_initiator.connections->target_connections (50000, 1));
	ASSERT_EQ (64, node1.bootstrap_initiator.connections->target_connections (10000000000, 1));
	ASSERT_EQ (32, node1.bootstrap_initiator.connections->target_connections (5000, 0));
	ASSERT_EQ (1, node1.bootstrap_initiator.connections->target_connections (0, 0));
	ASSERT_EQ (64, node1.bootstrap_initiator.connections->target_connections (50000, 0));
	ASSERT_EQ (64, node1.bootstrap_initiator.connections->target_connections (10000000000, 0));
	ASSERT_EQ (36, node1.bootstrap_initiator.connections->target_connections (5000, 2));
	ASSERT_EQ (8, node1.bootstrap_initiator.connections->target_connections (0, 2));
	ASSERT_EQ (64, node1.bootstrap_initiator.connections->target_connections (50000, 2));
	ASSERT_EQ (64, node1.bootstrap_initiator.connections->target_connections (10000000000, 2));
	node1.config.bootstrap_connections = 128;
	ASSERT_EQ (64, node1.bootstrap_initiator.connections->target_connections (0, 1));
	ASSERT_EQ (64, node1.bootstrap_initiator.connections->target_connections (50000, 1));
	ASSERT_EQ (64, node1.bootstrap_initiator.connections->target_connections (0, 2));
	ASSERT_EQ (64, node1.bootstrap_initiator.connections->target_connections (50000, 2));
	node1.config.bootstrap_connections_max = 256;
	ASSERT_EQ (128, node1.bootstrap_initiator.connections->target_connections (0, 1));
	ASSERT_EQ (256, node1.bootstrap_initiator.connections->target_connections (50000, 1));
	ASSERT_EQ (256, node1.bootstrap_initiator.connections->target_connections (0, 2));
	ASSERT_EQ (256, node1.bootstrap_initiator.connections->target_connections (50000, 2));
	node1.config.bootstrap_connections_max = 0;
	ASSERT_EQ (1, node1.bootstrap_initiator.connections->target_connections (0, 1));
	ASSERT_EQ (1, node1.bootstrap_initiator.connections->target_connections (50000, 1));
}

// Test stat counting at both type and detail levels
TEST (node, stat_counting)
{
	nano::system system (1);
	auto & node1 (*system.nodes[0]);
	node1.stats.add (nano::stat::type::ledger, nano::stat::dir::in, 1);
	node1.stats.add (nano::stat::type::ledger, nano::stat::dir::in, 5);
	node1.stats.inc (nano::stat::type::ledger, nano::stat::dir::in);
	node1.stats.inc (nano::stat::type::ledger, nano::stat::detail::send, nano::stat::dir::in);
	node1.stats.inc (nano::stat::type::ledger, nano::stat::detail::send, nano::stat::dir::in);
	node1.stats.inc (nano::stat::type::ledger, nano::stat::detail::receive, nano::stat::dir::in);
	ASSERT_EQ (10, node1.stats.count (nano::stat::type::ledger, nano::stat::dir::in));
	ASSERT_EQ (2, node1.stats.count (nano::stat::type::ledger, nano::stat::detail::send, nano::stat::dir::in));
	ASSERT_EQ (1, node1.stats.count (nano::stat::type::ledger, nano::stat::detail::receive, nano::stat::dir::in));
	node1.stats.add (nano::stat::type::ledger, nano::stat::dir::in, 0);
	ASSERT_EQ (10, node1.stats.count (nano::stat::type::ledger, nano::stat::dir::in));
}

TEST (node, online_reps)
{
	nano::system system (1);
	auto & node1 (*system.nodes[0]);
	// 1 sample of minimum weight
	ASSERT_EQ (node1.config.online_weight_minimum, node1.online_reps.trended ());
	auto vote (std::make_shared<nano::vote> ());
	ASSERT_EQ (0, node1.online_reps.online ());
	node1.online_reps.observe (nano::dev_genesis_key.pub);
	ASSERT_EQ (nano::genesis_amount, node1.online_reps.online ());
	// 1 minimum, 1 maximum
	ASSERT_EQ (node1.config.online_weight_minimum, node1.online_reps.trended ());
	node1.online_reps.sample ();
	ASSERT_EQ (nano::genesis_amount, node1.online_reps.trended ());
	node1.online_reps.clear ();
	// 2 minimum, 1 maximum
	node1.online_reps.sample ();
	ASSERT_EQ (node1.config.online_weight_minimum, node1.online_reps.trended ());
}

TEST (node, block_confirm)
{
	std::vector<nano::transport::transport_type> types{ nano::transport::transport_type::tcp, nano::transport::transport_type::udp };
	for (auto & type : types)
	{
		nano::node_flags node_flags;
		if (type == nano::transport::transport_type::udp)
		{
			node_flags.disable_tcp_realtime = true;
			node_flags.disable_bootstrap_listener = true;
			node_flags.disable_udp = false;
		}
		nano::system system (2, type, node_flags);
		auto & node1 (*system.nodes[0]);
		auto & node2 (*system.nodes[1]);
		nano::genesis genesis;
		nano::keypair key;
		nano::state_block_builder builder;
		auto send1 = builder.make_block ()
		             .account (nano::dev_genesis_key.pub)
		             .previous (genesis.hash ())
		             .representative (nano::dev_genesis_key.pub)
		             .balance (nano::genesis_amount - nano::Gxrb_ratio)
		             .link (key.pub)
		             .sign (nano::dev_genesis_key.prv, nano::dev_genesis_key.pub)
		             .work (*node1.work_generate_blocking (genesis.hash ()))
		             .build_shared ();
		// A copy is necessary to avoid data races during ledger processing, which sets the sideband
		auto send1_copy = builder.make_block ()
		                  .from (*send1)
		                  .build_shared ();
		node1.block_processor.add (send1, nano::seconds_since_epoch ());
		node2.block_processor.add (send1_copy, nano::seconds_since_epoch ());
		ASSERT_TIMELY (5s, node1.ledger.block_exists (send1->hash ()) && node2.ledger.block_exists (send1_copy->hash ()));
		ASSERT_TRUE (node1.ledger.block_exists (send1->hash ()));
		ASSERT_TRUE (node2.ledger.block_exists (send1_copy->hash ()));
		// Confirm send1 on node2 so it can vote for send2
		node2.block_confirm (send1_copy);
		auto election = node2.active.election (send1_copy->qualified_root ());
		ASSERT_NE (nullptr, election);
		election->force_confirm ();
		ASSERT_TIMELY (3s, node2.block_confirmed (send1_copy->hash ()) && node2.active.empty ());
		system.wallet (1)->insert_adhoc (nano::dev_genesis_key.prv);
		auto send2 (std::make_shared<nano::state_block> (nano::dev_genesis_key.pub, send1->hash (), nano::dev_genesis_key.pub, nano::genesis_amount - nano::Gxrb_ratio * 2, key.pub, nano::dev_genesis_key.prv, nano::dev_genesis_key.pub, *node1.work_generate_blocking (send1->hash ())));
		{
			auto transaction (node1.store.tx_begin_write ());
			ASSERT_EQ (nano::process_result::progress, node1.ledger.process (transaction, *send2).code);
		}
		{
			auto transaction (node2.store.tx_begin_write ());
			ASSERT_EQ (nano::process_result::progress, node2.ledger.process (transaction, *send2).code);
		}
		ASSERT_TRUE (node1.active.list_recently_cemented ().empty ());
		node1.block_confirm (send2);
		ASSERT_TIMELY (10s, node1.active.list_recently_cemented ().size () == 2);
	}
}

TEST (node, block_arrival)
{
	nano::system system (1);
	auto & node (*system.nodes[0]);
	ASSERT_EQ (0, node.block_arrival.arrival.size ());
	nano::block_hash hash1 (1);
	node.block_arrival.add (hash1);
	ASSERT_EQ (1, node.block_arrival.arrival.size ());
	node.block_arrival.add (hash1);
	ASSERT_EQ (1, node.block_arrival.arrival.size ());
	nano::block_hash hash2 (2);
	node.block_arrival.add (hash2);
	ASSERT_EQ (2, node.block_arrival.arrival.size ());
}

TEST (node, block_arrival_size)
{
	nano::system system (1);
	auto & node (*system.nodes[0]);
	auto time (std::chrono::steady_clock::now () - nano::block_arrival::arrival_time_min - std::chrono::seconds (5));
	nano::block_hash hash (0);
	for (auto i (0); i < nano::block_arrival::arrival_size_min * 2; ++i)
	{
		node.block_arrival.arrival.push_back (nano::block_arrival_info{ time, hash });
		++hash.qwords[0];
	}
	ASSERT_EQ (nano::block_arrival::arrival_size_min * 2, node.block_arrival.arrival.size ());
	node.block_arrival.recent (0);
	ASSERT_EQ (nano::block_arrival::arrival_size_min, node.block_arrival.arrival.size ());
}

TEST (node, block_arrival_time)
{
	nano::system system (1);
	auto & node (*system.nodes[0]);
	auto time (std::chrono::steady_clock::now ());
	nano::block_hash hash (0);
	for (auto i (0); i < nano::block_arrival::arrival_size_min * 2; ++i)
	{
		node.block_arrival.arrival.push_back (nano::block_arrival_info{ time, hash });
		++hash.qwords[0];
	}
	ASSERT_EQ (nano::block_arrival::arrival_size_min * 2, node.block_arrival.arrival.size ());
	node.block_arrival.recent (0);
	ASSERT_EQ (nano::block_arrival::arrival_size_min * 2, node.block_arrival.arrival.size ());
}

TEST (node, confirm_quorum)
{
	nano::system system (1);
	auto & node1 (*system.nodes[0]);
	nano::genesis genesis;
	system.wallet (0)->insert_adhoc (nano::dev_genesis_key.prv);
	// Put greater than node.delta () in pending so quorum can't be reached
	nano::amount new_balance (node1.online_reps.delta () - nano::Gxrb_ratio);
	auto send1 = nano::state_block_builder ()
	             .account (nano::dev_genesis_key.pub)
	             .previous (genesis.hash ())
	             .representative (nano::dev_genesis_key.pub)
	             .balance (new_balance)
	             .link (nano::dev_genesis_key.pub)
	             .sign (nano::dev_genesis_key.prv, nano::dev_genesis_key.pub)
	             .work (*node1.work_generate_blocking (genesis.hash ()))
	             .build_shared ();
	ASSERT_EQ (nano::process_result::progress, node1.process (*send1).code);
	system.wallet (0)->send_action (nano::dev_genesis_key.pub, nano::dev_genesis_key.pub, new_balance.number ());
	ASSERT_TIMELY (10s, !node1.active.empty ());
	auto election (node1.active.election (nano::qualified_root (send1->hash (), send1->hash ())));
	ASSERT_NE (nullptr, election);
	ASSERT_FALSE (election->confirmed ());
	ASSERT_EQ (1, election->votes ().size ());
	ASSERT_EQ (0, node1.balance (nano::dev_genesis_key.pub));
}

TEST (node, local_votes_cache)
{
	nano::system system;
	nano::node_config node_config (nano::get_available_port (), system.logging);
	node_config.frontiers_confirmation = nano::frontiers_confirmation_mode::disabled;
	node_config.receive_minimum = nano::genesis_amount;
	auto & node (*system.add_node (node_config));
	nano::genesis genesis;
	nano::state_block_builder builder;
	auto send1 = builder.make_block ()
	             .account (nano::dev_genesis_key.pub)
	             .previous (genesis.hash ())
	             .representative (nano::dev_genesis_key.pub)
	             .balance (nano::genesis_amount - nano::Gxrb_ratio)
	             .link (nano::dev_genesis_key.pub)
	             .sign (nano::dev_genesis_key.prv, nano::dev_genesis_key.pub)
	             .work (*node.work_generate_blocking (genesis.hash ()))
	             .build_shared ();
	auto send2 = builder.make_block ()
	             .account (nano::dev_genesis_key.pub)
	             .previous (send1->hash ())
	             .representative (nano::dev_genesis_key.pub)
	             .balance (nano::genesis_amount - 2 * nano::Gxrb_ratio)
	             .link (nano::dev_genesis_key.pub)
	             .sign (nano::dev_genesis_key.prv, nano::dev_genesis_key.pub)
	             .work (*node.work_generate_blocking (send1->hash ()))
	             .build_shared ();
	auto send3 = builder.make_block ()
	             .account (nano::dev_genesis_key.pub)
	             .previous (send2->hash ())
	             .representative (nano::dev_genesis_key.pub)
	             .balance (nano::genesis_amount - 3 * nano::Gxrb_ratio)
	             .link (nano::dev_genesis_key.pub)
	             .sign (nano::dev_genesis_key.prv, nano::dev_genesis_key.pub)
	             .work (*node.work_generate_blocking (send2->hash ()))
	             .build_shared ();
	{
		auto transaction (node.store.tx_begin_write ());
		ASSERT_EQ (nano::process_result::progress, node.ledger.process (transaction, *send1).code);
		ASSERT_EQ (nano::process_result::progress, node.ledger.process (transaction, *send2).code);
	}
	// Confirm blocks to allow voting
	node.block_confirm (send2);
	auto election = node.active.election (send2->qualified_root ());
	ASSERT_NE (nullptr, election);
	election->force_confirm ();
	ASSERT_TIMELY (3s, node.ledger.cache.cemented_count == 3);
	system.wallet (0)->insert_adhoc (nano::dev_genesis_key.prv);
	nano::confirm_req message1 (send1);
	nano::confirm_req message2 (send2);
	auto channel (node.network.udp_channels.create (node.network.endpoint ()));
	node.network.process_message (message1, channel);
	ASSERT_TIMELY (3s, node.stats.count (nano::stat::type::requests, nano::stat::detail::requests_generated_votes) == 1);
	node.network.process_message (message2, channel);
	ASSERT_TIMELY (3s, node.stats.count (nano::stat::type::requests, nano::stat::detail::requests_generated_votes) == 2);
	for (auto i (0); i < 100; ++i)
	{
		node.network.process_message (message1, channel);
		node.network.process_message (message2, channel);
	}
	for (int i = 0; i < 4; ++i)
	{
		ASSERT_NO_ERROR (system.poll (node.aggregator.max_delay));
	}
	// Make sure a new vote was not generated
	ASSERT_TIMELY (3s, node.stats.count (nano::stat::type::requests, nano::stat::detail::requests_generated_votes) == 2);
	// Max cache
	{
		auto transaction (node.store.tx_begin_write ());
		ASSERT_EQ (nano::process_result::progress, node.ledger.process (transaction, *send3).code);
	}
	nano::confirm_req message3 (send3);
	for (auto i (0); i < 100; ++i)
	{
		node.network.process_message (message3, channel);
	}
	for (int i = 0; i < 4; ++i)
	{
		ASSERT_NO_ERROR (system.poll (node.aggregator.max_delay));
	}
	ASSERT_TIMELY (3s, node.stats.count (nano::stat::type::requests, nano::stat::detail::requests_generated_votes) == 3);
	ASSERT_FALSE (node.history.votes (send1->root (), send1->hash ()).empty ());
	ASSERT_FALSE (node.history.votes (send2->root (), send2->hash ()).empty ());
	ASSERT_FALSE (node.history.votes (send3->root (), send3->hash ()).empty ());
}

TEST (node, local_votes_cache_batch)
{
	nano::system system;
	nano::node_config node_config (nano::get_available_port (), system.logging);
	node_config.frontiers_confirmation = nano::frontiers_confirmation_mode::disabled;
	auto & node (*system.add_node (node_config));
	ASSERT_GE (node.network_params.voting.max_cache, 2);
	nano::genesis genesis;
	system.wallet (0)->insert_adhoc (nano::dev_genesis_key.prv);
	auto send1 = nano::state_block_builder ()
	             .account (nano::dev_genesis_key.pub)
	             .previous (genesis.hash ())
	             .representative (nano::dev_genesis_key.pub)
	             .balance (nano::genesis_amount - nano::Gxrb_ratio)
	             .link (nano::dev_genesis_key.pub)
	             .sign (nano::dev_genesis_key.prv, nano::dev_genesis_key.pub)
	             .work (*node.work_generate_blocking (genesis.hash ()))
	             .build_shared ();
	std::vector<std::pair<nano::block_hash, nano::root>> batch{ { genesis.open->hash (), genesis.open->root () }, { send1->hash (), send1->root () } };
	{
		auto transaction (node.store.tx_begin_write ());
		ASSERT_EQ (nano::process_result::progress, node.ledger.process (transaction, *send1).code);
	}
	nano::confirm_req message (batch);
	auto channel (node.network.udp_channels.create (node.network.endpoint ()));
	// Generates and sends one vote for both hashes which is then cached
	node.network.process_message (message, channel);
	ASSERT_TIMELY (3s, node.stats.count (nano::stat::type::message, nano::stat::detail::confirm_ack, nano::stat::dir::out) == 1);
	ASSERT_EQ (1, node.stats.count (nano::stat::type::message, nano::stat::detail::confirm_ack, nano::stat::dir::out));
	ASSERT_FALSE (node.history.votes (genesis.open->root (), genesis.open->hash ()).empty ());
	ASSERT_FALSE (node.history.votes (send1->root (), send1->hash ()).empty ());
	// Only one confirm_ack should be sent if all hashes are part of the same vote
	node.network.process_message (message, channel);
	ASSERT_TIMELY (3s, node.stats.count (nano::stat::type::message, nano::stat::detail::confirm_ack, nano::stat::dir::out) == 2);
	ASSERT_EQ (2, node.stats.count (nano::stat::type::message, nano::stat::detail::confirm_ack, nano::stat::dir::out));
	// Test when votes are different
	node.history.erase (genesis.open->root ());
	node.history.erase (send1->root ());
	node.network.process_message (nano::confirm_req (genesis.open->hash (), genesis.open->root ()), channel);
	ASSERT_TIMELY (3s, node.stats.count (nano::stat::type::message, nano::stat::detail::confirm_ack, nano::stat::dir::out) == 3);
	ASSERT_EQ (3, node.stats.count (nano::stat::type::message, nano::stat::detail::confirm_ack, nano::stat::dir::out));
	node.network.process_message (nano::confirm_req (send1->hash (), send1->root ()), channel);
	ASSERT_TIMELY (3s, node.stats.count (nano::stat::type::message, nano::stat::detail::confirm_ack, nano::stat::dir::out) == 4);
	ASSERT_EQ (4, node.stats.count (nano::stat::type::message, nano::stat::detail::confirm_ack, nano::stat::dir::out));
	// There are two different votes, so both should be sent in response
	node.network.process_message (message, channel);
	ASSERT_TIMELY (3s, node.stats.count (nano::stat::type::message, nano::stat::detail::confirm_ack, nano::stat::dir::out) == 6);
	ASSERT_EQ (6, node.stats.count (nano::stat::type::message, nano::stat::detail::confirm_ack, nano::stat::dir::out));
}

TEST (node, local_votes_cache_generate_new_vote)
{
	nano::system system;
	nano::node_config node_config (nano::get_available_port (), system.logging);
	node_config.frontiers_confirmation = nano::frontiers_confirmation_mode::disabled;
	auto & node (*system.add_node (node_config));
	nano::genesis genesis;
	system.wallet (0)->insert_adhoc (nano::dev_genesis_key.prv);
	// Repsond with cached vote
	nano::confirm_req message1 (genesis.open);
	auto channel (node.network.udp_channels.create (node.network.endpoint ()));
	node.network.process_message (message1, channel);
	ASSERT_TIMELY (3s, !node.history.votes (genesis.open->root (), genesis.open->hash ()).empty ());
	auto votes1 (node.history.votes (genesis.open->root (), genesis.open->hash ()));
	ASSERT_EQ (1, votes1.size ());
	ASSERT_EQ (1, votes1[0]->blocks.size ());
	ASSERT_EQ (genesis.open->hash (), boost::get<nano::block_hash> (votes1[0]->blocks[0]));
	ASSERT_TIMELY (3s, node.stats.count (nano::stat::type::requests, nano::stat::detail::requests_generated_votes) == 1);
	auto send1 = nano::state_block_builder ()
	             .account (nano::dev_genesis_key.pub)
	             .previous (genesis.hash ())
	             .representative (nano::dev_genesis_key.pub)
	             .balance (nano::genesis_amount - nano::Gxrb_ratio)
	             .link (nano::dev_genesis_key.pub)
	             .sign (nano::dev_genesis_key.prv, nano::dev_genesis_key.pub)
	             .work (*node.work_generate_blocking (genesis.hash ()))
	             .build_shared ();
	ASSERT_EQ (nano::process_result::progress, node.process (*send1).code);
	// One of the hashes is cached
	std::vector<std::pair<nano::block_hash, nano::root>> roots_hashes{ std::make_pair (genesis.open->hash (), genesis.open->root ()), std::make_pair (send1->hash (), send1->root ()) };
	nano::confirm_req message2 (roots_hashes);
	node.network.process_message (message2, channel);
	ASSERT_TIMELY (3s, !node.history.votes (send1->root (), send1->hash ()).empty ());
	auto votes2 (node.history.votes (send1->root (), send1->hash ()));
	ASSERT_EQ (1, votes2.size ());
	ASSERT_EQ (1, votes2[0]->blocks.size ());
	ASSERT_TIMELY (3s, node.stats.count (nano::stat::type::requests, nano::stat::detail::requests_generated_votes) == 2);
	ASSERT_FALSE (node.history.votes (genesis.open->root (), genesis.open->hash ()).empty ());
	ASSERT_FALSE (node.history.votes (send1->root (), send1->hash ()).empty ());
	// First generated + again cached + new generated
	ASSERT_TIMELY (3s, 3 == node.stats.count (nano::stat::type::message, nano::stat::detail::confirm_ack, nano::stat::dir::out));
}

TEST (node, local_votes_cache_fork)
{
	nano::system system;
	nano::node_flags node_flags;
	node_flags.disable_bootstrap_bulk_push_client = true;
	node_flags.disable_bootstrap_bulk_pull_server = true;
	node_flags.disable_bootstrap_listener = true;
	node_flags.disable_lazy_bootstrap = true;
	node_flags.disable_legacy_bootstrap = true;
	node_flags.disable_wallet_bootstrap = true;
	nano::node_config node_config (nano::get_available_port (), system.logging);
	node_config.frontiers_confirmation = nano::frontiers_confirmation_mode::disabled;
	auto & node1 (*system.add_node (node_config, node_flags));
	nano::genesis genesis;
	system.wallet (0)->insert_adhoc (nano::dev_genesis_key.prv);
	auto send1 = nano::state_block_builder ()
	             .account (nano::dev_genesis_key.pub)
	             .previous (genesis.hash ())
	             .representative (nano::dev_genesis_key.pub)
	             .balance (nano::genesis_amount - nano::Gxrb_ratio)
	             .link (nano::dev_genesis_key.pub)
	             .sign (nano::dev_genesis_key.prv, nano::dev_genesis_key.pub)
	             .work (*node1.work_generate_blocking (genesis.hash ()))
	             .build_shared ();
	auto send1_fork = nano::state_block_builder ()
	                  .account (nano::dev_genesis_key.pub)
	                  .previous (genesis.hash ())
	                  .representative (nano::dev_genesis_key.pub)
	                  .balance (nano::genesis_amount - 2 * nano::Gxrb_ratio)
	                  .link (nano::dev_genesis_key.pub)
	                  .sign (nano::dev_genesis_key.prv, nano::dev_genesis_key.pub)
	                  .work (*node1.work_generate_blocking (genesis.hash ()))
	                  .build_shared ();
	ASSERT_EQ (nano::process_result::progress, node1.process (*send1).code);
	// Cache vote
	auto vote (std::make_shared<nano::vote> (nano::dev_genesis_key.pub, nano::dev_genesis_key.prv, 0, std::vector<nano::block_hash> (1, send1->hash ())));
	node1.vote_processor.vote (vote, std::make_shared<nano::transport::channel_loopback> (node1));
	node1.history.add (send1->root (), send1->hash (), vote);
	auto votes2 (node1.history.votes (send1->root (), send1->hash ()));
	ASSERT_EQ (1, votes2.size ());
	ASSERT_EQ (1, votes2[0]->blocks.size ());
	// Start election for forked block
	node_config.peering_port = nano::get_available_port ();
	auto & node2 (*system.add_node (node_config, node_flags));
	node2.process_active (send1_fork);
	node2.block_processor.flush ();
	ASSERT_TIMELY (5s, node2.ledger.block_exists (send1->hash ()));
}

TEST (node, vote_republish)
{
	nano::system system (2);
	auto & node1 (*system.nodes[0]);
	auto & node2 (*system.nodes[1]);
	nano::keypair key2;
	system.wallet (1)->insert_adhoc (key2.prv);
	nano::genesis genesis;
	nano::send_block_builder builder;
	auto send1 = builder.make_block ()
	             .previous (genesis.hash ())
	             .destination (key2.pub)
	             .balance (std::numeric_limits<nano::uint128_t>::max () - node1.config.receive_minimum.number ())
	             .sign (nano::dev_genesis_key.prv, nano::dev_genesis_key.pub)
	             .work (*system.work.generate (genesis.hash ()))
	             .build_shared ();
	auto send2 = builder.make_block ()
	             .previous (genesis.hash ())
	             .destination (key2.pub)
	             .balance (std::numeric_limits<nano::uint128_t>::max () - node1.config.receive_minimum.number () * 2)
	             .sign (nano::dev_genesis_key.prv, nano::dev_genesis_key.pub)
	             .work (*system.work.generate (genesis.hash ()))
	             .build_shared ();
	node1.process_active (send1);
	ASSERT_TIMELY (5s, node2.block (send1->hash ()));
	node1.active.publish (send2);
	auto vote (std::make_shared<nano::vote> (nano::dev_genesis_key.pub, nano::dev_genesis_key.prv, 0, send2));
	ASSERT_TRUE (node1.active.active (*send1));
	ASSERT_TRUE (node2.active.active (*send1));
	node1.vote_processor.vote (vote, std::make_shared<nano::transport::channel_loopback> (node1));
	ASSERT_TIMELY (10s, node1.block (send2->hash ()));
	ASSERT_TIMELY (10s, node2.block (send2->hash ()));
	ASSERT_FALSE (node1.block (send1->hash ()));
	ASSERT_FALSE (node2.block (send1->hash ()));
	ASSERT_TIMELY (10s, node2.balance (key2.pub) == node1.config.receive_minimum.number () * 2);
	ASSERT_TIMELY (10s, node1.balance (key2.pub) == node1.config.receive_minimum.number () * 2);
}

TEST (node, vote_by_hash_bundle)
{
	// Keep max_hashes above system to ensure it is kept in scope as votes can be added during system destruction
	std::atomic<size_t> max_hashes{ 0 };
	nano::system system (1);
	auto & node = *system.nodes[0];
	nano::state_block_builder builder;
	std::vector<std::shared_ptr<nano::state_block>> blocks;
	auto block = builder.make_block ()
	             .account (nano::dev_genesis_key.pub)
	             .previous (nano::genesis_hash)
	             .representative (nano::dev_genesis_key.pub)
	             .balance (nano::genesis_amount - 1)
	             .link (nano::dev_genesis_key.pub)
	             .sign (nano::dev_genesis_key.prv, nano::dev_genesis_key.pub)
	             .work (*system.work.generate (nano::genesis_hash))
	             .build_shared ();
	blocks.push_back (block);
	ASSERT_EQ (nano::process_result::progress, node.ledger.process (node.store.tx_begin_write (), *blocks.back ()).code);
	for (auto i = 2; i < 200; ++i)
	{
		auto block = builder.make_block ()
		             .from (*blocks.back ())
		             .previous (blocks.back ()->hash ())
		             .balance (nano::genesis_amount - i)
		             .sign (nano::dev_genesis_key.prv, nano::dev_genesis_key.pub)
		             .work (*system.work.generate (blocks.back ()->hash ()))
		             .build_shared ();
		blocks.push_back (block);
		ASSERT_EQ (nano::process_result::progress, node.ledger.process (node.store.tx_begin_write (), *blocks.back ()).code);
	}
	auto election_insertion_result = node.active.insert (blocks.back ());
	ASSERT_TRUE (election_insertion_result.inserted);
	ASSERT_NE (nullptr, election_insertion_result.election);
	election_insertion_result.election->force_confirm ();
	system.wallet (0)->insert_adhoc (nano::dev_genesis_key.prv);
	nano::keypair key1;
	system.wallet (0)->insert_adhoc (key1.prv);

	system.nodes[0]->observers.vote.add ([&max_hashes](std::shared_ptr<nano::vote> vote_a, std::shared_ptr<nano::transport::channel>, nano::vote_code) {
		if (vote_a->blocks.size () > max_hashes)
		{
			max_hashes = vote_a->blocks.size ();
		}
	});

	for (auto const & block : blocks)
	{
		system.nodes[0]->active.generator.add (block->root (), block->hash ());
	}

	// Verify that bundling occurs. While reaching 12 should be common on most hardware in release mode,
	// we set this low enough to allow the test to pass on CI/with santitizers.
	ASSERT_TIMELY (20s, max_hashes.load () >= 3);
}

TEST (node, vote_by_hash_republish)
{
	std::vector<nano::transport::transport_type> types{ nano::transport::transport_type::tcp, nano::transport::transport_type::udp };
	for (auto & type : types)
	{
		nano::node_flags node_flags;
		if (type == nano::transport::transport_type::udp)
		{
			node_flags.disable_tcp_realtime = true;
			node_flags.disable_bootstrap_listener = true;
			node_flags.disable_udp = false;
		}
		nano::system system (2, type, node_flags);
		auto & node1 (*system.nodes[0]);
		auto & node2 (*system.nodes[1]);
		nano::keypair key2;
		system.wallet (1)->insert_adhoc (key2.prv);
		nano::genesis genesis;
		nano::send_block_builder builder;
		auto send1 = builder.make_block ()
		             .previous (genesis.hash ())
		             .destination (key2.pub)
		             .balance (std::numeric_limits<nano::uint128_t>::max () - node1.config.receive_minimum.number ())
		             .sign (nano::dev_genesis_key.prv, nano::dev_genesis_key.pub)
		             .work (*system.work.generate (genesis.hash ()))
		             .build_shared ();
		auto send2 = builder.make_block ()
		             .previous (genesis.hash ())
		             .destination (key2.pub)
		             .balance (std::numeric_limits<nano::uint128_t>::max () - node1.config.receive_minimum.number () * 2)
		             .sign (nano::dev_genesis_key.prv, nano::dev_genesis_key.pub)
		             .work (*system.work.generate (genesis.hash ()))
		             .build_shared ();
		node1.process_active (send1);
		ASSERT_TIMELY (5s, node2.active.active (*send1));
		node1.active.publish (send2);
		std::vector<nano::block_hash> vote_blocks;
		vote_blocks.push_back (send2->hash ());
		auto vote (std::make_shared<nano::vote> (nano::dev_genesis_key.pub, nano::dev_genesis_key.prv, 0, vote_blocks));
		ASSERT_TRUE (node1.active.active (*send1));
		ASSERT_TRUE (node2.active.active (*send1));
		node1.vote_processor.vote (vote, std::make_shared<nano::transport::channel_loopback> (node1));
		ASSERT_TIMELY (10s, node1.block (send2->hash ()));
		ASSERT_TIMELY (10s, node2.block (send2->hash ()));
		ASSERT_FALSE (node1.block (send1->hash ()));
		ASSERT_FALSE (node2.block (send1->hash ()));
		ASSERT_TIMELY (5s, node2.balance (key2.pub) == node1.config.receive_minimum.number () * 2);
		ASSERT_TIMELY (10s, node1.balance (key2.pub) == node1.config.receive_minimum.number () * 2);
	}
}

TEST (node, vote_by_hash_epoch_block_republish)
{
	nano::system system (2);
	auto & node1 (*system.nodes[0]);
	auto & node2 (*system.nodes[1]);
	nano::keypair key2;
	system.wallet (1)->insert_adhoc (key2.prv);
	nano::genesis genesis;
	auto send1 = nano::send_block_builder ()
	             .previous (genesis.hash ())
	             .destination (key2.pub)
	             .balance (std::numeric_limits<nano::uint128_t>::max () - node1.config.receive_minimum.number ())
	             .sign (nano::dev_genesis_key.prv, nano::dev_genesis_key.pub)
	             .work (*system.work.generate (genesis.hash ()))
	             .build_shared ();
	auto epoch1 = nano::state_block_builder ()
	              .account (nano::genesis_account)
	              .previous (genesis.hash ())
	              .representative (nano::genesis_account)
	              .balance (nano::genesis_amount)
	              .link (node1.ledger.epoch_link (nano::epoch::epoch_1))
	              .sign (nano::dev_genesis_key.prv, nano::dev_genesis_key.pub)
	              .work (*system.work.generate (genesis.hash ()))
	              .build_shared ();
	node1.process_active (send1);
	ASSERT_TIMELY (5s, node2.active.active (*send1));
	node1.active.publish (epoch1);
	std::vector<nano::block_hash> vote_blocks;
	vote_blocks.push_back (epoch1->hash ());
	auto vote (std::make_shared<nano::vote> (nano::dev_genesis_key.pub, nano::dev_genesis_key.prv, 0, vote_blocks));
	ASSERT_TRUE (node1.active.active (*send1));
	ASSERT_TRUE (node2.active.active (*send1));
	node1.vote_processor.vote (vote, std::make_shared<nano::transport::channel_loopback> (node1));
	ASSERT_TIMELY (10s, node1.block (epoch1->hash ()));
	ASSERT_TIMELY (10s, node2.block (epoch1->hash ()));
	ASSERT_FALSE (node1.block (send1->hash ()));
	ASSERT_FALSE (node2.block (send1->hash ()));
}

TEST (node, epoch_conflict_confirm)
{
	nano::system system;
	nano::node_config node_config (nano::get_available_port (), system.logging);
	node_config.frontiers_confirmation = nano::frontiers_confirmation_mode::disabled;
	auto node0 = system.add_node (node_config);
	node_config.peering_port = nano::get_available_port ();
	auto node1 = system.add_node (node_config);
	nano::keypair key;
	nano::genesis genesis;
	nano::keypair epoch_signer (nano::dev_genesis_key);
	nano::state_block_builder builder;
	auto send = builder.make_block ()
	            .account (nano::dev_genesis_key.pub)
	            .previous (genesis.hash ())
	            .representative (nano::dev_genesis_key.pub)
	            .balance (nano::genesis_amount - 1)
	            .link (key.pub)
	            .sign (nano::dev_genesis_key.prv, nano::dev_genesis_key.pub)
	            .work (*system.work.generate (genesis.hash ()))
	            .build_shared ();
	auto open = builder.make_block ()
	            .account (key.pub)
	            .previous (0)
	            .representative (key.pub)
	            .balance (1)
	            .link (send->hash ())
	            .sign (key.prv, key.pub)
	            .work (*system.work.generate (key.pub))
	            .build_shared ();
	auto change = builder.make_block ()
	              .account (key.pub)
	              .previous (open->hash ())
	              .representative (key.pub)
	              .balance (1)
	              .link (0)
	              .sign (key.prv, key.pub)
	              .work (*system.work.generate (open->hash ()))
	              .build_shared ();
	auto send2 = builder.make_block ()
	             .account (nano::dev_genesis_key.pub)
	             .previous (send->hash ())
	             .representative (nano::dev_genesis_key.pub)
	             .balance (nano::genesis_amount - 2)
	             .link (open->hash ())
	             .sign (nano::dev_genesis_key.prv, nano::dev_genesis_key.pub)
	             .work (*system.work.generate (send->hash ()))
	             .build_shared ();
	auto epoch_open = builder.make_block ()
	                  .account (change->root ().as_account ())
	                  .previous (0)
	                  .representative (0)
	                  .balance (0)
	                  .link (node0->ledger.epoch_link (nano::epoch::epoch_1))
	                  .sign (epoch_signer.prv, epoch_signer.pub)
	                  .work (*system.work.generate (open->hash ()))
	                  .build_shared ();
	ASSERT_EQ (nano::process_result::progress, node1->process (*send).code);
	ASSERT_EQ (nano::process_result::progress, node1->process (*send2).code);
	ASSERT_EQ (nano::process_result::progress, node1->process (*open).code);
	// Confirm block in node1 to allow generating votes
	node1->block_confirm (open);
	auto election (node1->active.election (open->qualified_root ()));
	ASSERT_NE (nullptr, election);
	election->force_confirm ();
	ASSERT_TIMELY (3s, node1->block_confirmed (open->hash ()));
	ASSERT_EQ (nano::process_result::progress, node0->process (*send).code);
	ASSERT_EQ (nano::process_result::progress, node0->process (*send2).code);
	ASSERT_EQ (nano::process_result::progress, node0->process (*open).code);
	node0->process_active (change);
	node0->process_active (epoch_open);
	ASSERT_TIMELY (10s, node0->block (change->hash ()) && node0->block (epoch_open->hash ()) && node1->block (change->hash ()) && node1->block (epoch_open->hash ()));
	nano::blocks_confirm (*node0, { change, epoch_open });
	ASSERT_EQ (2, node0->active.size ());
	{
		nano::lock_guard<std::mutex> lock (node0->active.mutex);
		ASSERT_TRUE (node0->active.blocks.find (change->hash ()) != node0->active.blocks.end ());
		ASSERT_TRUE (node0->active.blocks.find (epoch_open->hash ()) != node0->active.blocks.end ());
	}
	system.wallet (1)->insert_adhoc (nano::dev_genesis_key.prv);
	ASSERT_TIMELY (5s, node0->active.empty ());
	{
		auto transaction (node0->store.tx_begin_read ());
		ASSERT_TRUE (node0->ledger.store.block_exists (transaction, change->hash ()));
		ASSERT_TRUE (node0->ledger.store.block_exists (transaction, epoch_open->hash ()));
	}
}

TEST (node, fork_invalid_block_signature)
{
	nano::system system;
	nano::node_flags node_flags;
	// Disabling republishing + waiting for a rollback before sending the correct vote below fixes an intermittent failure in this test
	// If these are taken out, one of two things may cause the test two fail often:
	// - Block *send2* might get processed before the rollback happens, simply due to timings, with code "fork", and not be processed again. Waiting for the rollback fixes this issue.
	// - Block *send1* might get processed again after the rollback happens, which causes *send2* to be processed with code "fork". Disabling block republishing ensures "send1" is not processed again.
	// An alternative would be to repeatedly flood the correct vote
	node_flags.disable_block_processor_republishing = true;
	auto & node1 (*system.add_node (node_flags));
	auto & node2 (*system.add_node (node_flags));
	nano::keypair key2;
	nano::genesis genesis;
	nano::send_block_builder builder;
	auto send1 = builder.make_block ()
	             .previous (genesis.hash ())
	             .destination (key2.pub)
	             .balance (std::numeric_limits<nano::uint128_t>::max () - node1.config.receive_minimum.number ())
	             .sign (nano::dev_genesis_key.prv, nano::dev_genesis_key.pub)
	             .work (*system.work.generate (genesis.hash ()))
	             .build_shared ();
	auto send2 = builder.make_block ()
	             .previous (genesis.hash ())
	             .destination (key2.pub)
	             .balance (std::numeric_limits<nano::uint128_t>::max () - node1.config.receive_minimum.number () * 2)
	             .sign (nano::dev_genesis_key.prv, nano::dev_genesis_key.pub)
	             .work (*system.work.generate (genesis.hash ()))
	             .build_shared ();
	auto send2_corrupt (std::make_shared<nano::send_block> (*send2));
	send2_corrupt->signature = nano::signature (123);
	auto vote (std::make_shared<nano::vote> (nano::dev_genesis_key.pub, nano::dev_genesis_key.prv, 0, send2));
	auto vote_corrupt (std::make_shared<nano::vote> (nano::dev_genesis_key.pub, nano::dev_genesis_key.prv, 0, send2_corrupt));

	node1.process_active (send1);
	ASSERT_TIMELY (5s, node1.block (send1->hash ()));
	// Send the vote with the corrupt block signature
	node2.network.flood_vote (vote_corrupt, 1.0f);
	// Wait for the rollback
	ASSERT_TIMELY (5s, node1.stats.count (nano::stat::type::rollback, nano::stat::detail::all));
	// Send the vote with the correct block
	node2.network.flood_vote (vote, 1.0f);
	ASSERT_TIMELY (10s, !node1.block (send1->hash ()));
	ASSERT_TIMELY (10s, node1.block (send2->hash ()));
	ASSERT_EQ (node1.block (send2->hash ())->block_signature (), send2->block_signature ());
}

TEST (node, fork_election_invalid_block_signature)
{
	nano::system system (1);
	auto & node1 (*system.nodes[0]);
	nano::genesis genesis;
	nano::block_builder builder;
	auto send1 = builder.state ()
	             .account (nano::dev_genesis_key.pub)
	             .previous (genesis.hash ())
	             .representative (nano::dev_genesis_key.pub)
	             .balance (nano::genesis_amount - nano::Gxrb_ratio)
	             .link (nano::dev_genesis_key.pub)
	             .work (*system.work.generate (genesis.hash ()))
	             .sign (nano::dev_genesis_key.prv, nano::dev_genesis_key.pub)
	             .build_shared ();
	auto send2 = builder.state ()
	             .account (nano::dev_genesis_key.pub)
	             .previous (genesis.hash ())
	             .representative (nano::dev_genesis_key.pub)
	             .balance (nano::genesis_amount - 2 * nano::Gxrb_ratio)
	             .link (nano::dev_genesis_key.pub)
	             .work (*system.work.generate (genesis.hash ()))
	             .sign (nano::dev_genesis_key.prv, nano::dev_genesis_key.pub)
	             .build_shared ();
	auto send3 = builder.state ()
	             .account (nano::dev_genesis_key.pub)
	             .previous (genesis.hash ())
	             .representative (nano::dev_genesis_key.pub)
	             .balance (nano::genesis_amount - 2 * nano::Gxrb_ratio)
	             .link (nano::dev_genesis_key.pub)
	             .work (*system.work.generate (genesis.hash ()))
	             .sign (nano::dev_genesis_key.prv, 0) // Invalid signature
	             .build_shared ();
	auto channel1 (node1.network.udp_channels.create (node1.network.endpoint ()));
	node1.network.process_message (nano::publish (send1), channel1);
	ASSERT_TIMELY (5s, node1.active.active (send1->qualified_root ()));
	auto election (node1.active.election (send1->qualified_root ()));
	ASSERT_NE (nullptr, election);
	ASSERT_EQ (1, election->blocks ().size ());
	node1.network.process_message (nano::publish (send3), channel1);
	node1.network.process_message (nano::publish (send2), channel1);
	ASSERT_TIMELY (3s, election->blocks ().size () > 1);
	ASSERT_EQ (election->blocks ()[send2->hash ()]->block_signature (), send2->block_signature ());
}

TEST (node, block_processor_signatures)
{
	nano::system system0 (1);
	auto & node1 (*system0.nodes[0]);
	system0.wallet (0)->insert_adhoc (nano::dev_genesis_key.prv);
	nano::block_hash latest (system0.nodes[0]->latest (nano::dev_genesis_key.pub));
	nano::state_block_builder builder;
	nano::keypair key1;
	nano::keypair key2;
	nano::keypair key3;
	auto send1 = builder.make_block ()
	             .account (nano::dev_genesis_key.pub)
	             .previous (latest)
	             .representative (nano::dev_genesis_key.pub)
	             .balance (nano::genesis_amount - nano::Gxrb_ratio)
	             .link (key1.pub)
	             .sign (nano::dev_genesis_key.prv, nano::dev_genesis_key.pub)
	             .work (*node1.work_generate_blocking (latest))
	             .build_shared ();
	auto send2 = builder.make_block ()
	             .account (nano::dev_genesis_key.pub)
	             .previous (send1->hash ())
	             .representative (nano::dev_genesis_key.pub)
	             .balance (nano::genesis_amount - 2 * nano::Gxrb_ratio)
	             .link (key2.pub)
	             .sign (nano::dev_genesis_key.prv, nano::dev_genesis_key.pub)
	             .work (*node1.work_generate_blocking (send1->hash ()))
	             .build_shared ();
	auto send3 = builder.make_block ()
	             .account (nano::dev_genesis_key.pub)
	             .previous (send2->hash ())
	             .representative (nano::dev_genesis_key.pub)
	             .balance (nano::genesis_amount - 3 * nano::Gxrb_ratio)
	             .link (key3.pub)
	             .sign (nano::dev_genesis_key.prv, nano::dev_genesis_key.pub)
	             .work (*node1.work_generate_blocking (send2->hash ()))
	             .build_shared ();
	// Invalid signature bit
	auto send4 = builder.make_block ()
	             .account (nano::dev_genesis_key.pub)
	             .previous (send3->hash ())
	             .representative (nano::dev_genesis_key.pub)
	             .balance (nano::genesis_amount - 4 * nano::Gxrb_ratio)
	             .link (key3.pub)
	             .sign (nano::dev_genesis_key.prv, nano::dev_genesis_key.pub)
	             .work (*node1.work_generate_blocking (send3->hash ()))
	             .build_shared ();
	send4->signature.bytes[32] ^= 0x1;
	// Invalid signature bit (force)
	auto send5 = builder.make_block ()
	             .account (nano::dev_genesis_key.pub)
	             .previous (send3->hash ())
	             .representative (nano::dev_genesis_key.pub)
	             .balance (nano::genesis_amount - 5 * nano::Gxrb_ratio)
	             .link (key3.pub)
	             .sign (nano::dev_genesis_key.prv, nano::dev_genesis_key.pub)
	             .work (*node1.work_generate_blocking (send3->hash ()))
	             .build_shared ();
	send5->signature.bytes[31] ^= 0x1;
	// Invalid signature to unchecked
	{
		auto transaction (node1.store.tx_begin_write ());
		node1.store.unchecked_put (transaction, send5->previous (), send5);
	}
	auto receive1 = builder.make_block ()
	                .account (key1.pub)
	                .previous (0)
	                .representative (nano::dev_genesis_key.pub)
	                .balance (nano::Gxrb_ratio)
	                .link (send1->hash ())
	                .sign (key1.prv, key1.pub)
	                .work (*node1.work_generate_blocking (key1.pub))
	                .build_shared ();
	auto receive2 = builder.make_block ()
	                .account (key2.pub)
	                .previous (0)
	                .representative (nano::dev_genesis_key.pub)
	                .balance (nano::Gxrb_ratio)
	                .link (send2->hash ())
	                .sign (key2.prv, key2.pub)
	                .work (*node1.work_generate_blocking (key2.pub))
	                .build_shared ();
	// Invalid private key
	auto receive3 = builder.make_block ()
	                .account (key3.pub)
	                .previous (0)
	                .representative (nano::dev_genesis_key.pub)
	                .balance (nano::Gxrb_ratio)
	                .link (send3->hash ())
	                .sign (key2.prv, key3.pub)
	                .work (*node1.work_generate_blocking (key3.pub))
	                .build_shared ();
	node1.process_active (send1);
	node1.process_active (send2);
	node1.process_active (send3);
	node1.process_active (send4);
	node1.process_active (receive1);
	node1.process_active (receive2);
	node1.process_active (receive3);
	node1.block_processor.flush ();
	node1.block_processor.force (send5);
	node1.block_processor.flush ();
	auto transaction (node1.store.tx_begin_read ());
	ASSERT_TRUE (node1.store.block_exists (transaction, send1->hash ()));
	ASSERT_TRUE (node1.store.block_exists (transaction, send2->hash ()));
	ASSERT_TRUE (node1.store.block_exists (transaction, send3->hash ()));
	ASSERT_FALSE (node1.store.block_exists (transaction, send4->hash ()));
	ASSERT_FALSE (node1.store.block_exists (transaction, send5->hash ()));
	ASSERT_TRUE (node1.store.block_exists (transaction, receive1->hash ()));
	ASSERT_TRUE (node1.store.block_exists (transaction, receive2->hash ()));
	ASSERT_FALSE (node1.store.block_exists (transaction, receive3->hash ()));
}

/*
 *  State blocks go through a different signature path, ensure invalidly signed state blocks are rejected
 *  This test can freeze if the wake conditions in block_processor::flush are off, for that reason this is done async here
 */
TEST (node, block_processor_reject_state)
{
	nano::system system (1);
	auto & node (*system.nodes[0]);
	nano::genesis genesis;
	nano::state_block_builder builder;
	auto send1 = builder.make_block ()
	             .account (nano::dev_genesis_key.pub)
	             .previous (genesis.hash ())
	             .representative (nano::dev_genesis_key.pub)
	             .balance (nano::genesis_amount - nano::Gxrb_ratio)
	             .link (nano::dev_genesis_key.pub)
	             .sign (nano::dev_genesis_key.prv, nano::dev_genesis_key.pub)
	             .work (*node.work_generate_blocking (genesis.hash ()))
	             .build_shared ();
	send1->signature.bytes[0] ^= 1;
	ASSERT_FALSE (node.ledger.block_exists (send1->hash ()));
	node.process_active (send1);
	auto flushed = std::async (std::launch::async, [&node] { node.block_processor.flush (); });
	ASSERT_NE (std::future_status::timeout, flushed.wait_for (5s));
	ASSERT_FALSE (node.ledger.block_exists (send1->hash ()));
	auto send2 = builder.make_block ()
	             .account (nano::dev_genesis_key.pub)
	             .previous (genesis.hash ())
	             .representative (nano::dev_genesis_key.pub)
	             .balance (nano::genesis_amount - 2 * nano::Gxrb_ratio)
	             .link (nano::dev_genesis_key.pub)
	             .sign (nano::dev_genesis_key.prv, nano::dev_genesis_key.pub)
	             .work (*node.work_generate_blocking (genesis.hash ()))
	             .build_shared ();
	node.process_active (send2);
	auto flushed2 = std::async (std::launch::async, [&node] { node.block_processor.flush (); });
	ASSERT_NE (std::future_status::timeout, flushed2.wait_for (5s));
	ASSERT_TRUE (node.ledger.block_exists (send2->hash ()));
}

TEST (node, block_processor_full)
{
	nano::system system;
	nano::node_flags node_flags;
	node_flags.force_use_write_database_queue = true;
	node_flags.block_processor_full_size = 3;
	auto & node = *system.add_node (nano::node_config (nano::get_available_port (), system.logging), node_flags);
	nano::genesis genesis;
	nano::state_block_builder builder;
	auto send1 = builder.make_block ()
	             .account (nano::dev_genesis_key.pub)
	             .previous (genesis.hash ())
	             .representative (nano::dev_genesis_key.pub)
	             .balance (nano::genesis_amount - nano::Gxrb_ratio)
	             .link (nano::dev_genesis_key.pub)
	             .sign (nano::dev_genesis_key.prv, nano::dev_genesis_key.pub)
	             .work (*node.work_generate_blocking (genesis.hash ()))
	             .build_shared ();
	auto send2 = builder.make_block ()
	             .account (nano::dev_genesis_key.pub)
	             .previous (send1->hash ())
	             .representative (nano::dev_genesis_key.pub)
	             .balance (nano::genesis_amount - 2 * nano::Gxrb_ratio)
	             .link (nano::dev_genesis_key.pub)
	             .sign (nano::dev_genesis_key.prv, nano::dev_genesis_key.pub)
	             .work (*node.work_generate_blocking (send1->hash ()))
	             .build_shared ();
	auto send3 = builder.make_block ()
	             .account (nano::dev_genesis_key.pub)
	             .previous (send2->hash ())
	             .representative (nano::dev_genesis_key.pub)
	             .balance (nano::genesis_amount - 3 * nano::Gxrb_ratio)
	             .link (nano::dev_genesis_key.pub)
	             .sign (nano::dev_genesis_key.prv, nano::dev_genesis_key.pub)
	             .work (*node.work_generate_blocking (send2->hash ()))
	             .build_shared ();
	// The write guard prevents block processor doing any writes
	auto write_guard = node.write_database_queue.wait (nano::writer::testing);
	node.block_processor.add (send1);
	ASSERT_FALSE (node.block_processor.full ());
	node.block_processor.add (send2);
	ASSERT_FALSE (node.block_processor.full ());
	node.block_processor.add (send3);
	// Block processor may be not full during state blocks signatures verification
	ASSERT_TIMELY (2s, node.block_processor.full ());
}

TEST (node, block_processor_half_full)
{
	nano::system system;
	nano::node_flags node_flags;
	node_flags.block_processor_full_size = 6;
	node_flags.force_use_write_database_queue = true;
	auto & node = *system.add_node (nano::node_config (nano::get_available_port (), system.logging), node_flags);
	nano::genesis genesis;
	nano::state_block_builder builder;
	auto send1 = builder.make_block ()
	             .account (nano::dev_genesis_key.pub)
	             .previous (genesis.hash ())
	             .representative (nano::dev_genesis_key.pub)
	             .balance (nano::genesis_amount - nano::Gxrb_ratio)
	             .link (nano::dev_genesis_key.pub)
	             .sign (nano::dev_genesis_key.prv, nano::dev_genesis_key.pub)
	             .work (*node.work_generate_blocking (genesis.hash ()))
	             .build_shared ();
	auto send2 = builder.make_block ()
	             .account (nano::dev_genesis_key.pub)
	             .previous (send1->hash ())
	             .representative (nano::dev_genesis_key.pub)
	             .balance (nano::genesis_amount - 2 * nano::Gxrb_ratio)
	             .link (nano::dev_genesis_key.pub)
	             .sign (nano::dev_genesis_key.prv, nano::dev_genesis_key.pub)
	             .work (*node.work_generate_blocking (send1->hash ()))
	             .build_shared ();
	auto send3 = builder.make_block ()
	             .account (nano::dev_genesis_key.pub)
	             .previous (send2->hash ())
	             .representative (nano::dev_genesis_key.pub)
	             .balance (nano::genesis_amount - 3 * nano::Gxrb_ratio)
	             .link (nano::dev_genesis_key.pub)
	             .sign (nano::dev_genesis_key.prv, nano::dev_genesis_key.pub)
	             .work (*node.work_generate_blocking (send2->hash ()))
	             .build_shared ();
	// The write guard prevents block processor doing any writes
	auto write_guard = node.write_database_queue.wait (nano::writer::testing);
	node.block_processor.add (send1);
	ASSERT_FALSE (node.block_processor.half_full ());
	node.block_processor.add (send2);
	ASSERT_FALSE (node.block_processor.half_full ());
	node.block_processor.add (send3);
	// Block processor may be not half_full during state blocks signatures verification
	ASSERT_TIMELY (2s, node.block_processor.half_full ());
	ASSERT_FALSE (node.block_processor.full ());
}

TEST (node, confirm_back)
{
	nano::system system (1);
	nano::keypair key;
	auto & node (*system.nodes[0]);
	nano::genesis genesis;
	auto genesis_start_balance (node.balance (nano::dev_genesis_key.pub));
	auto send1 = nano::send_block_builder ()
	             .previous (genesis.hash ())
	             .destination (key.pub)
	             .balance (genesis_start_balance - 1)
	             .sign (nano::dev_genesis_key.prv, nano::dev_genesis_key.pub)
	             .work (*system.work.generate (genesis.hash ()))
	             .build_shared ();
	nano::state_block_builder builder;
	auto open = builder.make_block ()
	            .account (key.pub)
	            .previous (0)
	            .representative (key.pub)
	            .balance (1)
	            .link (send1->hash ())
	            .sign (key.prv, key.pub)
	            .work (*system.work.generate (key.pub))
	            .build_shared ();
	auto send2 = builder.make_block ()
	             .account (key.pub)
	             .previous (open->hash ())
	             .representative (key.pub)
	             .balance (0)
	             .link (nano::dev_genesis_key.pub)
	             .sign (key.prv, key.pub)
	             .work (*system.work.generate (open->hash ()))
	             .build_shared ();
	node.process_active (send1);
	node.process_active (open);
	node.process_active (send2);
	nano::blocks_confirm (node, { send1, open, send2 });
	ASSERT_EQ (3, node.active.size ());
	std::vector<nano::block_hash> vote_blocks;
	vote_blocks.push_back (send2->hash ());
	auto vote (std::make_shared<nano::vote> (nano::dev_genesis_key.pub, nano::dev_genesis_key.prv, 0, vote_blocks));
	node.vote_processor.vote_blocking (vote, std::make_shared<nano::transport::channel_loopback> (node));
	ASSERT_TIMELY (10s, node.active.empty ());
}

TEST (node, peers)
{
	nano::system system (1);
	auto node1 (system.nodes[0]);
	ASSERT_TRUE (node1->network.empty ());

	auto node2 (std::make_shared<nano::node> (system.io_ctx, nano::get_available_port (), nano::unique_path (), system.alarm, system.logging, system.work));
	system.nodes.push_back (node2);

	auto endpoint = node1->network.endpoint ();
	nano::endpoint_key endpoint_key{ endpoint.address ().to_v6 ().to_bytes (), endpoint.port () };
	auto & store = node2->store;
	{
		// Add a peer to the database
		auto transaction (store.tx_begin_write ());
		store.peer_put (transaction, endpoint_key);

		// Add a peer which is not contactable
		store.peer_put (transaction, nano::endpoint_key{ boost::asio::ip::address_v6::any ().to_bytes (), 55555 });
	}

	node2->start ();
	ASSERT_TIMELY (10s, !node2->network.empty () && !node1->network.empty ())
	// Wait to finish TCP node ID handshakes
	ASSERT_TIMELY (10s, node1->bootstrap.realtime_count != 0 && node2->bootstrap.realtime_count != 0);
	// Confirm that the peers match with the endpoints we are expecting
	ASSERT_EQ (1, node1->network.size ());
	auto list1 (node1->network.list (2));
	ASSERT_EQ (node2->network.endpoint (), list1[0]->get_endpoint ());
	ASSERT_EQ (nano::transport::transport_type::tcp, list1[0]->get_type ());
	ASSERT_EQ (1, node2->network.size ());
	auto list2 (node2->network.list (2));
	ASSERT_EQ (node1->network.endpoint (), list2[0]->get_endpoint ());
	ASSERT_EQ (nano::transport::transport_type::tcp, list2[0]->get_type ());
	// Stop the peer node and check that it is removed from the store
	node1->stop ();

	ASSERT_TIMELY (10s, node2->network.size () != 1);

	ASSERT_TRUE (node2->network.empty ());

	// Uncontactable peer should not be stored
	auto transaction (store.tx_begin_read ());
	ASSERT_EQ (store.peer_count (transaction), 1);
	ASSERT_TRUE (store.peer_exists (transaction, endpoint_key));

	node2->stop ();
}

TEST (node, peer_cache_restart)
{
	nano::system system (1);
	auto node1 (system.nodes[0]);
	ASSERT_TRUE (node1->network.empty ());
	auto endpoint = node1->network.endpoint ();
	nano::endpoint_key endpoint_key{ endpoint.address ().to_v6 ().to_bytes (), endpoint.port () };
	auto path (nano::unique_path ());
	{
		auto node2 (std::make_shared<nano::node> (system.io_ctx, nano::get_available_port (), path, system.alarm, system.logging, system.work));
		system.nodes.push_back (node2);
		auto & store = node2->store;
		{
			// Add a peer to the database
			auto transaction (store.tx_begin_write ());
			store.peer_put (transaction, endpoint_key);
		}
		node2->start ();
		ASSERT_TIMELY (10s, !node2->network.empty ());
		// Confirm that the peers match with the endpoints we are expecting
		auto list (node2->network.list (2));
		ASSERT_EQ (node1->network.endpoint (), list[0]->get_endpoint ());
		ASSERT_EQ (1, node2->network.size ());
		node2->stop ();
	}
	// Restart node
	{
		nano::node_flags node_flags;
		node_flags.read_only = true;
		auto node3 (std::make_shared<nano::node> (system.io_ctx, nano::get_available_port (), path, system.alarm, system.logging, system.work, node_flags));
		system.nodes.push_back (node3);
		// Check cached peers after restart
		node3->network.start ();
		node3->add_initial_peers ();

		auto & store = node3->store;
		{
			auto transaction (store.tx_begin_read ());
			ASSERT_EQ (store.peer_count (transaction), 1);
			ASSERT_TRUE (store.peer_exists (transaction, endpoint_key));
		}
		ASSERT_TIMELY (10s, !node3->network.empty ());
		// Confirm that the peers match with the endpoints we are expecting
		auto list (node3->network.list (2));
		ASSERT_EQ (node1->network.endpoint (), list[0]->get_endpoint ());
		ASSERT_EQ (1, node3->network.size ());
		node3->stop ();
	}
}

TEST (node, unchecked_cleanup)
{
	nano::system system;
	nano::node_flags node_flags;
	node_flags.disable_unchecked_cleanup = true;
	nano::keypair key;
	auto & node (*system.add_node (node_flags));
	auto open = nano::state_block_builder ()
	            .account (key.pub)
	            .previous (0)
	            .representative (key.pub)
	            .balance (1)
	            .link (key.pub)
	            .sign (key.prv, key.pub)
	            .work (*system.work.generate (key.pub))
	            .build_shared ();
	std::vector<uint8_t> bytes;
	{
		nano::vectorstream stream (bytes);
		open->serialize (stream);
	}
	// Add to the blocks filter
	// Should be cleared after unchecked cleanup
	ASSERT_FALSE (node.network.publish_filter.apply (bytes.data (), bytes.size ()));
	node.process_active (open);
	node.block_processor.flush ();
	node.config.unchecked_cutoff_time = std::chrono::seconds (2);
	{
		auto transaction (node.store.tx_begin_read ());
		auto unchecked_count (node.store.unchecked_count (transaction));
		ASSERT_EQ (unchecked_count, 1);
		ASSERT_EQ (unchecked_count, node.store.unchecked_count (transaction));
	}
	std::this_thread::sleep_for (std::chrono::seconds (1));
	node.unchecked_cleanup ();
	ASSERT_TRUE (node.network.publish_filter.apply (bytes.data (), bytes.size ()));
	{
		auto transaction (node.store.tx_begin_read ());
		auto unchecked_count (node.store.unchecked_count (transaction));
		ASSERT_EQ (unchecked_count, 1);
		ASSERT_EQ (unchecked_count, node.store.unchecked_count (transaction));
	}
	std::this_thread::sleep_for (std::chrono::seconds (2));
	node.unchecked_cleanup ();
	ASSERT_FALSE (node.network.publish_filter.apply (bytes.data (), bytes.size ()));
	{
		auto transaction (node.store.tx_begin_read ());
		auto unchecked_count (node.store.unchecked_count (transaction));
		ASSERT_EQ (unchecked_count, 0);
		ASSERT_EQ (unchecked_count, node.store.unchecked_count (transaction));
	}
}

/** This checks that a node can be opened (without being blocked) when a write lock is held elsewhere */
TEST (node, dont_write_lock_node)
{
	auto path = nano::unique_path ();

	std::promise<void> write_lock_held_promise;
	std::promise<void> finished_promise;
	std::thread ([&path, &write_lock_held_promise, &finished_promise]() {
		nano::logger_mt logger;
		auto store = nano::make_store (logger, path, false, true);
		{
			nano::genesis genesis;
			nano::ledger_cache ledger_cache;
			auto transaction (store->tx_begin_write ());
			store->initialize (transaction, genesis, ledger_cache);
		}

		// Hold write lock open until main thread is done needing it
		auto transaction (store->tx_begin_write ());
		write_lock_held_promise.set_value ();
		finished_promise.get_future ().wait ();
	})
	.detach ();

	write_lock_held_promise.get_future ().wait ();

	// Check inactive node can finish executing while a write lock is open
	nano::inactive_node node (path, nano::inactive_node_flag_defaults ());
	finished_promise.set_value ();
}

TEST (node, bidirectional_tcp)
{
#ifdef _WIN32
	if (nano::using_rocksdb_in_tests ())
	{
		// Don't test this in rocksdb mode
		return;
	}
#endif
	nano::system system;
	nano::node_flags node_flags;
	// Disable bootstrap to start elections for new blocks
	node_flags.disable_legacy_bootstrap = true;
	node_flags.disable_lazy_bootstrap = true;
	node_flags.disable_wallet_bootstrap = true;
	nano::node_config node_config (nano::get_available_port (), system.logging);
	node_config.frontiers_confirmation = nano::frontiers_confirmation_mode::disabled;
	auto node1 = system.add_node (node_config, node_flags);
	node_config.peering_port = nano::get_available_port ();
	node_config.tcp_incoming_connections_max = 0; // Disable incoming TCP connections for node 2
	auto node2 = system.add_node (node_config, node_flags);
	// Check network connections
	ASSERT_EQ (1, node1->network.size ());
	ASSERT_EQ (1, node2->network.size ());
	auto list1 (node1->network.list (1));
	ASSERT_EQ (nano::transport::transport_type::tcp, list1[0]->get_type ());
	ASSERT_NE (node2->network.endpoint (), list1[0]->get_endpoint ()); // Ephemeral port
	ASSERT_EQ (node2->node_id.pub, list1[0]->get_node_id ());
	auto list2 (node2->network.list (1));
	ASSERT_EQ (nano::transport::transport_type::tcp, list2[0]->get_type ());
	ASSERT_EQ (node1->network.endpoint (), list2[0]->get_endpoint ());
	ASSERT_EQ (node1->node_id.pub, list2[0]->get_node_id ());
	// Test block propagation from node 1
	nano::genesis genesis;
	nano::keypair key;
	nano::state_block_builder builder;
	auto send1 = builder.make_block ()
	             .account (nano::dev_genesis_key.pub)
	             .previous (genesis.hash ())
	             .representative (nano::dev_genesis_key.pub)
	             .balance (nano::genesis_amount - nano::Gxrb_ratio)
	             .link (key.pub)
	             .sign (nano::dev_genesis_key.prv, nano::dev_genesis_key.pub)
	             .work (*node1->work_generate_blocking (genesis.hash ()))
	             .build_shared ();
	node1->process_active (send1);
	node1->block_processor.flush ();
	ASSERT_TIMELY (10s, node1->ledger.block_exists (send1->hash ()) && node2->ledger.block_exists (send1->hash ()));
	// Test block confirmation from node 1 (add representative to node 1)
	system.wallet (0)->insert_adhoc (nano::dev_genesis_key.prv);
	// Wait to find new reresentative
	ASSERT_TIMELY (10s, node2->rep_crawler.representative_count () != 0);
	/* Wait for confirmation
	To check connection we need only node 2 confirmation status
	Node 1 election can be unconfirmed because representative private key was inserted after election start (and node 2 isn't flooding new votes to principal representatives) */
	bool confirmed (false);
	system.deadline_set (10s);
	while (!confirmed)
	{
		auto transaction2 (node2->store.tx_begin_read ());
		confirmed = node2->ledger.block_confirmed (transaction2, send1->hash ());
		ASSERT_NO_ERROR (system.poll ());
	}
	// Test block propagation & confirmation from node 2 (remove representative from node 1)
	{
		auto transaction (system.wallet (0)->wallets.tx_begin_write ());
		system.wallet (0)->store.erase (transaction, nano::dev_genesis_key.pub);
	}
	/* Test block propagation from node 2
	Node 2 has only ephemeral TCP port open. Node 1 cannot establish connection to node 2 listening port */
	auto send2 = builder.make_block ()
	             .account (nano::dev_genesis_key.pub)
	             .previous (send1->hash ())
	             .representative (nano::dev_genesis_key.pub)
	             .balance (nano::genesis_amount - 2 * nano::Gxrb_ratio)
	             .link (key.pub)
	             .sign (nano::dev_genesis_key.prv, nano::dev_genesis_key.pub)
	             .work (*node1->work_generate_blocking (send1->hash ()))
	             .build_shared ();
	node2->process_active (send2);
	node2->block_processor.flush ();
	ASSERT_TIMELY (10s, node1->ledger.block_exists (send2->hash ()) && node2->ledger.block_exists (send2->hash ()));
	// Test block confirmation from node 2 (add representative to node 2)
	system.wallet (1)->insert_adhoc (nano::dev_genesis_key.prv);
	// Wait to find changed reresentative
	ASSERT_TIMELY (10s, node1->rep_crawler.representative_count () != 0);
	/* Wait for confirmation
	To check connection we need only node 1 confirmation status
	Node 2 election can be unconfirmed because representative private key was inserted after election start (and node 1 isn't flooding new votes to principal representatives) */
	confirmed = false;
	system.deadline_set (20s);
	while (!confirmed)
	{
		auto transaction1 (node1->store.tx_begin_read ());
		confirmed = node1->ledger.block_confirmed (transaction1, send2->hash ());
		ASSERT_NO_ERROR (system.poll ());
	}
}

// Tests that local blocks are flooded to all principal representatives
// Sanitizers or running within valgrind use different timings and number of nodes
TEST (node, aggressive_flooding)
{
	nano::system system;
	nano::node_flags node_flags;
	node_flags.disable_request_loop = true;
	node_flags.disable_block_processor_republishing = true;
	node_flags.disable_bootstrap_bulk_push_client = true;
	node_flags.disable_bootstrap_bulk_pull_server = true;
	node_flags.disable_bootstrap_listener = true;
	node_flags.disable_lazy_bootstrap = true;
	node_flags.disable_legacy_bootstrap = true;
	node_flags.disable_wallet_bootstrap = true;
	auto & node1 (*system.add_node (node_flags));
	auto & wallet1 (*system.wallet (0));
	wallet1.insert_adhoc (nano::dev_genesis_key.prv);
	std::vector<std::pair<std::shared_ptr<nano::node>, std::shared_ptr<nano::wallet>>> nodes_wallets;
	bool const sanitizer_or_valgrind (is_sanitizer_build || nano::running_within_valgrind ());
	nodes_wallets.resize (!sanitizer_or_valgrind ? 5 : 3);

	std::generate (nodes_wallets.begin (), nodes_wallets.end (), [&system, node_flags]() {
		nano::node_config node_config (nano::get_available_port (), system.logging);
		auto node (system.add_node (node_config, node_flags));
		return std::make_pair (node, system.wallet (system.nodes.size () - 1));
	});

	// This test is only valid if a non-aggressive flood would not reach every peer
	ASSERT_TIMELY (5s, node1.network.size () == nodes_wallets.size ());
	ASSERT_LT (node1.network.fanout (), nodes_wallets.size ());

	// Send a large amount to create a principal representative in each node
	auto large_amount = (nano::genesis_amount / 2) / nodes_wallets.size ();
	std::vector<std::shared_ptr<nano::block>> genesis_blocks;
	for (auto & node_wallet : nodes_wallets)
	{
		nano::keypair keypair;
		node_wallet.second->store.representative_set (node_wallet.first->wallets.tx_begin_write (), keypair.pub);
		node_wallet.second->insert_adhoc (keypair.prv);
		auto block (wallet1.send_action (nano::dev_genesis_key.pub, keypair.pub, large_amount));
		genesis_blocks.push_back (block);
	}

	// Ensure all nodes have the full genesis chain
	for (auto & node_wallet : nodes_wallets)
	{
		for (auto const & block : genesis_blocks)
		{
			node_wallet.first->process (*block);
		}
		ASSERT_EQ (node1.latest (nano::dev_genesis_key.pub), node_wallet.first->latest (nano::dev_genesis_key.pub));
	}

	// Wait until the main node sees all representatives
	ASSERT_TIMELY (!sanitizer_or_valgrind ? 10s : 40s, node1.rep_crawler.principal_representatives ().size () == nodes_wallets.size ());

	// Generate blocks and ensure they are sent to all representatives
	nano::state_block_builder builder;
	std::shared_ptr<nano::state_block> block{};
	{
		auto transaction (node1.store.tx_begin_read ());
		block = builder.make_block ()
		        .account (nano::dev_genesis_key.pub)
		        .representative (nano::dev_genesis_key.pub)
		        .previous (node1.ledger.latest (transaction, nano::dev_genesis_key.pub))
		        .balance (node1.ledger.account_balance (transaction, nano::dev_genesis_key.pub) - 1)
		        .link (nano::dev_genesis_key.pub)
		        .sign (nano::dev_genesis_key.prv, nano::dev_genesis_key.pub)
		        .work (*node1.work_generate_blocking (node1.ledger.latest (transaction, nano::dev_genesis_key.pub)))
		        .build ();
	}
	// Processing locally goes through the aggressive block flooding path
	node1.process_local (block, false);

	auto all_have_block = [&nodes_wallets](nano::block_hash const & hash_a) {
		return std::all_of (nodes_wallets.begin (), nodes_wallets.end (), [hash = hash_a](auto const & node_wallet) {
			return node_wallet.first->block (hash) != nullptr;
		});
	};

	ASSERT_TIMELY (!sanitizer_or_valgrind ? 5s : 25s, all_have_block (block->hash ()));

	// Do the same for a wallet block
	auto wallet_block = wallet1.send_sync (nano::dev_genesis_key.pub, nano::dev_genesis_key.pub, 10);
	ASSERT_TIMELY (!sanitizer_or_valgrind ? 5s : 25s, all_have_block (wallet_block));

	// All blocks: genesis + (send+open) for each representative + 2 local blocks
	// The main node only sees all blocks if other nodes are flooding their PR's open block to all other PRs
	ASSERT_EQ (1 + 2 * nodes_wallets.size () + 2, node1.ledger.cache.block_count);
}

// Tests that upon changing the default difficulty, max generation difficulty changes proportionally
TEST (node, max_work_generate_difficulty)
{
	nano::system system;
	nano::node_config node_config (nano::get_available_port (), system.logging);
	node_config.max_work_generate_multiplier = 2.0;
	auto & node = *system.add_node (node_config);
	auto initial_difficulty = node.default_difficulty (nano::work_version::work_1);
	ASSERT_EQ (node.max_work_generate_difficulty (nano::work_version::work_1), nano::difficulty::from_multiplier (node.config.max_work_generate_multiplier, initial_difficulty));
	ASSERT_NE (nullptr, system.upgrade_genesis_epoch (node, nano::epoch::epoch_1));
	ASSERT_NE (nullptr, system.upgrade_genesis_epoch (node, nano::epoch::epoch_2));
	auto final_difficulty = node.default_difficulty (nano::work_version::work_1);
	ASSERT_NE (final_difficulty, initial_difficulty);
	ASSERT_EQ (node.max_work_generate_difficulty (nano::work_version::work_1), nano::difficulty::from_multiplier (node.config.max_work_generate_multiplier, final_difficulty));
}

TEST (active_difficulty, recalculate_work)
{
	nano::system system;
	nano::node_config node_config (nano::get_available_port (), system.logging);
	node_config.enable_voting = false;
	auto & node1 = *system.add_node (node_config);
	nano::genesis genesis;
	nano::keypair key1;
	ASSERT_EQ (node1.network_params.network.publish_thresholds.epoch_1, node1.active.active_difficulty ());
	auto send1 = nano::send_block_builder ()
	             .previous (genesis.hash ())
	             .destination (key1.pub)
	             .balance (0)
	             .sign (nano::dev_genesis_key.prv, nano::dev_genesis_key.pub)
	             .work (*system.work.generate (genesis.hash ()))
	             .build_shared ();
	auto multiplier1 = nano::difficulty::to_multiplier (send1->difficulty (), node1.network_params.network.publish_thresholds.epoch_1);
	// Process as local block
	node1.process_active (send1);
	ASSERT_TIMELY (2s, !node1.active.empty ());
	auto sum (std::accumulate (node1.active.multipliers_cb.begin (), node1.active.multipliers_cb.end (), double(0)));
	ASSERT_EQ (node1.active.active_difficulty (), nano::difficulty::from_multiplier (sum / node1.active.multipliers_cb.size (), node1.network_params.network.publish_thresholds.epoch_1));
	nano::unique_lock<std::mutex> lock (node1.active.mutex);
	// Fake history records to force work recalculation
	for (auto i (0); i < node1.active.multipliers_cb.size (); i++)
	{
		node1.active.multipliers_cb.push_back (multiplier1 * (1 + i / 100.));
	}
	node1.work_generate_blocking (*send1);
	node1.process_active (send1);
	node1.active.update_active_multiplier (lock);
	sum = std::accumulate (node1.active.multipliers_cb.begin (), node1.active.multipliers_cb.end (), double(0));
	ASSERT_EQ (node1.active.trended_active_multiplier.load (), sum / node1.active.multipliers_cb.size ());
	lock.unlock ();
}

TEST (node, node_sequence)
{
	nano::system system (3);
	ASSERT_EQ (0, system.nodes[0]->node_seq);
	ASSERT_EQ (0, system.nodes[0]->node_seq);
	ASSERT_EQ (1, system.nodes[1]->node_seq);
	ASSERT_EQ (2, system.nodes[2]->node_seq);
}

TEST (node, rollback_vote_self)
{
	nano::system system;
	nano::node_flags flags;
	flags.disable_request_loop = true;
	auto & node = *system.add_node (flags);
	nano::state_block_builder builder;
	nano::keypair key;
	auto weight = node.online_reps.delta ();
	auto send1 = builder.make_block ()
	             .account (nano::dev_genesis_key.pub)
	             .previous (nano::genesis_hash)
	             .representative (nano::dev_genesis_key.pub)
	             .link (key.pub)
	             .balance (nano::genesis_amount - weight)
	             .sign (nano::dev_genesis_key.prv, nano::dev_genesis_key.pub)
	             .work (*system.work.generate (nano::genesis_hash))
	             .build_shared ();
	auto open = builder.make_block ()
	            .account (key.pub)
	            .previous (0)
	            .representative (key.pub)
	            .link (send1->hash ())
	            .balance (weight)
	            .sign (key.prv, key.pub)
	            .work (*system.work.generate (key.pub))
	            .build_shared ();
	auto send2 = builder.make_block ()
	             .from (*send1)
	             .previous (send1->hash ())
	             .balance (send1->balance ().number () - 1)
	             .link (nano::dev_genesis_key.pub)
	             .sign (nano::dev_genesis_key.prv, nano::dev_genesis_key.pub)
	             .work (*system.work.generate (send1->hash ()))
	             .build_shared ();
	auto fork = builder.make_block ()
	            .from (*send2)
	            .balance (send2->balance ().number () - 2)
	            .sign (nano::dev_genesis_key.prv, nano::dev_genesis_key.pub)
	            .build_shared ();
	ASSERT_EQ (nano::process_result::progress, node.process (*send1).code);
	ASSERT_EQ (nano::process_result::progress, node.process (*open).code);
	// Confirm blocks to allow voting
	node.block_confirm (open);
	auto election = node.active.election (open->qualified_root ());
	ASSERT_NE (nullptr, election);
	election->force_confirm ();
	ASSERT_TIMELY (5s, node.ledger.cache.cemented_count == 3);
	ASSERT_EQ (weight, node.weight (key.pub));
	node.process_active (send2);
	node.process_active (fork);
	node.block_processor.flush ();
	election = node.active.election (send2->qualified_root ());
	ASSERT_NE (nullptr, election);
	ASSERT_EQ (2, election->blocks ().size ());
	// Insert genesis key in the wallet
	system.wallet (0)->insert_adhoc (nano::dev_genesis_key.prv);
	{
		// The write guard prevents the block processor from performing the rollback
		auto write_guard = node.write_database_queue.wait (nano::writer::testing);
		{
			ASSERT_EQ (1, election->votes ().size ());
			// Vote with key to switch the winner
			election->vote (key.pub, 0, fork->hash ());
			ASSERT_EQ (2, election->votes ().size ());
			// The winner changed
			ASSERT_EQ (election->winner (), fork);
		}
		// Even without the rollback being finished, the aggregator must reply with a vote for the new winner, not the old one
		ASSERT_TRUE (node.history.votes (send2->root (), send2->hash ()).empty ());
		ASSERT_TRUE (node.history.votes (fork->root (), fork->hash ()).empty ());
		auto & node2 = *system.add_node ();
		auto channel (node.network.udp_channels.create (node2.network.endpoint ()));
		node.aggregator.add (channel, { { send2->hash (), send2->root () } });
		ASSERT_TIMELY (5s, !node.history.votes (fork->root (), fork->hash ()).empty ());
		ASSERT_TRUE (node.history.votes (send2->root (), send2->hash ()).empty ());

		// Going out of the scope allows the rollback to complete
	}
	// A vote is eventually generated from the local representative
	ASSERT_TIMELY (5s, 3 == election->votes ().size ());
	auto votes (election->votes ());
	auto vote (votes.find (nano::dev_genesis_key.pub));
	ASSERT_NE (votes.end (), vote);
	ASSERT_EQ (fork->hash (), vote->second.hash);
}

// Confirm a complex dependency graph starting from the first block
TEST (node, dependency_graph)
{
	nano::system system;
	nano::node_config config (nano::get_available_port (), system.logging);
	config.frontiers_confirmation = nano::frontiers_confirmation_mode::disabled;
	auto & node = *system.add_node (config);

	nano::state_block_builder builder;
	nano::keypair key1, key2, key3;

	// Send to key1
	auto gen_send1 = builder.make_block ()
	                 .account (nano::dev_genesis_key.pub)
	                 .previous (nano::genesis_hash)
	                 .representative (nano::dev_genesis_key.pub)
	                 .link (key1.pub)
	                 .balance (nano::genesis_amount - 1)
	                 .sign (nano::dev_genesis_key.prv, nano::dev_genesis_key.pub)
	                 .work (*system.work.generate (nano::genesis_hash))
	                 .build_shared ();
	// Receive from genesis
	auto key1_open = builder.make_block ()
	                 .account (key1.pub)
	                 .previous (0)
	                 .representative (key1.pub)
	                 .link (gen_send1->hash ())
	                 .balance (1)
	                 .sign (key1.prv, key1.pub)
	                 .work (*system.work.generate (key1.pub))
	                 .build ();
	// Send to genesis
	auto key1_send1 = builder.make_block ()
	                  .account (key1.pub)
	                  .previous (key1_open->hash ())
	                  .representative (key1.pub)
	                  .link (nano::dev_genesis_key.pub)
	                  .balance (0)
	                  .sign (key1.prv, key1.pub)
	                  .work (*system.work.generate (key1_open->hash ()))
	                  .build ();
	// Receive from key1
	auto gen_receive = builder.make_block ()
	                   .from (*gen_send1)
	                   .previous (gen_send1->hash ())
	                   .link (key1_send1->hash ())
	                   .balance (nano::genesis_amount)
	                   .sign (nano::dev_genesis_key.prv, nano::dev_genesis_key.pub)
	                   .work (*system.work.generate (gen_send1->hash ()))
	                   .build ();
	// Send to key2
	auto gen_send2 = builder.make_block ()
	                 .from (*gen_receive)
	                 .previous (gen_receive->hash ())
	                 .link (key2.pub)
	                 .balance (gen_receive->balance ().number () - 2)
	                 .sign (nano::dev_genesis_key.prv, nano::dev_genesis_key.pub)
	                 .work (*system.work.generate (gen_receive->hash ()))
	                 .build ();
	// Receive from genesis
	auto key2_open = builder.make_block ()
	                 .account (key2.pub)
	                 .previous (0)
	                 .representative (key2.pub)
	                 .link (gen_send2->hash ())
	                 .balance (2)
	                 .sign (key2.prv, key2.pub)
	                 .work (*system.work.generate (key2.pub))
	                 .build ();
	// Send to key3
	auto key2_send1 = builder.make_block ()
	                  .account (key2.pub)
	                  .previous (key2_open->hash ())
	                  .representative (key2.pub)
	                  .link (key3.pub)
	                  .balance (1)
	                  .sign (key2.prv, key2.pub)
	                  .work (*system.work.generate (key2_open->hash ()))
	                  .build ();
	// Receive from key2
	auto key3_open = builder.make_block ()
	                 .account (key3.pub)
	                 .previous (0)
	                 .representative (key3.pub)
	                 .link (key2_send1->hash ())
	                 .balance (1)
	                 .sign (key3.prv, key3.pub)
	                 .work (*system.work.generate (key3.pub))
	                 .build ();
	// Send to key1
	auto key2_send2 = builder.make_block ()
	                  .from (*key2_send1)
	                  .previous (key2_send1->hash ())
	                  .link (key1.pub)
	                  .balance (key2_send1->balance ().number () - 1)
	                  .sign (key2.prv, key2.pub)
	                  .work (*system.work.generate (key2_send1->hash ()))
	                  .build ();
	// Receive from key2
	auto key1_receive = builder.make_block ()
	                    .from (*key1_send1)
	                    .previous (key1_send1->hash ())
	                    .link (key2_send2->hash ())
	                    .balance (key1_send1->balance ().number () + 1)
	                    .sign (key1.prv, key1.pub)
	                    .work (*system.work.generate (key1_send1->hash ()))
	                    .build ();
	// Send to key3
	auto key1_send2 = builder.make_block ()
	                  .from (*key1_receive)
	                  .previous (key1_receive->hash ())
	                  .link (key3.pub)
	                  .balance (key1_receive->balance ().number () - 1)
	                  .sign (key1.prv, key1.pub)
	                  .work (*system.work.generate (key1_receive->hash ()))
	                  .build ();
	// Receive from key1
	auto key3_receive = builder.make_block ()
	                    .from (*key3_open)
	                    .previous (key3_open->hash ())
	                    .link (key1_send2->hash ())
	                    .balance (key3_open->balance ().number () + 1)
	                    .sign (key3.prv, key3.pub)
	                    .work (*system.work.generate (key3_open->hash ()))
	                    .build ();
	// Upgrade key3
	auto key3_epoch = builder.make_block ()
	                  .from (*key3_receive)
	                  .previous (key3_receive->hash ())
	                  .link (node.ledger.epoch_link (nano::epoch::epoch_1))
	                  .balance (key3_receive->balance ())
	                  .sign (nano::dev_genesis_key.prv, nano::dev_genesis_key.pub)
	                  .work (*system.work.generate (key3_receive->hash ()))
	                  .build ();

	ASSERT_EQ (nano::process_result::progress, node.process (*gen_send1).code);
	ASSERT_EQ (nano::process_result::progress, node.process (*key1_open).code);
	ASSERT_EQ (nano::process_result::progress, node.process (*key1_send1).code);
	ASSERT_EQ (nano::process_result::progress, node.process (*gen_receive).code);
	ASSERT_EQ (nano::process_result::progress, node.process (*gen_send2).code);
	ASSERT_EQ (nano::process_result::progress, node.process (*key2_open).code);
	ASSERT_EQ (nano::process_result::progress, node.process (*key2_send1).code);
	ASSERT_EQ (nano::process_result::progress, node.process (*key3_open).code);
	ASSERT_EQ (nano::process_result::progress, node.process (*key2_send2).code);
	ASSERT_EQ (nano::process_result::progress, node.process (*key1_receive).code);
	ASSERT_EQ (nano::process_result::progress, node.process (*key1_send2).code);
	ASSERT_EQ (nano::process_result::progress, node.process (*key3_receive).code);
	ASSERT_EQ (nano::process_result::progress, node.process (*key3_epoch).code);
	ASSERT_TRUE (node.active.empty ());

	// Hash -> Ancestors
	std::unordered_map<nano::block_hash, std::vector<nano::block_hash>> dependency_graph{
		{ key1_open->hash (), { gen_send1->hash () } },
		{ key1_send1->hash (), { key1_open->hash () } },
		{ gen_receive->hash (), { gen_send1->hash (), key1_open->hash () } },
		{ gen_send2->hash (), { gen_receive->hash () } },
		{ key2_open->hash (), { gen_send2->hash () } },
		{ key2_send1->hash (), { key2_open->hash () } },
		{ key3_open->hash (), { key2_send1->hash () } },
		{ key2_send2->hash (), { key2_send1->hash () } },
		{ key1_receive->hash (), { key1_send1->hash (), key2_send2->hash () } },
		{ key1_send2->hash (), { key1_send1->hash () } },
		{ key3_receive->hash (), { key3_open->hash (), key1_send2->hash () } },
		{ key3_epoch->hash (), { key3_receive->hash () } },
	};
	ASSERT_EQ (node.ledger.cache.block_count - 2, dependency_graph.size ());

	// Start an election for the first block of the dependency graph, and ensure all blocks are eventually confirmed
	system.wallet (0)->insert_adhoc (nano::dev_genesis_key.prv);
	node.block_confirm (gen_send1);

	ASSERT_NO_ERROR (system.poll_until_true (15s, [&] {
		// Not many blocks should be active simultaneously
		EXPECT_LT (node.active.size (), 6);
		nano::lock_guard<std::mutex> guard (node.active.mutex);

		// Ensure that active blocks have their ancestors confirmed
		auto error = std::any_of (dependency_graph.cbegin (), dependency_graph.cend (), [&](auto entry) {
			if (node.active.blocks.count (entry.first))
			{
				for (auto ancestor : entry.second)
				{
					if (!node.block_confirmed (ancestor))
					{
						return true;
					}
				}
			}
			return false;
		});

		EXPECT_FALSE (error);
		return error || node.ledger.cache.cemented_count == node.ledger.cache.block_count;
	}));
	ASSERT_EQ (node.ledger.cache.cemented_count, node.ledger.cache.block_count);
	ASSERT_TIMELY (5s, node.active.empty ());
}

// Confirm a complex dependency graph. Uses frontiers confirmation which will fail to
// confirm a frontier optimistically then fallback to pessimistic confirmation.
TEST (node, dependency_graph_frontier)
{
	nano::system system;
	nano::node_config config (nano::get_available_port (), system.logging);
	config.frontiers_confirmation = nano::frontiers_confirmation_mode::disabled;
	auto & node1 = *system.add_node (config);
	config.peering_port = nano::get_available_port ();
	config.frontiers_confirmation = nano::frontiers_confirmation_mode::always;
	auto & node2 = *system.add_node (config);

	nano::state_block_builder builder;
	nano::keypair key1, key2, key3;

	// Send to key1
	auto gen_send1 = builder.make_block ()
	                 .account (nano::dev_genesis_key.pub)
	                 .previous (nano::genesis_hash)
	                 .representative (nano::dev_genesis_key.pub)
	                 .link (key1.pub)
	                 .balance (nano::genesis_amount - 1)
	                 .sign (nano::dev_genesis_key.prv, nano::dev_genesis_key.pub)
	                 .work (*system.work.generate (nano::genesis_hash))
	                 .build_shared ();
	// Receive from genesis
	auto key1_open = builder.make_block ()
	                 .account (key1.pub)
	                 .previous (0)
	                 .representative (key1.pub)
	                 .link (gen_send1->hash ())
	                 .balance (1)
	                 .sign (key1.prv, key1.pub)
	                 .work (*system.work.generate (key1.pub))
	                 .build ();
	// Send to genesis
	auto key1_send1 = builder.make_block ()
	                  .account (key1.pub)
	                  .previous (key1_open->hash ())
	                  .representative (key1.pub)
	                  .link (nano::dev_genesis_key.pub)
	                  .balance (0)
	                  .sign (key1.prv, key1.pub)
	                  .work (*system.work.generate (key1_open->hash ()))
	                  .build ();
	// Receive from key1
	auto gen_receive = builder.make_block ()
	                   .from (*gen_send1)
	                   .previous (gen_send1->hash ())
	                   .link (key1_send1->hash ())
	                   .balance (nano::genesis_amount)
	                   .sign (nano::dev_genesis_key.prv, nano::dev_genesis_key.pub)
	                   .work (*system.work.generate (gen_send1->hash ()))
	                   .build ();
	// Send to key2
	auto gen_send2 = builder.make_block ()
	                 .from (*gen_receive)
	                 .previous (gen_receive->hash ())
	                 .link (key2.pub)
	                 .balance (gen_receive->balance ().number () - 2)
	                 .sign (nano::dev_genesis_key.prv, nano::dev_genesis_key.pub)
	                 .work (*system.work.generate (gen_receive->hash ()))
	                 .build ();
	// Receive from genesis
	auto key2_open = builder.make_block ()
	                 .account (key2.pub)
	                 .previous (0)
	                 .representative (key2.pub)
	                 .link (gen_send2->hash ())
	                 .balance (2)
	                 .sign (key2.prv, key2.pub)
	                 .work (*system.work.generate (key2.pub))
	                 .build ();
	// Send to key3
	auto key2_send1 = builder.make_block ()
	                  .account (key2.pub)
	                  .previous (key2_open->hash ())
	                  .representative (key2.pub)
	                  .link (key3.pub)
	                  .balance (1)
	                  .sign (key2.prv, key2.pub)
	                  .work (*system.work.generate (key2_open->hash ()))
	                  .build ();
	// Receive from key2
	auto key3_open = builder.make_block ()
	                 .account (key3.pub)
	                 .previous (0)
	                 .representative (key3.pub)
	                 .link (key2_send1->hash ())
	                 .balance (1)
	                 .sign (key3.prv, key3.pub)
	                 .work (*system.work.generate (key3.pub))
	                 .build ();
	// Send to key1
	auto key2_send2 = builder.make_block ()
	                  .from (*key2_send1)
	                  .previous (key2_send1->hash ())
	                  .link (key1.pub)
	                  .balance (key2_send1->balance ().number () - 1)
	                  .sign (key2.prv, key2.pub)
	                  .work (*system.work.generate (key2_send1->hash ()))
	                  .build ();
	// Receive from key2
	auto key1_receive = builder.make_block ()
	                    .from (*key1_send1)
	                    .previous (key1_send1->hash ())
	                    .link (key2_send2->hash ())
	                    .balance (key1_send1->balance ().number () + 1)
	                    .sign (key1.prv, key1.pub)
	                    .work (*system.work.generate (key1_send1->hash ()))
	                    .build ();
	// Send to key3
	auto key1_send2 = builder.make_block ()
	                  .from (*key1_receive)
	                  .previous (key1_receive->hash ())
	                  .link (key3.pub)
	                  .balance (key1_receive->balance ().number () - 1)
	                  .sign (key1.prv, key1.pub)
	                  .work (*system.work.generate (key1_receive->hash ()))
	                  .build ();
	// Receive from key1
	auto key3_receive = builder.make_block ()
	                    .from (*key3_open)
	                    .previous (key3_open->hash ())
	                    .link (key1_send2->hash ())
	                    .balance (key3_open->balance ().number () + 1)
	                    .sign (key3.prv, key3.pub)
	                    .work (*system.work.generate (key3_open->hash ()))
	                    .build ();
	// Upgrade key3
	auto key3_epoch = builder.make_block ()
	                  .from (*key3_receive)
	                  .previous (key3_receive->hash ())
	                  .link (node1.ledger.epoch_link (nano::epoch::epoch_1))
	                  .balance (key3_receive->balance ())
	                  .sign (nano::dev_genesis_key.prv, nano::dev_genesis_key.pub)
	                  .work (*system.work.generate (key3_receive->hash ()))
	                  .build ();

	for (auto const & node : system.nodes)
	{
		auto transaction (node->store.tx_begin_write ());
		ASSERT_EQ (nano::process_result::progress, node->ledger.process (transaction, *gen_send1).code);
		ASSERT_EQ (nano::process_result::progress, node->ledger.process (transaction, *key1_open).code);
		ASSERT_EQ (nano::process_result::progress, node->ledger.process (transaction, *key1_send1).code);
		ASSERT_EQ (nano::process_result::progress, node->ledger.process (transaction, *gen_receive).code);
		ASSERT_EQ (nano::process_result::progress, node->ledger.process (transaction, *gen_send2).code);
		ASSERT_EQ (nano::process_result::progress, node->ledger.process (transaction, *key2_open).code);
		ASSERT_EQ (nano::process_result::progress, node->ledger.process (transaction, *key2_send1).code);
		ASSERT_EQ (nano::process_result::progress, node->ledger.process (transaction, *key3_open).code);
		ASSERT_EQ (nano::process_result::progress, node->ledger.process (transaction, *key2_send2).code);
		ASSERT_EQ (nano::process_result::progress, node->ledger.process (transaction, *key1_receive).code);
		ASSERT_EQ (nano::process_result::progress, node->ledger.process (transaction, *key1_send2).code);
		ASSERT_EQ (nano::process_result::progress, node->ledger.process (transaction, *key3_receive).code);
		ASSERT_EQ (nano::process_result::progress, node->ledger.process (transaction, *key3_epoch).code);
	}

	// node1 can vote, but only on the first block
	system.wallet (0)->insert_adhoc (nano::dev_genesis_key.prv);

	ASSERT_TIMELY (10s, node2.active.active (gen_send1->qualified_root ()));
	node1.block_confirm (gen_send1);

	ASSERT_TIMELY (15s, node1.ledger.cache.cemented_count == node1.ledger.cache.block_count);
	ASSERT_TIMELY (15s, node2.ledger.cache.cemented_count == node2.ledger.cache.block_count);
}

namespace nano
{
TEST (node, deferred_dependent_elections)
{
	nano::system system;
	nano::node_flags flags;
	flags.disable_request_loop = true;
	auto & node = *system.add_node (flags);
	auto & node2 = *system.add_node (flags); // node2 will be used to ensure all blocks are being propagated

	nano::state_block_builder builder;
	nano::keypair key;
	auto send1 = builder.make_block ()
	             .account (nano::dev_genesis_key.pub)
	             .previous (nano::genesis_hash)
	             .representative (nano::dev_genesis_key.pub)
	             .link (key.pub)
	             .balance (nano::genesis_amount - 1)
	             .sign (nano::dev_genesis_key.prv, nano::dev_genesis_key.pub)
	             .work (*system.work.generate (nano::genesis_hash))
	             .build_shared ();
	auto open = builder.make_block ()
	            .account (key.pub)
	            .previous (0)
	            .representative (key.pub)
	            .link (send1->hash ())
	            .balance (1)
	            .sign (key.prv, key.pub)
	            .work (*system.work.generate (key.pub))
	            .build_shared ();
	auto send2 = builder.make_block ()
	             .from (*send1)
	             .previous (send1->hash ())
	             .balance (send1->balance ().number () - 1)
	             .link (key.pub)
	             .sign (nano::dev_genesis_key.prv, nano::dev_genesis_key.pub)
	             .work (*system.work.generate (send1->hash ()))
	             .build_shared ();
	auto receive = builder.make_block ()
	               .from (*open)
	               .previous (open->hash ())
	               .link (send2->hash ())
	               .balance (2)
	               .sign (key.prv, key.pub)
	               .work (*system.work.generate (open->hash ()))
	               .build_shared ();
	auto fork = builder.make_block ()
	            .from (*receive)
	            .representative (nano::dev_genesis_key.pub)
	            .sign (key.prv, key.pub)
	            .build_shared ();
	node.process_active (send1);
	node.block_processor.flush ();
	auto election_send1 = node.active.election (send1->qualified_root ());
	ASSERT_NE (nullptr, election_send1);

	// Should process and republish but not start an election for any dependent blocks
	node.process_active (open);
	node.process_active (send2);
	node.block_processor.flush ();
	ASSERT_TRUE (node.block (open->hash ()));
	ASSERT_TRUE (node.block (send2->hash ()));
	ASSERT_FALSE (node.active.active (open->qualified_root ()));
	ASSERT_FALSE (node.active.active (send2->qualified_root ()));
	ASSERT_TIMELY (2s, node2.block (open->hash ()));
	ASSERT_TIMELY (2s, node2.block (send2->hash ()));

	// Re-processing older blocks with updated work also does not start an election
	node.work_generate_blocking (*open, open->difficulty ());
	node.process_active (open);
	node.block_processor.flush ();
	ASSERT_FALSE (node.active.active (open->qualified_root ()));

	// It is however possible to manually start an election from elsewhere
	node.block_confirm (open);
	ASSERT_TRUE (node.active.active (open->qualified_root ()));

	// Dropping an election allows restarting it [with higher work]
	node.active.erase (*open);
	ASSERT_FALSE (node.active.active (open->qualified_root ()));
	ASSERT_NE (std::chrono::steady_clock::time_point{}, node.active.recently_dropped.find (open->qualified_root ()));
	node.process_active (open);
	node.block_processor.flush ();
	ASSERT_TRUE (node.active.active (open->qualified_root ()));

	// Frontier confirmation also starts elections
	ASSERT_NO_ERROR (system.poll_until_true (5s, [&node, &send2] {
		nano::unique_lock<std::mutex> lock (node.active.mutex);
		node.active.frontiers_confirmation (lock);
		lock.unlock ();
		return node.active.election (send2->qualified_root ()) != nullptr;
	}));

	// Drop both elections
	node.active.erase (*open);
	ASSERT_FALSE (node.active.active (open->qualified_root ()));
	node.active.erase (*send2);
	ASSERT_FALSE (node.active.active (send2->qualified_root ()));

	// Confirming send1 will automatically start elections for the dependents
	election_send1->force_confirm ();
	ASSERT_TIMELY (2s, node.block_confirmed (send1->hash ()));
	ASSERT_TIMELY (2s, node.active.active (open->qualified_root ()) && node.active.active (send2->qualified_root ()));
	auto election_open = node.active.election (open->qualified_root ());
	ASSERT_NE (nullptr, election_open);
	auto election_send2 = node.active.election (send2->qualified_root ());
	ASSERT_NE (nullptr, election_open);

	// Confirm one of the dependents of the receive but not the other, to ensure both have to be confirmed to start an election on processing
	ASSERT_EQ (nano::process_result::progress, node.process (*receive).code);
	ASSERT_FALSE (node.active.active (receive->qualified_root ()));
	election_open->force_confirm ();
	ASSERT_TIMELY (2s, node.block_confirmed (open->hash ()));
	ASSERT_FALSE (node.ledger.dependents_confirmed (node.store.tx_begin_read (), *receive));
	std::this_thread::sleep_for (500ms);
	ASSERT_FALSE (node.active.active (receive->qualified_root ()));
	ASSERT_FALSE (node.ledger.rollback (node.store.tx_begin_write (), receive->hash ()));
	ASSERT_FALSE (node.block (receive->hash ()));
	node.process_active (receive);
	node.block_processor.flush ();
	ASSERT_TRUE (node.block (receive->hash ()));
	ASSERT_FALSE (node.active.active (receive->qualified_root ()));

	// Processing a fork will also not start an election
	ASSERT_EQ (nano::process_result::fork, node.process (*fork).code);
	node.process_active (fork);
	node.block_processor.flush ();
	ASSERT_FALSE (node.active.active (receive->qualified_root ()));

	// Confirming the other dependency allows starting an election from a fork
	election_send2->force_confirm ();
	ASSERT_TIMELY (2s, node.block_confirmed (send2->hash ()));
	ASSERT_TIMELY (2s, node.active.active (receive->qualified_root ()));
	node.active.erase (*receive);
	ASSERT_FALSE (node.active.active (receive->qualified_root ()));
	node.process_active (fork);
	node.block_processor.flush ();
	ASSERT_TRUE (node.active.active (receive->qualified_root ()));
}
}

TEST (node, default_difficulty)
{
	nano::system system (1);
	auto & node (*system.nodes[0]);
	auto const & thresholds = nano::network_params{}.network.publish_thresholds;
	ASSERT_EQ (thresholds.epoch_1, node.default_difficulty (nano::work_version::work_1));
	ASSERT_EQ (thresholds.epoch_1, node.default_receive_difficulty (nano::work_version::work_1));
	nano::upgrade_epoch (system.work, node.ledger, nano::epoch::epoch_1);
	ASSERT_EQ (thresholds.epoch_1, node.default_difficulty (nano::work_version::work_1));
	ASSERT_EQ (thresholds.epoch_1, node.default_receive_difficulty (nano::work_version::work_1));
	nano::upgrade_epoch (system.work, node.ledger, nano::epoch::epoch_2);
	ASSERT_EQ (thresholds.epoch_2, node.default_difficulty (nano::work_version::work_1));
	ASSERT_EQ (thresholds.epoch_2_receive, node.default_receive_difficulty (nano::work_version::work_1));
}

TEST (rep_crawler, recently_confirmed)
{
	nano::system system (1);
	auto & node1 (*system.nodes[0]);
	ASSERT_EQ (1, node1.ledger.cache.block_count);
	auto const block = nano::genesis ().open;
	node1.active.add_recently_confirmed (block->qualified_root (), block->hash ());
	auto & node2 (*system.add_node ());
	system.wallet (1)->insert_adhoc (nano::dev_genesis_key.prv);
	auto channel = node1.network.find_channel (node2.network.endpoint ());
	ASSERT_NE (nullptr, channel);
	node1.rep_crawler.query (channel);
	ASSERT_TIMELY (3s, node1.rep_crawler.representative_count () == 1);
}

namespace nano
{
TEST (rep_crawler, local)
{
	nano::system system;
	nano::node_flags flags;
	flags.disable_rep_crawler = true;
	auto & node = *system.add_node (flags);
	auto loopback = std::make_shared<nano::transport::channel_loopback> (node);
	auto vote = std::make_shared<nano::vote> (nano::dev_genesis_key.pub, nano::dev_genesis_key.prv, 0, std::vector{ nano::genesis_hash });
	{
		nano::lock_guard<std::mutex> guard (node.rep_crawler.probable_reps_mutex);
		node.rep_crawler.active.insert (nano::genesis_hash);
		node.rep_crawler.responses.emplace_back (loopback, vote);
	}
	node.rep_crawler.validate ();
	ASSERT_EQ (0, node.rep_crawler.representative_count ());
}
}

TEST (node, pruning_automatic)
{
	nano::system system;
	nano::node_config node_config (nano::get_available_port (), system.logging);
	node_config.max_pruning_age = std::chrono::seconds (1);
	node_config.enable_voting = false; // Remove after allowing pruned voting
	nano::node_flags node_flags;
	node_flags.enable_pruning = true;
	auto & node1 = *system.add_node (node_config, node_flags);
	nano::genesis genesis;
	nano::keypair key1;
	auto send1 = nano::send_block_builder ()
	             .previous (genesis.hash ())
	             .destination (key1.pub)
	             .balance (nano::genesis_amount - nano::Gxrb_ratio)
	             .sign (nano::dev_genesis_key.prv, nano::dev_genesis_key.pub)
	             .work (*system.work.generate (genesis.hash ()))
	             .build_shared ();
	auto send2 = nano::send_block_builder ()
	             .previous (send1->hash ())
	             .destination (key1.pub)
	             .balance (0)
	             .sign (nano::dev_genesis_key.prv, nano::dev_genesis_key.pub)
	             .work (*system.work.generate (send1->hash ()))
	             .build_shared ();
	// Process as local blocks
	node1.process_active (send1);
	node1.process_active (send2);
	node1.block_processor.flush ();
	// Confirm last block to prune previous
	{
		auto election = node1.active.election (send1->qualified_root ());
		ASSERT_NE (nullptr, election);
		election->force_confirm ();
	}
	ASSERT_TIMELY (2s, node1.block_confirmed (send1->hash ()) && node1.active.active (send2->qualified_root ()));
	ASSERT_EQ (0, node1.ledger.cache.pruned_count);
	{
		auto election = node1.active.election (send2->qualified_root ());
		ASSERT_NE (nullptr, election);
		election->force_confirm ();
	}
	ASSERT_TIMELY (2s, node1.active.empty () && node1.block_confirmed (send2->hash ()));
	// Check pruning result
	ASSERT_TIMELY (3s, node1.ledger.cache.pruned_count == 1);
	ASSERT_TIMELY (2s, node1.store.pruned_count (node1.store.tx_begin_read ()) == 1); // Transaction commit
	ASSERT_EQ (1, node1.ledger.cache.pruned_count);
	ASSERT_EQ (3, node1.ledger.cache.block_count);
	ASSERT_TRUE (node1.ledger.block_exists (genesis.hash ()));
	ASSERT_FALSE (node1.ledger.block_exists (send1->hash ()));
	ASSERT_TRUE (node1.ledger.block_or_pruned_exists (send1->hash ()));
	ASSERT_TRUE (node1.ledger.block_exists (send2->hash ()));
}

TEST (node, pruning_age)
{
	nano::system system;
	nano::node_config node_config (nano::get_available_port (), system.logging);
	node_config.enable_voting = false; // Remove after allowing pruned voting
	nano::node_flags node_flags;
	node_flags.enable_pruning = true;
	auto & node1 = *system.add_node (node_config, node_flags);
	nano::genesis genesis;
	nano::keypair key1;
	auto send1 = nano::send_block_builder ()
	             .previous (genesis.hash ())
	             .destination (key1.pub)
	             .balance (nano::genesis_amount - nano::Gxrb_ratio)
	             .sign (nano::dev_genesis_key.prv, nano::dev_genesis_key.pub)
	             .work (*system.work.generate (genesis.hash ()))
	             .build_shared ();
	auto send2 = nano::send_block_builder ()
	             .previous (send1->hash ())
	             .destination (key1.pub)
	             .balance (0)
	             .sign (nano::dev_genesis_key.prv, nano::dev_genesis_key.pub)
	             .work (*system.work.generate (send1->hash ()))
	             .build_shared ();
	// Process as local blocks
	node1.process_active (send1);
	node1.process_active (send2);
	node1.block_processor.flush ();
	// Confirm last block to prune previous
	{
		auto election = node1.active.election (send1->qualified_root ());
		ASSERT_NE (nullptr, election);
		election->force_confirm ();
	}
	ASSERT_TIMELY (2s, node1.block_confirmed (send1->hash ()) && node1.active.active (send2->qualified_root ()));
	ASSERT_EQ (0, node1.ledger.cache.pruned_count);
	{
		auto election = node1.active.election (send2->qualified_root ());
		ASSERT_NE (nullptr, election);
		election->force_confirm ();
	}
	ASSERT_TIMELY (2s, node1.active.empty () && node1.block_confirmed (send2->hash ()));
	// Pruning with default age 1 day
	node1.ledger_pruning (1, true, false);
	ASSERT_EQ (0, node1.ledger.cache.pruned_count);
	ASSERT_EQ (3, node1.ledger.cache.block_count);
	// Pruning with max age 0
	node1.config.max_pruning_age = std::chrono::seconds (0);
	node1.ledger_pruning (1, true, false);
	ASSERT_EQ (1, node1.ledger.cache.pruned_count);
	ASSERT_EQ (3, node1.ledger.cache.block_count);
	ASSERT_TRUE (node1.ledger.block_exists (genesis.hash ()));
	ASSERT_FALSE (node1.ledger.block_exists (send1->hash ()));
	ASSERT_TRUE (node1.ledger.block_or_pruned_exists (send1->hash ()));
	ASSERT_TRUE (node1.ledger.block_exists (send2->hash ()));
}

TEST (node, pruning_depth)
{
	nano::system system;
	nano::node_config node_config (nano::get_available_port (), system.logging);
	node_config.enable_voting = false; // Remove after allowing pruned voting
	nano::node_flags node_flags;
	node_flags.enable_pruning = true;
	auto & node1 = *system.add_node (node_config, node_flags);
	nano::genesis genesis;
	nano::keypair key1;
	auto send1 = nano::send_block_builder ()
	             .previous (genesis.hash ())
	             .destination (key1.pub)
	             .balance (nano::genesis_amount - nano::Gxrb_ratio)
	             .sign (nano::dev_genesis_key.prv, nano::dev_genesis_key.pub)
	             .work (*system.work.generate (genesis.hash ()))
	             .build_shared ();
	auto send2 = nano::send_block_builder ()
	             .previous (send1->hash ())
	             .destination (key1.pub)
	             .balance (0)
	             .sign (nano::dev_genesis_key.prv, nano::dev_genesis_key.pub)
	             .work (*system.work.generate (send1->hash ()))
	             .build_shared ();
	// Process as local blocks
	node1.process_active (send1);
	node1.process_active (send2);
	node1.block_processor.flush ();
	// Confirm last block to prune previous
	{
		auto election = node1.active.election (send1->qualified_root ());
		ASSERT_NE (nullptr, election);
		election->force_confirm ();
	}
	ASSERT_TIMELY (2s, node1.block_confirmed (send1->hash ()) && node1.active.active (send2->qualified_root ()));
	ASSERT_EQ (0, node1.ledger.cache.pruned_count);
	{
		auto election = node1.active.election (send2->qualified_root ());
		ASSERT_NE (nullptr, election);
		election->force_confirm ();
	}
	ASSERT_TIMELY (2s, node1.active.empty () && node1.block_confirmed (send2->hash ()));
	// Pruning with default depth (unlimited)
	node1.ledger_pruning (1, true, false);
	ASSERT_EQ (0, node1.ledger.cache.pruned_count);
	ASSERT_EQ (3, node1.ledger.cache.block_count);
	// Pruning with max depth 1
	node1.config.max_pruning_depth = 1;
	node1.ledger_pruning (1, true, false);
	ASSERT_EQ (1, node1.ledger.cache.pruned_count);
	ASSERT_EQ (3, node1.ledger.cache.block_count);
	ASSERT_TRUE (node1.ledger.block_exists (genesis.hash ()));
	ASSERT_FALSE (node1.ledger.block_exists (send1->hash ()));
	ASSERT_TRUE (node1.ledger.block_or_pruned_exists (send1->hash ()));
	ASSERT_TRUE (node1.ledger.block_exists (send2->hash ()));
}

namespace
{
void add_required_children_node_config_tree (nano::jsonconfig & tree)
{
	nano::logging logging1;
	nano::jsonconfig logging_l;
	logging1.serialize_json (logging_l);
	tree.put_child ("logging", logging_l);
	nano::jsonconfig preconfigured_peers_l;
	tree.put_child ("preconfigured_peers", preconfigured_peers_l);
	nano::jsonconfig preconfigured_representatives_l;
	tree.put_child ("preconfigured_representatives", preconfigured_representatives_l);
	nano::jsonconfig work_peers_l;
	tree.put_child ("work_peers", work_peers_l);
	tree.put ("version", std::to_string (nano::node_config::json_version ()));
}
}<|MERGE_RESOLUTION|>--- conflicted
+++ resolved
@@ -1938,16 +1938,10 @@
 		ASSERT_NO_ERROR (system1.poll ());
 	}
 	// since this uses bulk_push, the new block should be republished
-<<<<<<< HEAD
-	system1.deadline_set (5s);
-	while (node1->active.empty ())
-	{
-=======
 	system1.deadline_set (10s);
 	while (node1->active.empty ())
 	{
 		ASSERT_NO_ERROR (system0.poll ());
->>>>>>> 792b4c44
 		ASSERT_NO_ERROR (system1.poll ());
 	}
 }
