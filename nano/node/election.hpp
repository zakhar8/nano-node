#pragma once

#include <nano/secure/blockstore.hpp>
#include <nano/secure/common.hpp>
#include <nano/secure/ledger.hpp>

#include <atomic>
#include <chrono>
#include <memory>
#include <unordered_set>

namespace nano
{
class channel;
class confirmation_solicitor;
class json_handler;
class node;
class vote_generator_session;
class vote_info final
{
public:
	std::chrono::steady_clock::time_point time;
	uint64_t sequence;
	nano::block_hash hash;
};
class election_vote_result final
{
public:
	election_vote_result () = default;
	election_vote_result (bool, bool);
	bool replay{ false };
	bool processed{ false };
};
enum class election_behavior
{
	normal,
	optimistic
};
struct election_cleanup_info final
{
	bool confirmed;
	nano::qualified_root root;
	nano::block_hash winner;
	std::unordered_map<nano::block_hash, std::shared_ptr<nano::block>> blocks;
};

class election final : public std::enable_shared_from_this<nano::election>
{
	// Minimum time between broadcasts of the current winner of an election, as a backup to requesting confirmations
	std::chrono::milliseconds base_latency () const;
	std::function<void(std::shared_ptr<nano::block>)> confirmation_action;

private: // State management
	enum class state_t
	{
		passive, // only listening for incoming votes
		active, // actively request confirmations
		broadcasting, // request confirmations and broadcast the winner
		confirmed, // confirmed but still listening for votes
		expired_confirmed,
		expired_unconfirmed
	};
	static unsigned constexpr passive_duration_factor = 5;
	static unsigned constexpr active_request_count_min = 2;
	static unsigned constexpr confirmed_duration_factor = 5;
	std::atomic<nano::election::state_t> state_m = { state_t::passive };

	// These time points must be protected by this mutex
	std::mutex timepoints_mutex;
	std::chrono::steady_clock::time_point state_start = { std::chrono::steady_clock::now () };
	std::chrono::steady_clock::time_point last_block = { std::chrono::steady_clock::now () };
	std::chrono::steady_clock::time_point last_req = { std::chrono::steady_clock::time_point () };

	bool valid_change (nano::election::state_t, nano::election::state_t) const;
	bool state_change (nano::election::state_t, nano::election::state_t);
	std::atomic<bool> prioritized_m = { false };

public: // State transitions
	bool transition_time (nano::confirmation_solicitor &);
	void transition_active ();

public: // Status
	bool confirmed () const;
	bool failed () const;
	bool prioritized () const;
	bool optimistic () const;
	std::shared_ptr<nano::block> winner ();

	void log_votes (nano::tally_t const &, std::string const & = "") const;
	nano::tally_t tally ();
<<<<<<< HEAD
	// Check if we have vote quorum
	bool have_quorum (nano::tally_t const &) const;
	void confirm_once (nano::election_status_type = nano::election_status_type::active_confirmed_quorum);
	// Confirm this block if quorum is met
	void confirm_if_quorum ();
	void log_votes (nano::tally_t const &, std::string const & = "") const;
=======
	bool have_quorum (nano::tally_t const &, nano::uint128_t) const;

	nano::election_status status;
	unsigned confirmation_request_count{ 0 };

public: // Interface
	election (nano::node &, std::shared_ptr<nano::block>, std::function<void(std::shared_ptr<nano::block>)> const &, bool, nano::election_behavior);
	nano::election_vote_result vote (nano::account, uint64_t, nano::block_hash);
>>>>>>> 594d2b69
	bool publish (std::shared_ptr<nano::block> block_a);
	size_t insert_inactive_votes_cache (nano::block_hash const &);
	// Confirm this block if quorum is met
	void confirm_if_quorum ();
	void prioritize_election (nano::vote_generator_session &);
	nano::election_cleanup_info cleanup_info () const;

public: // Information
	uint64_t const height;
	nano::root const root;

private:
	void transition_active_impl ();
	void confirm_once (nano::election_status_type = nano::election_status_type::active_confirmed_quorum);
	void broadcast_block (nano::confirmation_solicitor &);
	void send_confirm_req (nano::confirmation_solicitor &);
	// Calculate votes for local representatives
	void generate_votes ();
	void remove_votes (nano::block_hash const &);

private:
	std::unordered_map<nano::block_hash, std::shared_ptr<nano::block>> last_blocks;
	std::unordered_map<nano::account, nano::vote_info> last_votes;
	std::unordered_map<nano::block_hash, nano::uint128_t> last_tally;

	nano::election_behavior const behavior{ nano::election_behavior::normal };
	std::chrono::steady_clock::time_point const election_start = { std::chrono::steady_clock::now () };

	nano::node & node;

	static std::chrono::seconds constexpr late_blocks_delay{ 5 };

	friend class active_transactions;
	friend class confirmation_solicitor;
	friend class json_handler;

public: // Only used in tests
	void force_confirm (nano::election_status_type = nano::election_status_type::active_confirmed_quorum);
	std::unordered_map<nano::account, nano::vote_info> votes ();
	std::unordered_map<nano::block_hash, std::shared_ptr<nano::block>> blocks ();

	friend class confirmation_solicitor_different_hash_Test;
	friend class confirmation_solicitor_bypass_max_requests_cap_Test;
	friend class votes_add_existing_Test;
	friend class votes_add_old_Test;
};
}<|MERGE_RESOLUTION|>--- conflicted
+++ resolved
@@ -88,15 +88,10 @@
 
 	void log_votes (nano::tally_t const &, std::string const & = "") const;
 	nano::tally_t tally ();
-<<<<<<< HEAD
-	// Check if we have vote quorum
 	bool have_quorum (nano::tally_t const &) const;
 	void confirm_once (nano::election_status_type = nano::election_status_type::active_confirmed_quorum);
 	// Confirm this block if quorum is met
 	void confirm_if_quorum ();
-	void log_votes (nano::tally_t const &, std::string const & = "") const;
-=======
-	bool have_quorum (nano::tally_t const &, nano::uint128_t) const;
 
 	nano::election_status status;
 	unsigned confirmation_request_count{ 0 };
@@ -104,11 +99,8 @@
 public: // Interface
 	election (nano::node &, std::shared_ptr<nano::block>, std::function<void(std::shared_ptr<nano::block>)> const &, bool, nano::election_behavior);
 	nano::election_vote_result vote (nano::account, uint64_t, nano::block_hash);
->>>>>>> 594d2b69
 	bool publish (std::shared_ptr<nano::block> block_a);
 	size_t insert_inactive_votes_cache (nano::block_hash const &);
-	// Confirm this block if quorum is met
-	void confirm_if_quorum ();
 	void prioritize_election (nano::vote_generator_session &);
 	nano::election_cleanup_info cleanup_info () const;
 
@@ -118,7 +110,6 @@
 
 private:
 	void transition_active_impl ();
-	void confirm_once (nano::election_status_type = nano::election_status_type::active_confirmed_quorum);
 	void broadcast_block (nano::confirmation_solicitor &);
 	void send_confirm_req (nano::confirmation_solicitor &);
 	// Calculate votes for local representatives
