#pragma once

#include <nano/lib/numbers.hpp>
#include <nano/node/election.hpp>
#include <nano/node/voting.hpp>
#include <nano/secure/common.hpp>

#include <boost/circular_buffer.hpp>
#include <boost/multi_index/hashed_index.hpp>
#include <boost/multi_index/member.hpp>
#include <boost/multi_index/ordered_index.hpp>
#include <boost/multi_index/sequenced_index.hpp>
#include <boost/multi_index_container.hpp>
#include <boost/optional.hpp>
#include <boost/thread/thread.hpp>

#include <atomic>
#include <condition_variable>
#include <deque>
#include <memory>
#include <unordered_map>
#include <unordered_set>

namespace mi = boost::multi_index;

namespace nano
{
class node;
class block;
class block_sideband;
class election;
class vote;
class transaction;
class confirmation_height_processor;
class stat;

class cementable_account final
{
public:
	cementable_account (nano::account const & account_a, size_t blocks_uncemented_a);
	nano::account account;
	uint64_t blocks_uncemented{ 0 };
};

class election_timepoint final
{
public:
	std::chrono::steady_clock::time_point time;
	nano::qualified_root root;
};

class inactive_cache_status final
{
public:
	bool bootstrap_started{ false };
	bool election_started{ false }; // Did item reach config threshold to start an impromptu election?
	bool confirmed{ false }; // Did item reach votes quorum? (minimum config value)
	nano::uint128_t tally{ 0 }; // Last votes tally for block

	bool operator!= (inactive_cache_status const other) const
	{
		return bootstrap_started != other.bootstrap_started || election_started != other.election_started || confirmed != other.confirmed || tally != other.tally;
	}
};

class inactive_cache_information final
{
public:
	inactive_cache_information () = default;
	inactive_cache_information (std::chrono::steady_clock::time_point arrival, nano::block_hash hash, nano::account initial_rep_a, uint64_t initial_timestamp_a, nano::inactive_cache_status status) :
	arrival (arrival),
	hash (hash),
	status (status)
	{
		voters.reserve (8);
<<<<<<< HEAD
		voters.push_back (initial_rep_a);
		timestamps.reserve (8);
		timestamps.push_back (initial_timestamp_a);
=======
		voters.emplace_back (initial_rep_a, initial_timestamp_a);
>>>>>>> 4a9cc977
	}

	std::chrono::steady_clock::time_point arrival;
	nano::block_hash hash;
	nano::inactive_cache_status status;
<<<<<<< HEAD
	std::vector<nano::account> voters;
	std::vector<uint64_t> timestamps;
=======
	std::vector<std::pair<nano::account, uint64_t>> voters;
>>>>>>> 4a9cc977
	bool needs_eval () const
	{
		return !status.bootstrap_started || !status.election_started || !status.confirmed;
	}
};

class expired_optimistic_election_info final
{
public:
	expired_optimistic_election_info (std::chrono::steady_clock::time_point, nano::account);

	std::chrono::steady_clock::time_point expired_time;
	nano::account account;
	bool election_started{ false };
};

class frontiers_confirmation_info
{
public:
	bool can_start_elections () const;

	size_t max_elections{ 0 };
	bool aggressive_mode{ false };
};

class dropped_elections final
{
public:
	dropped_elections (nano::stat &);
	void add (nano::qualified_root const &);
	void erase (nano::qualified_root const &);
	std::chrono::steady_clock::time_point find (nano::qualified_root const &) const;
	size_t size () const;

	static size_t constexpr capacity{ 16 * 1024 };

	// clang-format off
	class tag_sequence {};
	class tag_root {};
	using ordered_dropped = boost::multi_index_container<nano::election_timepoint,
	mi::indexed_by<
		mi::sequenced<mi::tag<tag_sequence>>,
		mi::hashed_unique<mi::tag<tag_root>,
			mi::member<nano::election_timepoint, decltype(nano::election_timepoint::root), &nano::election_timepoint::root>>>>;
	// clang-format on

private:
	ordered_dropped items;
	mutable nano::mutex mutex{ mutex_identifier (mutexes::dropped_elections) };

	nano::stat & stats;
};

class election_insertion_result final
{
public:
	std::shared_ptr<nano::election> election;
	bool inserted{ false };
};

// Core class for determining consensus
// Holds all active blocks i.e. recently added blocks that need confirmation
class active_transactions final
{
	class conflict_info final
	{
	public:
		nano::qualified_root root;
		double multiplier;
		std::shared_ptr<nano::election> election;
		nano::epoch epoch;
		nano::uint128_t previous_balance;
	};

	friend class nano::election;

	// clang-format off
	class tag_account {};
	class tag_difficulty {};
	class tag_root {};
	class tag_sequence {};
	class tag_uncemented {};
	class tag_arrival {};
	class tag_hash {};
	class tag_expired_time {};
	class tag_election_started {};
	// clang-format on

public:
	// clang-format off
	using ordered_roots = boost::multi_index_container<conflict_info,
	mi::indexed_by<
		mi::hashed_unique<mi::tag<tag_root>,
			mi::member<conflict_info, nano::qualified_root, &conflict_info::root>>,
		mi::ordered_non_unique<mi::tag<tag_difficulty>,
			mi::member<conflict_info, double, &conflict_info::multiplier>,
			std::greater<double>>>>;
	// clang-format on
	ordered_roots roots;
	using roots_iterator = active_transactions::ordered_roots::index_iterator<tag_root>::type;

	explicit active_transactions (nano::node &, nano::confirmation_height_processor &);
	~active_transactions ();
	// Start an election for a block
	// Call action with confirmed block, may be different than what we started with
	// clang-format off
	nano::election_insertion_result insert (std::shared_ptr<nano::block> const &, boost::optional<nano::uint128_t> const & = boost::none, nano::election_behavior = nano::election_behavior::normal, std::function<void(std::shared_ptr<nano::block> const&)> const & = nullptr);
	// clang-format on
	// Distinguishes replay votes, cannot be determined if the block is not in any election
	nano::vote_code vote (std::shared_ptr<nano::vote> const &);
	// Is the root of this block in the roots container
	bool active (nano::block const &);
	bool active (nano::qualified_root const &);
	std::shared_ptr<nano::election> election (nano::qualified_root const &) const;
	std::shared_ptr<nano::block> winner (nano::block_hash const &) const;
	// Activates the first unconfirmed block of \p account_a
	nano::election_insertion_result activate (nano::account const &);
	// Returns false if the election difficulty was updated
	bool update_difficulty (std::shared_ptr<nano::block> const &, bool);
	// Returns false if the election was restarted
	bool restart (nano::transaction const &, std::shared_ptr<nano::block> const &);
	// Returns a list of elections sorted by difficulty
	std::vector<std::shared_ptr<nano::election>> list_active (size_t = std::numeric_limits<size_t>::max ());
	double normalized_multiplier (nano::block const &, boost::optional<roots_iterator> const & = boost::none) const;
	void update_active_multiplier (nano::unique_lock<nano::mutex> &);
	uint64_t active_difficulty ();
	uint64_t limited_active_difficulty (nano::block const &);
	uint64_t limited_active_difficulty (nano::work_version const, uint64_t const);
	double active_multiplier ();
	void erase (nano::block const &);
	void erase_hash (nano::block_hash const &);
	bool empty ();
	size_t size ();
	void stop ();
	bool publish (std::shared_ptr<nano::block> const &);
	boost::optional<nano::election_status_type> confirm_block (nano::transaction const &, std::shared_ptr<nano::block> const &);
	void block_cemented_callback (std::shared_ptr<nano::block> const &);
	void block_already_cemented_callback (nano::block_hash const &);
	boost::optional<double> last_prioritized_multiplier{ boost::none };
	std::unordered_map<nano::block_hash, std::shared_ptr<nano::election>> blocks;
	std::deque<nano::election_status> list_recently_cemented ();
	std::deque<nano::election_status> recently_cemented;
	dropped_elections recently_dropped;

	void add_recently_cemented (nano::election_status const &);
	void add_recently_confirmed (nano::qualified_root const &, nano::block_hash const &);
	void erase_recently_confirmed (nano::block_hash const &);
	void add_inactive_votes_cache (nano::unique_lock<nano::mutex> &, nano::block_hash const &, nano::account const &, uint64_t const);
	// Inserts an election if conditions are met
	void trigger_inactive_votes_cache_election (std::shared_ptr<nano::block> const &);
	nano::inactive_cache_information find_inactive_votes_cache (nano::block_hash const &);
	void erase_inactive_votes_cache (nano::block_hash const &);
	nano::confirmation_height_processor & confirmation_height_processor;
	nano::node & node;
	mutable nano::mutex mutex{ mutex_identifier (mutexes::active) };
	boost::circular_buffer<double> multipliers_cb;
	std::atomic<double> trended_active_multiplier;
	size_t priority_cementable_frontiers_size ();
	size_t priority_wallet_cementable_frontiers_size ();
	boost::circular_buffer<double> difficulty_trend ();
	size_t inactive_votes_cache_size ();
	size_t election_winner_details_size ();
	void add_election_winner_details (nano::block_hash const &, std::shared_ptr<nano::election> const &);
	void remove_election_winner_details (nano::block_hash const &);

	nano::vote_generator generator;
	nano::vote_generator final_generator;

#ifdef MEMORY_POOL_DISABLED
	using allocator = std::allocator<nano::inactive_cache_information>;
#else
	using allocator = boost::fast_pool_allocator<nano::inactive_cache_information>;
#endif

	// clang-format off
	using ordered_cache = boost::multi_index_container<nano::inactive_cache_information,
	mi::indexed_by<
		mi::ordered_non_unique<mi::tag<tag_arrival>,
			mi::member<nano::inactive_cache_information, std::chrono::steady_clock::time_point, &nano::inactive_cache_information::arrival>>,
		mi::hashed_unique<mi::tag<tag_hash>,
			mi::member<nano::inactive_cache_information, nano::block_hash, &nano::inactive_cache_information::hash>>>, allocator>;
	// clang-format on

private:
	nano::mutex election_winner_details_mutex{ mutex_identifier (mutexes::election_winner_details) };

	std::unordered_map<nano::block_hash, std::shared_ptr<nano::election>> election_winner_details;

	// Call action with confirmed block, may be different than what we started with
	// clang-format off
	nano::election_insertion_result insert_impl (nano::unique_lock<nano::mutex> &, std::shared_ptr<nano::block> const&, boost::optional<nano::uint128_t> const & = boost::none, nano::election_behavior = nano::election_behavior::normal, std::function<void(std::shared_ptr<nano::block>const&)> const & = nullptr);
	// clang-format on
	// Returns false if the election difficulty was updated
	bool update_difficulty_impl (roots_iterator const &, nano::block const &);
	void request_loop ();
	void request_confirm (nano::unique_lock<nano::mutex> &);
	void erase (nano::qualified_root const &);
	// Erase all blocks from active and, if not confirmed, clear digests from network filters
	void cleanup_election (nano::unique_lock<nano::mutex> &, nano::election_cleanup_info const &);
	// Returns a list of elections sorted by difficulty, mutex must be locked
	std::vector<std::shared_ptr<nano::election>> list_active_impl (size_t) const;

	nano::condition_variable condition;
	bool started{ false };
	std::atomic<bool> stopped{ false };

	// Periodically check all elections
	std::chrono::milliseconds const check_all_elections_period;
	std::chrono::steady_clock::time_point last_check_all_elections{};

	// Maximum time an election can be kept active if it is extending the container
	std::chrono::seconds const election_time_to_live;

	// Elections above this position in the queue are prioritized
	size_t const prioritized_cutoff;

	static size_t constexpr recently_confirmed_size{ 65536 };
	using recent_confirmation = std::pair<nano::qualified_root, nano::block_hash>;
	// clang-format off
	boost::multi_index_container<recent_confirmation,
	mi::indexed_by<
		mi::sequenced<mi::tag<tag_sequence>>,
		mi::hashed_unique<mi::tag<tag_root>,
			mi::member<recent_confirmation, nano::qualified_root, &recent_confirmation::first>>,
		mi::hashed_unique<mi::tag<tag_hash>,
			mi::member<recent_confirmation, nano::block_hash, &recent_confirmation::second>>>>
	recently_confirmed;
	using prioritize_num_uncemented = boost::multi_index_container<nano::cementable_account,
	mi::indexed_by<
		mi::hashed_unique<mi::tag<tag_account>,
			mi::member<nano::cementable_account, nano::account, &nano::cementable_account::account>>,
		mi::ordered_non_unique<mi::tag<tag_uncemented>,
			mi::member<nano::cementable_account, uint64_t, &nano::cementable_account::blocks_uncemented>,
			std::greater<uint64_t>>>>;

	boost::multi_index_container<nano::expired_optimistic_election_info,
	mi::indexed_by<
		mi::ordered_non_unique<mi::tag<tag_expired_time>,
			mi::member<expired_optimistic_election_info, std::chrono::steady_clock::time_point, &expired_optimistic_election_info::expired_time>>,
		mi::hashed_unique<mi::tag<tag_account>,
			mi::member<expired_optimistic_election_info, nano::account, &expired_optimistic_election_info::account>>,
		mi::ordered_non_unique<mi::tag<tag_election_started>,
			mi::member<expired_optimistic_election_info, bool, &expired_optimistic_election_info::election_started>, std::greater<bool>>>>
	expired_optimistic_election_infos;
	// clang-format on
	std::atomic<uint64_t> expired_optimistic_election_infos_size{ 0 };

	// Frontiers confirmation
	nano::frontiers_confirmation_info get_frontiers_confirmation_info ();
	void confirm_prioritized_frontiers (nano::transaction const &, uint64_t, uint64_t &);
	void confirm_expired_frontiers_pessimistically (nano::transaction const &, uint64_t, uint64_t &);
	void frontiers_confirmation (nano::unique_lock<nano::mutex> &);
	bool insert_election_from_frontiers_confirmation (std::shared_ptr<nano::block> const &, nano::account const &, nano::uint128_t, nano::election_behavior);
	nano::account next_frontier_account{ 0 };
	std::chrono::steady_clock::time_point next_frontier_check{ std::chrono::steady_clock::now () };
	constexpr static size_t max_active_elections_frontier_insertion{ 1000 };
	prioritize_num_uncemented priority_wallet_cementable_frontiers;
	prioritize_num_uncemented priority_cementable_frontiers;
	std::unordered_set<nano::wallet_id> wallet_ids_already_iterated;
	std::unordered_map<nano::wallet_id, nano::account> next_wallet_id_accounts;
	bool skip_wallets{ false };
	std::atomic<unsigned> optimistic_elections_count{ 0 };
	void prioritize_frontiers_for_confirmation (nano::transaction const &, std::chrono::milliseconds, std::chrono::milliseconds);
	bool prioritize_account_for_confirmation (prioritize_num_uncemented &, size_t &, nano::account const &, nano::account_info const &, uint64_t);
	unsigned max_optimistic ();
	void set_next_frontier_check (bool);
	void add_expired_optimistic_election (nano::election const &);
	bool should_do_frontiers_confirmation () const;
	static size_t constexpr max_priority_cementable_frontiers{ 100000 };
	static size_t constexpr confirmed_frontiers_max_pending_size{ 10000 };
	static std::chrono::minutes constexpr expired_optimistic_election_info_cutoff{ 30 };
	ordered_cache inactive_votes_cache;
	nano::inactive_cache_status inactive_votes_bootstrap_check (nano::unique_lock<nano::mutex> &, std::vector<std::pair<nano::account, uint64_t>> const &, nano::block_hash const &, nano::inactive_cache_status const &);
	nano::inactive_cache_status inactive_votes_bootstrap_check (nano::unique_lock<nano::mutex> &, nano::account const &, nano::block_hash const &, nano::inactive_cache_status const &);
	nano::inactive_cache_status inactive_votes_bootstrap_check_impl (nano::unique_lock<nano::mutex> &, nano::uint128_t const &, size_t, nano::block_hash const &, nano::inactive_cache_status const &);
	nano::inactive_cache_information find_inactive_votes_cache_impl (nano::block_hash const &);
	boost::thread thread;

	friend class election;
	friend std::unique_ptr<container_info_component> collect_container_info (active_transactions &, const std::string &);

	friend class active_transactions_vote_replays_Test;
	friend class frontiers_confirmation_prioritize_frontiers_Test;
	friend class frontiers_confirmation_prioritize_frontiers_max_optimistic_elections_Test;
	friend class confirmation_height_prioritize_frontiers_overwrite_Test;
	friend class active_transactions_confirmation_consistency_Test;
	friend class node_deferred_dependent_elections_Test;
	friend class active_transactions_pessimistic_elections_Test;
	friend class frontiers_confirmation_expired_optimistic_elections_removal_Test;
};

bool purge_singleton_inactive_votes_cache_pool_memory ();
std::unique_ptr<container_info_component> collect_container_info (active_transactions & active_transactions, std::string const & name);
}<|MERGE_RESOLUTION|>--- conflicted
+++ resolved
@@ -73,24 +73,13 @@
 	status (status)
 	{
 		voters.reserve (8);
-<<<<<<< HEAD
-		voters.push_back (initial_rep_a);
-		timestamps.reserve (8);
-		timestamps.push_back (initial_timestamp_a);
-=======
 		voters.emplace_back (initial_rep_a, initial_timestamp_a);
->>>>>>> 4a9cc977
 	}
 
 	std::chrono::steady_clock::time_point arrival;
 	nano::block_hash hash;
 	nano::inactive_cache_status status;
-<<<<<<< HEAD
-	std::vector<nano::account> voters;
-	std::vector<uint64_t> timestamps;
-=======
 	std::vector<std::pair<nano::account, uint64_t>> voters;
->>>>>>> 4a9cc977
 	bool needs_eval () const
 	{
 		return !status.bootstrap_started || !status.election_started || !status.confirmed;
