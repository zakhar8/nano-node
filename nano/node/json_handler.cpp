--- conflicted
+++ resolved
@@ -526,37 +526,19 @@
 		auto error = state.head ().is_zero () || node.store.confirmation_height_get (transaction, account, confirmation_height);
 		if (!error)
 		{
-<<<<<<< HEAD
 			response_l.put ("frontier", state.head ().to_string ());
 			response_l.put ("open_block", state.open ().to_string ());
-			response_l.put ("representative_block", state.rep ().to_string ());
-=======
-			response_l.put ("frontier", info.head.to_string ());
-			response_l.put ("open_block", info.open_block.to_string ());
-			response_l.put ("representative_block", node.ledger.representative (transaction, info.head).to_string ());
->>>>>>> 90ec3346
+			response_l.put ("representative_block", node.ledger.representative (transaction, state.head ()).to_string ());
 			std::string balance;
 			nano::uint128_union (state.balance ()).encode_dec (balance);
 			response_l.put ("balance", balance);
-<<<<<<< HEAD
 			response_l.put ("modified_timestamp", std::to_string (state.modified ()));
 			response_l.put ("block_count", std::to_string (state.block_count ()));
 			response_l.put ("account_version", state.epoch () == nano::epoch::epoch_1 ? "1" : "0");
 			response_l.put ("confirmation_height", std::to_string (confirmation_height));
 			if (representative)
 			{
-				auto block (node.store.block_get (transaction, state.rep ()));
-				assert (block != nullptr);
-				response_l.put ("representative", block->representative ().to_account ());
-=======
-			response_l.put ("modified_timestamp", std::to_string (info.modified));
-			response_l.put ("block_count", std::to_string (info.block_count));
-			response_l.put ("account_version", info.epoch () == nano::epoch::epoch_1 ? "1" : "0");
-			response_l.put ("confirmation_height", std::to_string (confirmation_height));
-			if (representative)
-			{
-				response_l.put ("representative", info.representative.to_account ());
->>>>>>> 90ec3346
+				response_l.put ("representative", state.rep ().to_account ());
 			}
 			if (weight)
 			{
@@ -1968,15 +1950,8 @@
 		auto transaction (node.store.tx_begin_read ());
 		for (auto i (node.store.latest_begin (transaction)), n (node.store.latest_end ()); i != n; ++i)
 		{
-<<<<<<< HEAD
 			auto state (node.ledger.account_state (transaction, nano::account_info (i->second)));
-			auto block (node.store.block_get (transaction, state.rep ()));
-			assert (block != nullptr);
-			if (block->representative () == account)
-=======
-			nano::account_info const & info (i->second);
-			if (info.representative == account)
->>>>>>> 90ec3346
+			if (state.rep () == account)
 			{
 				std::string balance;
 				nano::uint128_union (state.balance ()).encode_dec (balance);
@@ -2444,15 +2419,9 @@
 						}
 						response_a.put ("pending", account_pending.convert_to<std::string> ());
 					}
-<<<<<<< HEAD
 					response_a.put ("frontier", state.head ().to_string ());
 					response_a.put ("open_block", state.open ().to_string ());
-					response_a.put ("representative_block", state.rep ().to_string ());
-=======
-					response_a.put ("frontier", info.head.to_string ());
-					response_a.put ("open_block", info.open_block.to_string ());
-					response_a.put ("representative_block", node.ledger.representative (transaction, info.head).to_string ());
->>>>>>> 90ec3346
+					response_a.put ("representative_block", node.ledger.representative (transaction, state.head ()).to_string ());
 					std::string balance;
 					nano::uint128_union (state.balance ()).encode_dec (balance);
 					response_a.put ("balance", balance);
@@ -2460,13 +2429,7 @@
 					response_a.put ("block_count", std::to_string (state.block_count ()));
 					if (representative)
 					{
-<<<<<<< HEAD
-						auto block (node.store.block_get (transaction, state.rep ()));
-						assert (block != nullptr);
-						response_a.put ("representative", block->representative ().to_account ());
-=======
-						response_a.put ("representative", info.representative.to_account ());
->>>>>>> 90ec3346
+						response_a.put ("representative", state.rep ().to_account ());
 					}
 					if (weight)
 					{
@@ -2508,15 +2471,9 @@
 						}
 						response_a.put ("pending", account_pending.convert_to<std::string> ());
 					}
-<<<<<<< HEAD
 					response_a.put ("frontier", state.head ().to_string ());
 					response_a.put ("open_block", state.open ().to_string ());
-					response_a.put ("representative_block", state.rep ().to_string ());
-=======
-					response_a.put ("frontier", info.head.to_string ());
-					response_a.put ("open_block", info.open_block.to_string ());
-					response_a.put ("representative_block", node.ledger.representative (transaction, info.head).to_string ());
->>>>>>> 90ec3346
+					response_a.put ("representative_block", node.ledger.representative (transaction, state.head ()).to_string ());
 					std::string balance;
 					(i->first).encode_dec (balance);
 					response_a.put ("balance", balance);
@@ -2524,13 +2481,7 @@
 					response_a.put ("block_count", std::to_string (state.block_count ()));
 					if (representative)
 					{
-<<<<<<< HEAD
-						auto block (node.store.block_get (transaction, state.rep ()));
-						assert (block != nullptr);
-						response_a.put ("representative", block->representative ().to_account ());
-=======
-						response_a.put ("representative", info.representative.to_account ());
->>>>>>> 90ec3346
+						response_a.put ("representative", state.rep ().to_account ());
 					}
 					if (weight)
 					{
@@ -4271,15 +4222,9 @@
 				if (state.modified () >= modified_since)
 				{
 					boost::property_tree::ptree entry;
-<<<<<<< HEAD
 					entry.put ("frontier", state.head ().to_string ());
 					entry.put ("open_block", state.open ().to_string ());
-					entry.put ("representative_block", state.rep ().to_string ());
-=======
-					entry.put ("frontier", info.head.to_string ());
-					entry.put ("open_block", info.open_block.to_string ());
-					entry.put ("representative_block", node.ledger.representative (block_transaction, info.head).to_string ());
->>>>>>> 90ec3346
+					entry.put ("representative_block", node.ledger.representative (block_transaction, state.head ()).to_string ());
 					std::string balance;
 					nano::uint128_union (state.balance ()).encode_dec (balance);
 					entry.put ("balance", balance);
@@ -4287,13 +4232,7 @@
 					entry.put ("block_count", std::to_string (state.block_count ()));
 					if (representative)
 					{
-<<<<<<< HEAD
-						auto block (node.store.block_get (block_transaction, state.rep ()));
-						assert (block != nullptr);
-						entry.put ("representative", block->representative ().to_account ());
-=======
-						entry.put ("representative", info.representative.to_account ());
->>>>>>> 90ec3346
+						entry.put ("representative", state.rep ().to_account ());
 					}
 					if (weight)
 					{
