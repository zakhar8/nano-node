#pragma once

#include <nano/lib/config.hpp>
#include <nano/lib/rep_weights.hpp>
#include <nano/secure/common.hpp>

namespace nano
{
class block_store;
class stat;

class shared_ptr_block_hash final
{
public:
	size_t operator() (std::shared_ptr<nano::block> const &) const;
	bool operator() (std::shared_ptr<nano::block> const &, std::shared_ptr<nano::block> const &) const;
};
using tally_t = std::map<nano::uint128_t, std::shared_ptr<nano::block>, std::greater<nano::uint128_t>>;
class ledger final
{
public:
	ledger (nano::block_store &, nano::stat &, bool = true, bool = true);
	nano::account account (nano::transaction const &, nano::block_hash const &) const;
	nano::uint128_t amount (nano::transaction const &, nano::block_hash const &);
	nano::uint128_t balance (nano::transaction const &, nano::block_hash const &) const;
	nano::uint128_t account_balance (nano::transaction const &, nano::account const &);
	nano::uint128_t account_pending (nano::transaction const &, nano::account const &);
	nano::uint128_t weight (nano::transaction const &, nano::account const &);
	std::shared_ptr<nano::block> successor (nano::transaction const &, nano::qualified_root const &);
	std::shared_ptr<nano::block> forked_block (nano::transaction const &, nano::block const &);
	bool block_confirmed (nano::transaction const & transaction_a, nano::block_hash const & hash_a) const;
	bool block_not_confirmed_or_not_exists (nano::block const & block_a) const;
	nano::block_hash latest (nano::transaction const &, nano::account const &);
	nano::block_hash latest_root (nano::transaction const &, nano::account const &);
	nano::block_hash representative (nano::transaction const &, nano::block_hash const &);
	nano::block_hash representative_calculated (nano::transaction const &, nano::block_hash const &);
	bool block_exists (nano::block_hash const &);
	bool block_exists (nano::block_type, nano::block_hash const &);
	std::string block_text (char const *);
	std::string block_text (nano::block_hash const &);
	bool is_send (nano::transaction const &, nano::state_block const &) const;
	nano::block_hash block_destination (nano::transaction const &, nano::block const &);
	nano::block_hash block_source (nano::transaction const &, nano::block const &);
	nano::process_return process (nano::write_transaction const &, nano::block const &, nano::signature_verification = nano::signature_verification::unknown);
	bool rollback (nano::write_transaction const &, nano::block_hash const &, std::vector<std::shared_ptr<nano::block>> &);
	bool rollback (nano::write_transaction const &, nano::block_hash const &);
	void change_latest (nano::write_transaction const &, nano::account const &, nano::account_info const &, nano::account_info const &);
	void dump_account_chain (nano::account const &);
	bool could_fit (nano::transaction const &, nano::block const &);
	bool is_epoch_link (nano::uint256_union const &);
<<<<<<< HEAD
	nano::account signer (nano::uint256_union const &) const;
	nano::uint256_union link (nano::epoch) const;
=======
	size_t block_count () const;
>>>>>>> 84a11022
	static nano::uint128_t const unit;
	nano::network_params network_params;
	nano::block_store & store;
	std::atomic<uint64_t> cemented_count{ 0 };
	nano::rep_weights rep_weights;
	nano::stat & stats;
	std::unordered_map<nano::account, nano::uint128_t> bootstrap_weights;
	std::atomic<size_t> bootstrap_weights_size{ 0 };
	uint64_t bootstrap_weight_max_blocks{ 1 };
	std::atomic<bool> check_bootstrap_weights;
};

std::unique_ptr<seq_con_info_component> collect_seq_con_info (ledger & ledger, const std::string & name);
}<|MERGE_RESOLUTION|>--- conflicted
+++ resolved
@@ -48,12 +48,9 @@
 	void dump_account_chain (nano::account const &);
 	bool could_fit (nano::transaction const &, nano::block const &);
 	bool is_epoch_link (nano::uint256_union const &);
-<<<<<<< HEAD
 	nano::account signer (nano::uint256_union const &) const;
 	nano::uint256_union link (nano::epoch) const;
-=======
 	size_t block_count () const;
->>>>>>> 84a11022
 	static nano::uint128_t const unit;
 	nano::network_params network_params;
 	nano::block_store & store;
