#include <nano/lib/rep_weights.hpp>
#include <nano/lib/stats.hpp>
#include <nano/lib/utility.hpp>
#include <nano/lib/work.hpp>
#include <nano/secure/blockstore.hpp>
#include <nano/secure/ledger.hpp>

namespace
{
void representation_add (nano::transaction const & transaction_a, nano::ledger & ledger_a, nano::account const & representative_a, nano::uint128_t const & amount_a)
{
	ledger_a.rep_weights.representation_add (representative_a, amount_a);
}

/**
 * Roll back the visited block
 */
class rollback_visitor : public nano::block_visitor
{
public:
	rollback_visitor (nano::write_transaction const & transaction_a, nano::ledger & ledger_a, std::vector<std::shared_ptr<nano::block>> & list_a) :
	transaction (transaction_a),
	ledger (ledger_a),
	list (list_a)
	{
	}
	virtual ~rollback_visitor () = default;
	void send_block (nano::send_block const & block_a) override
	{
		auto hash (block_a.hash ());
		nano::pending_info pending;
		nano::pending_key key (block_a.hashables.destination, hash);
		while (!error && ledger.store.pending_get (transaction, key, pending))
		{
			error = ledger.rollback (transaction, ledger.latest (transaction, block_a.hashables.destination), list);
		}
		if (!error)
		{
			auto state (ledger.account_state (transaction, pending.source));
			assert (!state.head ().is_zero ());
			ledger.store.pending_del (transaction, key);
<<<<<<< HEAD
			representation_add (transaction, ledger, ledger.representative (transaction, hash), pending.amount.number ());
			nano::account_info new_info (block_a.hashables.previous, state.rep (), state.open ());
			ledger.change_latest (transaction, pending.source, state, new_info, nano::epoch::epoch_0);
=======
			representation_add (transaction, ledger, info.representative, pending.amount.number ());
			nano::account_info new_info (block_a.hashables.previous, info.representative, info.open_block, ledger.balance (transaction, block_a.hashables.previous), nano::seconds_since_epoch (), info.block_count - 1, nano::epoch::epoch_0);
			ledger.change_latest (transaction, pending.source, info, new_info);
>>>>>>> 90ec3346
			ledger.store.block_del (transaction, hash);
			ledger.store.frontier_del (transaction, hash);
			ledger.store.frontier_put (transaction, block_a.hashables.previous, pending.source);
			ledger.store.block_successor_clear (transaction, block_a.hashables.previous);
			ledger.stats.inc (nano::stat::type::rollback, nano::stat::detail::send);
		}
	}
	void receive_block (nano::receive_block const & block_a) override
	{
		auto hash (block_a.hash ());
		auto amount (ledger.amount (transaction, block_a.hashables.source));
		auto destination_account (ledger.account (transaction, hash));
		auto source_account (ledger.account (transaction, block_a.hashables.source));
		nano::account_info info;
<<<<<<< HEAD
		auto state (ledger.account_state (transaction, destination_account));
		assert (!state.head ().is_zero ());
		representation_add (transaction, ledger, ledger.representative (transaction, hash), 0 - amount);
		nano::account_info new_info (block_a.hashables.previous, representative, info.open_block);
		ledger.change_latest (transaction, destination_account, state, new_info, nano::epoch::epoch_0);
=======
		auto error (ledger.store.account_get (transaction, destination_account, info));
		(void)error;
		assert (!error);
		representation_add (transaction, ledger, info.representative, 0 - amount);
		nano::account_info new_info (block_a.hashables.previous, info.representative, info.open_block, ledger.balance (transaction, block_a.hashables.previous), nano::seconds_since_epoch (), info.block_count - 1, nano::epoch::epoch_0);
		ledger.change_latest (transaction, destination_account, info, new_info);
>>>>>>> 90ec3346
		ledger.store.block_del (transaction, hash);
		ledger.store.pending_put (transaction, nano::pending_key (destination_account, block_a.hashables.source), { source_account, amount, nano::epoch::epoch_0 });
		ledger.store.frontier_del (transaction, hash);
		ledger.store.frontier_put (transaction, block_a.hashables.previous, destination_account);
		ledger.store.block_successor_clear (transaction, block_a.hashables.previous);
		ledger.stats.inc (nano::stat::type::rollback, nano::stat::detail::receive);
	}
	void open_block (nano::open_block const & block_a) override
	{
		auto hash (block_a.hash ());
		auto amount (ledger.amount (transaction, block_a.hashables.source));
		auto destination_account (ledger.account (transaction, hash));
		auto source_account (ledger.account (transaction, block_a.hashables.source));
<<<<<<< HEAD
		representation_add (transaction, ledger, ledger.representative (transaction, hash), 0 - amount);
		ledger.change_latest (transaction, destination_account, {}, {}, nano::epoch::epoch_0);
=======
		representation_add (transaction, ledger, block_a.representative (), 0 - amount);
		nano::account_info new_info;
		ledger.change_latest (transaction, destination_account, new_info, new_info);
>>>>>>> 90ec3346
		ledger.store.block_del (transaction, hash);
		ledger.store.pending_put (transaction, nano::pending_key (destination_account, block_a.hashables.source), { source_account, amount, nano::epoch::epoch_0 });
		ledger.store.frontier_del (transaction, hash);
		ledger.stats.inc (nano::stat::type::rollback, nano::stat::detail::open);
	}
	void change_block (nano::change_block const & block_a) override
	{
		auto hash (block_a.hash ());
		auto rep_block (ledger.representative (transaction, block_a.hashables.previous));
		auto account (ledger.account (transaction, block_a.hashables.previous));
		auto state (ledger.account_state (transaction, account));
		assert (!state.head ().is_zero ());
		auto balance (ledger.balance (transaction, block_a.hashables.previous));
		auto block = ledger.store.block_get (transaction, rep_block);
		release_assert (block != nullptr);
		auto representative = block->representative ();
		representation_add (transaction, ledger, block_a.representative (), 0 - balance);
		representation_add (transaction, ledger, representative, balance);
		ledger.store.block_del (transaction, hash);
<<<<<<< HEAD
		nano::account_info new_info (block_a.hashables.previous, representative, state.open ());
		ledger.change_latest (transaction, account, state, new_info, nano::epoch::epoch_0);
=======
		nano::account_info new_info (block_a.hashables.previous, representative, info.open_block, info.balance, nano::seconds_since_epoch (), info.block_count - 1, nano::epoch::epoch_0);
		ledger.change_latest (transaction, account, info, new_info);
>>>>>>> 90ec3346
		ledger.store.frontier_del (transaction, hash);
		ledger.store.frontier_put (transaction, block_a.hashables.previous, account);
		ledger.store.block_successor_clear (transaction, block_a.hashables.previous);
		ledger.stats.inc (nano::stat::type::rollback, nano::stat::detail::change);
	}
	void state_block (nano::state_block const & block_a) override
	{
		auto hash (block_a.hash ());
		nano::block_hash rep_block_hash (0);
		if (!block_a.hashables.previous.is_zero ())
		{
			rep_block_hash = ledger.representative (transaction, block_a.hashables.previous);
		}
		auto balance (ledger.balance (transaction, block_a.hashables.previous));
		auto is_send (block_a.hashables.balance < balance);
		// Add in amount delta
		representation_add (transaction, ledger, block_a.representative (), 0 - block_a.hashables.balance.number ());
		nano::account representative{ 0 };
		if (!rep_block_hash.is_zero ())
		{
			// Move existing representation
			auto block (ledger.store.block_get (transaction, rep_block_hash));
			assert (block != nullptr);
			representative = block->representative ();
			representation_add (transaction, ledger, representative, balance);
		}

		auto state (ledger.account_state (transaction, block_a.hashables.account));
		assert (!state.head ().is_zero ());

		if (is_send)
		{
			nano::pending_key key (block_a.hashables.link, hash);
			while (!error && !ledger.store.pending_exists (transaction, key))
			{
				error = ledger.rollback (transaction, ledger.latest (transaction, block_a.hashables.link), list);
			}
			ledger.store.pending_del (transaction, key);
			ledger.stats.inc (nano::stat::type::rollback, nano::stat::detail::send);
		}
		else if (!block_a.hashables.link.is_zero () && !ledger.is_epoch_link (block_a.hashables.link))
		{
			auto source_version (ledger.store.block_version (transaction, block_a.hashables.link));
			nano::pending_info pending_info (ledger.account (transaction, block_a.hashables.link), block_a.hashables.balance.number () - balance, source_version);
			ledger.store.pending_put (transaction, nano::pending_key (block_a.hashables.account, block_a.hashables.link), pending_info);
			ledger.stats.inc (nano::stat::type::rollback, nano::stat::detail::receive);
		}

		auto previous_version (ledger.store.block_version (transaction, block_a.hashables.previous));
<<<<<<< HEAD
		nano::account_info new_info (block_a.hashables.previous, representative, state.open ());
		ledger.change_latest (transaction, block_a.hashables.account, state, new_info, previous_version);
=======
		nano::account_info new_info (block_a.hashables.previous, representative, info.open_block, balance, nano::seconds_since_epoch (), info.block_count - 1, previous_version);
		ledger.change_latest (transaction, block_a.hashables.account, info, new_info);
>>>>>>> 90ec3346

		auto previous (ledger.store.block_get (transaction, block_a.hashables.previous));
		if (previous != nullptr)
		{
			ledger.store.block_successor_clear (transaction, block_a.hashables.previous);
			if (previous->type () < nano::block_type::state)
			{
				ledger.store.frontier_put (transaction, block_a.hashables.previous, block_a.hashables.account);
			}
		}
		else
		{
			ledger.stats.inc (nano::stat::type::rollback, nano::stat::detail::open);
		}
		ledger.store.block_del (transaction, hash);
	}
	nano::write_transaction const & transaction;
	nano::ledger & ledger;
	std::vector<std::shared_ptr<nano::block>> & list;
	bool error{ false };
};

class ledger_processor : public nano::block_visitor
{
public:
	ledger_processor (nano::ledger &, nano::write_transaction const &, nano::signature_verification = nano::signature_verification::unknown);
	virtual ~ledger_processor () = default;
	void send_block (nano::send_block const &) override;
	void receive_block (nano::receive_block const &) override;
	void open_block (nano::open_block const &) override;
	void change_block (nano::change_block const &) override;
	void state_block (nano::state_block const &) override;
	void state_block_impl (nano::state_block const &);
	void epoch_block_impl (nano::state_block const &);
	nano::ledger & ledger;
	nano::write_transaction const & transaction;
	nano::signature_verification verification;
	nano::process_return result;
};

void ledger_processor::state_block (nano::state_block const & block_a)
{
	result.code = nano::process_result::progress;
	auto is_epoch_block (false);
	// Check if this is an epoch block
	if (ledger.is_epoch_link (block_a.hashables.link))
	{
		nano::amount prev_balance (0);
		if (!block_a.hashables.previous.is_zero ())
		{
			result.code = ledger.store.block_exists (transaction, block_a.hashables.previous) ? nano::process_result::progress : nano::process_result::gap_previous;
			if (result.code == nano::process_result::progress)
			{
				prev_balance = ledger.balance (transaction, block_a.hashables.previous);
			}
			else if (result.verified == nano::signature_verification::unknown)
			{
				// Check for possible regular state blocks with epoch link (send subtype)
				if (validate_message (block_a.hashables.account, block_a.hash (), block_a.signature))
				{
					// Is epoch block signed correctly
					if (validate_message (ledger.signer (block_a.link ()), block_a.hash (), block_a.signature))
					{
						result.verified = nano::signature_verification::invalid;
						result.code = nano::process_result::bad_signature;
					}
					else
					{
						result.verified = nano::signature_verification::valid_epoch;
					}
				}
				else
				{
					result.verified = nano::signature_verification::valid;
				}
			}
		}
		if (block_a.hashables.balance == prev_balance)
		{
			is_epoch_block = true;
		}
	}
	if (result.code == nano::process_result::progress)
	{
		if (is_epoch_block)
		{
			epoch_block_impl (block_a);
		}
		else
		{
			state_block_impl (block_a);
		}
	}
}

void ledger_processor::state_block_impl (nano::state_block const & block_a)
{
	auto hash (block_a.hash ());
	auto existing (ledger.store.block_exists (transaction, block_a.type (), hash));
	result.code = existing ? nano::process_result::old : nano::process_result::progress; // Have we seen this block before? (Unambiguous)
	if (result.code == nano::process_result::progress)
	{
		// Validate block if not verified outside of ledger
		if (result.verified != nano::signature_verification::valid)
		{
			result.code = validate_message (block_a.hashables.account, hash, block_a.signature) ? nano::process_result::bad_signature : nano::process_result::progress; // Is this block signed correctly (Unambiguous)
		}
		if (result.code == nano::process_result::progress)
		{
			assert (!validate_message (block_a.hashables.account, hash, block_a.signature));
			result.verified = nano::signature_verification::valid;
			result.code = block_a.hashables.account.is_zero () ? nano::process_result::opened_burn_account : nano::process_result::progress; // Is this for the burn account? (Unambiguous)
			if (result.code == nano::process_result::progress)
			{
				nano::epoch epoch (nano::epoch::epoch_0);
				auto state (ledger.account_state (transaction, block_a.hashables.account));
				result.amount = block_a.hashables.balance;
				auto is_send (false);
				if (!state.head ().is_zero ())
				{
<<<<<<< HEAD
					epoch = state.epoch ();
=======
					epoch = info.epoch ();
>>>>>>> 90ec3346
					// Account already exists
					result.code = block_a.hashables.previous.is_zero () ? nano::process_result::fork : nano::process_result::progress; // Has this account already been opened? (Ambigious)
					if (result.code == nano::process_result::progress)
					{
						result.code = ledger.store.block_exists (transaction, block_a.hashables.previous) ? nano::process_result::progress : nano::process_result::gap_previous; // Does the previous block exist in the ledger? (Unambigious)
						if (result.code == nano::process_result::progress)
						{
							is_send = block_a.hashables.balance < state.balance ();
							result.amount = is_send ? (state.balance ().number () - result.amount.number ()) : (result.amount.number () - state.balance ().number ());
							result.code = block_a.hashables.previous == state.head () ? nano::process_result::progress : nano::process_result::fork; // Is the previous block the account's head block? (Ambigious)
						}
					}
				}
				else
				{
					// Account does not yet exists
					result.code = block_a.previous ().is_zero () ? nano::process_result::progress : nano::process_result::gap_previous; // Does the first block in an account yield 0 for previous() ? (Unambigious)
					if (result.code == nano::process_result::progress)
					{
						result.code = !block_a.hashables.link.is_zero () ? nano::process_result::progress : nano::process_result::gap_source; // Is the first block receiving from a send ? (Unambigious)
					}
				}
				if (result.code == nano::process_result::progress)
				{
					if (!is_send)
					{
						if (!block_a.hashables.link.is_zero ())
						{
							result.code = ledger.store.source_exists (transaction, block_a.hashables.link) ? nano::process_result::progress : nano::process_result::gap_source; // Have we seen the source block already? (Harmless)
							if (result.code == nano::process_result::progress)
							{
								nano::pending_key key (block_a.hashables.account, block_a.hashables.link);
								nano::pending_info pending;
								result.code = ledger.store.pending_get (transaction, key, pending) ? nano::process_result::unreceivable : nano::process_result::progress; // Has this source already been received (Malformed)
								if (result.code == nano::process_result::progress)
								{
									result.code = result.amount == pending.amount ? nano::process_result::progress : nano::process_result::balance_mismatch;
									epoch = std::max (epoch, pending.epoch);
								}
							}
						}
						else
						{
							// If there's no link, the balance must remain the same, only the representative can change
							result.code = result.amount.is_zero () ? nano::process_result::progress : nano::process_result::balance_mismatch;
						}
					}
				}
				if (result.code == nano::process_result::progress)
				{
					ledger.stats.inc (nano::stat::type::ledger, nano::stat::detail::state_block);
					result.state_is_send = is_send;
					nano::block_sideband sideband (nano::block_type::state, block_a.hashables.account /* unused */, 0, 0 /* unused */, state.block_count () + 1, nano::seconds_since_epoch ());
					ledger.store.block_put (transaction, hash, block_a, sideband, epoch);

<<<<<<< HEAD
					if (!state.rep ().is_zero ())
					{
						// Move existing representation
						representation_add (transaction, ledger, state.rep (), 0 - state.balance ().number ());
=======
					if (!info.representative.is_zero ())
					{
						// Move existing representation
						representation_add (transaction, ledger, info.representative, 0 - info.balance.number ());
>>>>>>> 90ec3346
					}
					// Add in amount delta
					auto block (ledger.store.block_get (transaction, hash));
					assert (block != nullptr);
					auto representative = block->representative ();
					representation_add (transaction, ledger, representative, block_a.hashables.balance.number ());

					if (is_send)
					{
						nano::pending_key key (block_a.hashables.link, hash);
						nano::pending_info info (block_a.hashables.account, result.amount.number (), epoch);
						ledger.store.pending_put (transaction, key, info);
					}
					else if (!block_a.hashables.link.is_zero ())
					{
						ledger.store.pending_del (transaction, nano::pending_key (block_a.hashables.account, block_a.hashables.link));
					}

<<<<<<< HEAD
					nano::account_info new_info (hash, hash, state.open ().is_zero () ? hash : state.open ());
					ledger.change_latest (transaction, block_a.hashables.account, state, new_info, epoch);
					if (!ledger.store.frontier_get (transaction, state.head ()).is_zero ())
=======
					nano::account_info new_info (hash, representative, info.open_block.is_zero () ? hash : info.open_block, block_a.hashables.balance, nano::seconds_since_epoch (), info.block_count + 1, epoch);
					ledger.change_latest (transaction, block_a.hashables.account, info, new_info);
					if (!ledger.store.frontier_get (transaction, info.head).is_zero ())
>>>>>>> 90ec3346
					{
						ledger.store.frontier_del (transaction, state.head ());
					}
					// Frontier table is unnecessary for state blocks and this also prevents old blocks from being inserted on top of state blocks
					result.account = block_a.hashables.account;
				}
			}
		}
	}
}

void ledger_processor::epoch_block_impl (nano::state_block const & block_a)
{
	auto hash (block_a.hash ());
	auto existing (ledger.store.block_exists (transaction, block_a.type (), hash));
	result.code = existing ? nano::process_result::old : nano::process_result::progress; // Have we seen this block before? (Unambiguous)
	if (result.code == nano::process_result::progress)
	{
		// Validate block if not verified outside of ledger
		if (result.verified != nano::signature_verification::valid_epoch)
		{
			result.code = validate_message (ledger.signer (block_a.link ()), hash, block_a.signature) ? nano::process_result::bad_signature : nano::process_result::progress; // Is this block signed correctly (Unambiguous)
		}
		if (result.code == nano::process_result::progress)
		{
			assert (!validate_message (ledger.signer (block_a.link ()), hash, block_a.signature));
			result.verified = nano::signature_verification::valid_epoch;
			result.code = block_a.hashables.account.is_zero () ? nano::process_result::opened_burn_account : nano::process_result::progress; // Is this for the burn account? (Unambiguous)
			if (result.code == nano::process_result::progress)
			{
				auto state (ledger.account_state (transaction, block_a.hashables.account));
				if (!state.head ().is_zero ())
				{
					// Account already exists
					result.code = block_a.hashables.previous.is_zero () ? nano::process_result::fork : nano::process_result::progress; // Has this account already been opened? (Ambigious)
					if (result.code == nano::process_result::progress)
					{
						result.code = block_a.hashables.previous == state.head () ? nano::process_result::progress : nano::process_result::fork; // Is the previous block the account's head block? (Ambigious)
						if (result.code == nano::process_result::progress)
						{
<<<<<<< HEAD
							auto last_rep_block (ledger.store.block_get (transaction, state.rep ()));
							assert (last_rep_block != nullptr);
							result.code = block_a.hashables.representative == last_rep_block->representative () ? nano::process_result::progress : nano::process_result::representative_mismatch;
=======
							result.code = block_a.hashables.representative == info.representative ? nano::process_result::progress : nano::process_result::representative_mismatch;
>>>>>>> 90ec3346
						}
					}
				}
				else
				{
					result.code = block_a.hashables.representative.is_zero () ? nano::process_result::progress : nano::process_result::representative_mismatch;
				}
				if (result.code == nano::process_result::progress)
				{
<<<<<<< HEAD
					result.code = (state.head ().is_zero () ? nano::epoch::epoch_0 : state.epoch ()) < ledger.network_params.ledger.epochs.epoch (block_a.link ()) ? nano::process_result::progress : nano::process_result::block_position;
=======
					result.code = info.epoch () == nano::epoch::epoch_0 ? nano::process_result::progress : nano::process_result::block_position;
>>>>>>> 90ec3346
					if (result.code == nano::process_result::progress)
					{
						result.code = block_a.hashables.balance == state.balance () ? nano::process_result::progress : nano::process_result::balance_mismatch;
						if (result.code == nano::process_result::progress)
						{
							ledger.stats.inc (nano::stat::type::ledger, nano::stat::detail::epoch_block);
							result.account = block_a.hashables.account;
							result.amount = 0;
							nano::block_sideband sideband (nano::block_type::state, block_a.hashables.account /* unused */, 0, 0 /* unused */, state.block_count () + 1, nano::seconds_since_epoch ());
							ledger.store.block_put (transaction, hash, block_a, sideband, nano::epoch::epoch_1);
<<<<<<< HEAD
							nano::account_info new_info (hash, hash, state.open ().is_zero () ? hash : state.open ());
							ledger.change_latest (transaction, block_a.hashables.account, state, new_info, nano::epoch::epoch_1);
							if (!ledger.store.frontier_get (transaction, state.head ()).is_zero ())
=======
							nano::account_info new_info (hash, block_a.representative (), info.open_block.is_zero () ? hash : info.open_block, info.balance, nano::seconds_since_epoch (), info.block_count + 1, nano::epoch::epoch_1);
							ledger.change_latest (transaction, block_a.hashables.account, info, new_info);
							if (!ledger.store.frontier_get (transaction, info.head).is_zero ())
>>>>>>> 90ec3346
							{
								ledger.store.frontier_del (transaction, state.head ());
							}
						}
					}
				}
			}
		}
	}
}

void ledger_processor::change_block (nano::change_block const & block_a)
{
	auto hash (block_a.hash ());
	auto existing (ledger.store.block_exists (transaction, block_a.type (), hash));
	result.code = existing ? nano::process_result::old : nano::process_result::progress; // Have we seen this block before? (Harmless)
	if (result.code == nano::process_result::progress)
	{
		auto previous (ledger.store.block_get (transaction, block_a.hashables.previous));
		result.code = previous != nullptr ? nano::process_result::progress : nano::process_result::gap_previous; // Have we seen the previous block already? (Harmless)
		if (result.code == nano::process_result::progress)
		{
			result.code = block_a.valid_predecessor (*previous) ? nano::process_result::progress : nano::process_result::block_position;
			if (result.code == nano::process_result::progress)
			{
				auto account (ledger.store.frontier_get (transaction, block_a.hashables.previous));
				result.code = account.is_zero () ? nano::process_result::fork : nano::process_result::progress;
				if (result.code == nano::process_result::progress)
				{
					auto state (ledger.account_state (transaction, account));
					assert (!state.head ().is_zero ());
					assert (state.head () == block_a.hashables.previous);
					// Validate block if not verified outside of ledger
					if (result.verified != nano::signature_verification::valid)
					{
						result.code = validate_message (account, hash, block_a.signature) ? nano::process_result::bad_signature : nano::process_result::progress; // Is this block signed correctly (Malformed)
					}
					if (result.code == nano::process_result::progress)
					{
						assert (!validate_message (account, hash, block_a.signature));
						result.verified = nano::signature_verification::valid;
						nano::block_sideband sideband (nano::block_type::change, account, 0, state.balance (), state.block_count () + 1, nano::seconds_since_epoch ());
						ledger.store.block_put (transaction, hash, block_a, sideband);
						auto balance (ledger.balance (transaction, block_a.hashables.previous));
<<<<<<< HEAD
						representation_add (transaction, ledger, hash, balance);
						representation_add (transaction, ledger, state.rep (), 0 - balance);
						nano::account_info new_info (hash, hash, state.open ());
						ledger.change_latest (transaction, account, state, new_info, nano::epoch::epoch_0);
=======
						representation_add (transaction, ledger, block_a.representative (), balance);
						representation_add (transaction, ledger, info.representative, 0 - balance);
						nano::account_info new_info (hash, block_a.representative (), info.open_block, info.balance, nano::seconds_since_epoch (), info.block_count + 1, nano::epoch::epoch_0);
						ledger.change_latest (transaction, account, info, new_info);
>>>>>>> 90ec3346
						ledger.store.frontier_del (transaction, block_a.hashables.previous);
						ledger.store.frontier_put (transaction, hash, account);
						result.account = account;
						result.amount = 0;
						ledger.stats.inc (nano::stat::type::ledger, nano::stat::detail::change);
					}
				}
			}
		}
	}
}

void ledger_processor::send_block (nano::send_block const & block_a)
{
	auto hash (block_a.hash ());
	auto existing (ledger.store.block_exists (transaction, block_a.type (), hash));
	result.code = existing ? nano::process_result::old : nano::process_result::progress; // Have we seen this block before? (Harmless)
	if (result.code == nano::process_result::progress)
	{
		auto previous (ledger.store.block_get (transaction, block_a.hashables.previous));
		result.code = previous != nullptr ? nano::process_result::progress : nano::process_result::gap_previous; // Have we seen the previous block already? (Harmless)
		if (result.code == nano::process_result::progress)
		{
			result.code = block_a.valid_predecessor (*previous) ? nano::process_result::progress : nano::process_result::block_position;
			if (result.code == nano::process_result::progress)
			{
				auto account (ledger.store.frontier_get (transaction, block_a.hashables.previous));
				result.code = account.is_zero () ? nano::process_result::fork : nano::process_result::progress;
				if (result.code == nano::process_result::progress)
				{
					// Validate block if not verified outside of ledger
					if (result.verified != nano::signature_verification::valid)
					{
						result.code = validate_message (account, hash, block_a.signature) ? nano::process_result::bad_signature : nano::process_result::progress; // Is this block signed correctly (Malformed)
					}
					if (result.code == nano::process_result::progress)
					{
						assert (!validate_message (account, hash, block_a.signature));
						result.verified = nano::signature_verification::valid;
						auto state (ledger.account_state (transaction, account));
						assert (!state.head ().is_zero ());
						assert (state.head () == block_a.hashables.previous);
						result.code = state.balance ().number () >= block_a.hashables.balance.number () ? nano::process_result::progress : nano::process_result::negative_spend; // Is this trying to spend a negative amount (Malicious)
						if (result.code == nano::process_result::progress)
						{
<<<<<<< HEAD
							auto amount (state.balance ().number () - block_a.hashables.balance.number ());
							representation_add (transaction, ledger, state.rep (), 0 - amount);
							nano::block_sideband sideband (nano::block_type::send, account, 0, block_a.hashables.balance /* unused */, state.block_count () + 1, nano::seconds_since_epoch ());
							ledger.store.block_put (transaction, hash, block_a, sideband);
							nano::account_info new_info (hash, state.rep (), state.open ());
							ledger.change_latest (transaction, account, state, new_info, nano::epoch::epoch_0);
=======
							auto amount (info.balance.number () - block_a.hashables.balance.number ());
							representation_add (transaction, ledger, info.representative, 0 - amount);
							nano::block_sideband sideband (nano::block_type::send, account, 0, block_a.hashables.balance /* unused */, info.block_count + 1, nano::seconds_since_epoch ());
							ledger.store.block_put (transaction, hash, block_a, sideband);
							nano::account_info new_info (hash, info.representative, info.open_block, block_a.hashables.balance, nano::seconds_since_epoch (), info.block_count + 1, nano::epoch::epoch_0);
							ledger.change_latest (transaction, account, info, new_info);
>>>>>>> 90ec3346
							ledger.store.pending_put (transaction, nano::pending_key (block_a.hashables.destination, hash), { account, amount, nano::epoch::epoch_0 });
							ledger.store.frontier_del (transaction, block_a.hashables.previous);
							ledger.store.frontier_put (transaction, hash, account);
							result.account = account;
							result.amount = amount;
							result.pending_account = block_a.hashables.destination;
							ledger.stats.inc (nano::stat::type::ledger, nano::stat::detail::send);
						}
					}
				}
			}
		}
	}
}

void ledger_processor::receive_block (nano::receive_block const & block_a)
{
	auto hash (block_a.hash ());
	auto existing (ledger.store.block_exists (transaction, block_a.type (), hash));
	result.code = existing ? nano::process_result::old : nano::process_result::progress; // Have we seen this block already?  (Harmless)
	if (result.code == nano::process_result::progress)
	{
		auto previous (ledger.store.block_get (transaction, block_a.hashables.previous));
		result.code = previous != nullptr ? nano::process_result::progress : nano::process_result::gap_previous;
		if (result.code == nano::process_result::progress)
		{
			result.code = block_a.valid_predecessor (*previous) ? nano::process_result::progress : nano::process_result::block_position;
			if (result.code == nano::process_result::progress)
			{
				auto account (ledger.store.frontier_get (transaction, block_a.hashables.previous));
				result.code = account.is_zero () ? nano::process_result::gap_previous : nano::process_result::progress; //Have we seen the previous block? No entries for account at all (Harmless)
				if (result.code == nano::process_result::progress)
				{
					// Validate block if not verified outside of ledger
					if (result.verified != nano::signature_verification::valid)
					{
						result.code = validate_message (account, hash, block_a.signature) ? nano::process_result::bad_signature : nano::process_result::progress; // Is the signature valid (Malformed)
					}
					if (result.code == nano::process_result::progress)
					{
						assert (!validate_message (account, hash, block_a.signature));
						result.verified = nano::signature_verification::valid;
						result.code = ledger.store.source_exists (transaction, block_a.hashables.source) ? nano::process_result::progress : nano::process_result::gap_source; // Have we seen the source block already? (Harmless)
						if (result.code == nano::process_result::progress)
						{
							auto state (ledger.account_state (transaction, account));
							assert (!state.head ().is_zero ());
							result.code = state.head () == block_a.hashables.previous ? nano::process_result::progress : nano::process_result::gap_previous; // Block doesn't immediately follow latest block (Harmless)
							if (result.code == nano::process_result::progress)
							{
								nano::pending_key key (account, block_a.hashables.source);
								nano::pending_info pending;
								result.code = ledger.store.pending_get (transaction, key, pending) ? nano::process_result::unreceivable : nano::process_result::progress; // Has this source already been received (Malformed)
								if (result.code == nano::process_result::progress)
								{
									result.code = pending.epoch == nano::epoch::epoch_0 ? nano::process_result::progress : nano::process_result::unreceivable; // Are we receiving a state-only send? (Malformed)
									if (result.code == nano::process_result::progress)
									{
										auto new_balance (state.balance ().number () + pending.amount.number ());
										nano::account_info source_info;
										auto error (ledger.store.account_get (transaction, pending.source, source_info));
										(void)error;
										assert (!error);
										ledger.store.pending_del (transaction, key);
										nano::block_sideband sideband (nano::block_type::receive, account, 0, new_balance, state.block_count () + 1, nano::seconds_since_epoch ());
										ledger.store.block_put (transaction, hash, block_a, sideband);
<<<<<<< HEAD
										nano::account_info new_info (hash, state.rep (), state.open ());
										ledger.change_latest (transaction, account, state, new_info, nano::epoch::epoch_0);
										representation_add (transaction, ledger, state.rep (), pending.amount.number ());
=======
										nano::account_info new_info (hash, info.representative, info.open_block, new_balance, nano::seconds_since_epoch (), info.block_count + 1, nano::epoch::epoch_0);
										ledger.change_latest (transaction, account, info, new_info);
										representation_add (transaction, ledger, info.representative, pending.amount.number ());
>>>>>>> 90ec3346
										ledger.store.frontier_del (transaction, block_a.hashables.previous);
										ledger.store.frontier_put (transaction, hash, account);
										result.account = account;
										result.amount = pending.amount;
										ledger.stats.inc (nano::stat::type::ledger, nano::stat::detail::receive);
									}
								}
							}
						}
					}
				}
				else
				{
					result.code = ledger.store.block_exists (transaction, block_a.hashables.previous) ? nano::process_result::fork : nano::process_result::gap_previous; // If we have the block but it's not the latest we have a signed fork (Malicious)
				}
			}
		}
	}
}

void ledger_processor::open_block (nano::open_block const & block_a)
{
	auto hash (block_a.hash ());
	auto existing (ledger.store.block_exists (transaction, block_a.type (), hash));
	result.code = existing ? nano::process_result::old : nano::process_result::progress; // Have we seen this block already? (Harmless)
	if (result.code == nano::process_result::progress)
	{
		// Validate block if not verified outside of ledger
		if (result.verified != nano::signature_verification::valid)
		{
			result.code = validate_message (block_a.hashables.account, hash, block_a.signature) ? nano::process_result::bad_signature : nano::process_result::progress; // Is the signature valid (Malformed)
		}
		if (result.code == nano::process_result::progress)
		{
			assert (!validate_message (block_a.hashables.account, hash, block_a.signature));
			result.verified = nano::signature_verification::valid;
			result.code = ledger.store.source_exists (transaction, block_a.hashables.source) ? nano::process_result::progress : nano::process_result::gap_source; // Have we seen the source block? (Harmless)
			if (result.code == nano::process_result::progress)
			{
				auto state (ledger.account_state (transaction, block_a.hashables.account));
				result.code = state.head ().is_zero () ? nano::process_result::progress : nano::process_result::fork; // Has this account already been opened? (Malicious)
				if (result.code == nano::process_result::progress)
				{
					nano::pending_key key (block_a.hashables.account, block_a.hashables.source);
					nano::pending_info pending;
					result.code = ledger.store.pending_get (transaction, key, pending) ? nano::process_result::unreceivable : nano::process_result::progress; // Has this source already been received (Malformed)
					if (result.code == nano::process_result::progress)
					{
						result.code = block_a.hashables.account == ledger.network_params.ledger.burn_account ? nano::process_result::opened_burn_account : nano::process_result::progress; // Is it burning 0 account? (Malicious)
						if (result.code == nano::process_result::progress)
						{
							result.code = pending.epoch == nano::epoch::epoch_0 ? nano::process_result::progress : nano::process_result::unreceivable; // Are we receiving a state-only send? (Malformed)
							if (result.code == nano::process_result::progress)
							{
								ledger.store.pending_del (transaction, key);
								nano::block_sideband sideband (nano::block_type::open, block_a.hashables.account, 0, pending.amount, 1, nano::seconds_since_epoch ());
								ledger.store.block_put (transaction, hash, block_a, sideband);
<<<<<<< HEAD

								ledger.change_latest (transaction, block_a.hashables.account, state, { hash, hash, hash }, nano::epoch::epoch_0);
								representation_add (transaction, ledger, hash, pending.amount.number ());
=======
								nano::account_info new_info (hash, block_a.representative (), hash, pending.amount.number (), nano::seconds_since_epoch (), 1, nano::epoch::epoch_0);
								ledger.change_latest (transaction, block_a.hashables.account, info, new_info);
								representation_add (transaction, ledger, block_a.representative (), pending.amount.number ());
>>>>>>> 90ec3346
								ledger.store.frontier_put (transaction, hash, block_a.hashables.account);
								result.account = block_a.hashables.account;
								result.amount = pending.amount;
								ledger.stats.inc (nano::stat::type::ledger, nano::stat::detail::open);
							}
						}
					}
				}
			}
		}
	}
}

ledger_processor::ledger_processor (nano::ledger & ledger_a, nano::write_transaction const & transaction_a, nano::signature_verification verification_a) :
ledger (ledger_a),
transaction (transaction_a),
verification (verification_a)
{
	result.verified = verification;
}
} // namespace

size_t nano::shared_ptr_block_hash::operator() (std::shared_ptr<nano::block> const & block_a) const
{
	auto hash (block_a->hash ());
	auto result (static_cast<size_t> (hash.qwords[0]));
	return result;
}

bool nano::shared_ptr_block_hash::operator() (std::shared_ptr<nano::block> const & lhs, std::shared_ptr<nano::block> const & rhs) const
{
	return lhs->hash () == rhs->hash ();
}

<<<<<<< HEAD
nano::account_state::account_state (nano::account_info const & info_a, std::shared_ptr<nano::block> block_a, nano::block_sideband const & sideband_a) :
info_m (info_a),
block_m (block_a),
sideband (sideband_a)
{
	assert (block_a->hash () == info_a.head);
}

nano::account_state::account_state (nano::transaction const & transaction_a, nano::block_store & store_a, nano::account const & account_a)
{
	auto error (store_a.account_get (transaction_a, account_a, info_m));
	if (!error)
	{
		block_m = store_a.block_get (transaction_a, info_m.head, &sideband);
	}
}

nano::account_state::account_state (nano::transaction const & transaction_a, nano::block_store & store_a, nano::account_info const & info_a) :
info_m (info_a)
{
	assert (!info_a.head.is_zero ());
	block_m = store_a.block_get (transaction_a, info_m.head, &sideband);
}

nano::uint256_union nano::account_state::head () const
{
	return info_m.head;
}

nano::uint256_union nano::account_state::rep () const
{
	return info_m.rep_block;
}

nano::uint256_union nano::account_state::open () const
{
	return info_m.open_block;
}

nano::amount nano::account_state::balance () const
{
	if (block_m == nullptr)
	{
		return 0;
	}
	class balance_visitor : public nano::block_visitor
	{
	public:
		balance_visitor (nano::account_state const & state_a) :
		state (state_a)
		{
		}
		void send_block (nano::send_block const & block_a) override
		{
			result = block_a.hashables.balance;
		}
		void receive_block (nano::receive_block const &) override
		{
			result = state.sideband.balance;
		}
		void open_block (nano::open_block const &) override
		{
			result = state.sideband.balance;
		}
		void change_block (nano::change_block const &) override
		{
			result = state.sideband.balance;
		}
		void state_block (nano::state_block const & block_a) override
		{
			result = block_a.hashables.balance;
		}
		nano::account_state const & state;
		nano::amount result;
	};
	balance_visitor visitor (*this);
	block_m->visit (visitor);
	return visitor.result;
}

uint64_t nano::account_state::block_count () const
{
	return sideband.height;
}

std::shared_ptr<nano::block> nano::account_state::block () const
{
	return block_m;
}

uint64_t nano::account_state::modified () const
{
	return sideband.timestamp;
}

nano::epoch nano::account_state::epoch () const
{
	return block_m->epoch ();
}

nano::account_info const & nano::account_state::info () const
{
	return info_m;
}

=======
>>>>>>> 90ec3346
nano::ledger::ledger (nano::block_store & store_a, nano::stat & stat_a, bool cache_reps_a, bool cache_cemented_count_a) :
store (store_a),
stats (stat_a),
check_bootstrap_weights (true)
{
	if (!store.init_error ())
	{
		auto transaction = store.tx_begin_read ();
		if (cache_reps_a)
		{
			for (auto i (store.latest_begin (transaction)), n (store.latest_end ()); i != n; ++i)
			{
<<<<<<< HEAD
				auto state (account_state (transaction, nano::account_info (i->second)));
				auto block (store.block_get (transaction, state.rep ()));
				assert (block != nullptr);
				rep_weights.representation_add (block->representative (), state.balance ().number ());
=======
				nano::account_info const & info (i->second);
				rep_weights.representation_add (info.representative, info.balance.number ());
>>>>>>> 90ec3346
			}
		}

		if (cache_cemented_count_a)
		{
			for (auto i (store.confirmation_height_begin (transaction)), n (store.confirmation_height_end ()); i != n; ++i)
			{
				cemented_count += i->second;
			}
		}
	}
}

// Balance for account containing hash
nano::uint128_t nano::ledger::balance (nano::transaction const & transaction_a, nano::block_hash const & hash_a) const
{
	return hash_a.is_zero () ? 0 : store.block_balance (transaction_a, hash_a);
}

// Balance for an account by account number
nano::uint128_t nano::ledger::account_balance (nano::transaction const & transaction_a, nano::account const & account_a)
{
	nano::uint128_t result (0);
	auto state (account_state (transaction_a, account_a));
	if (!state.head ().is_zero ())
	{
		result = state.balance ().number ();
	}
	return result;
}

nano::uint128_t nano::ledger::account_pending (nano::transaction const & transaction_a, nano::account const & account_a)
{
	nano::uint128_t result (0);
	nano::account end (account_a.number () + 1);
	for (auto i (store.pending_v0_begin (transaction_a, nano::pending_key (account_a, 0))), n (store.pending_v0_begin (transaction_a, nano::pending_key (end, 0))); i != n; ++i)
	{
		nano::pending_info const & info (i->second);
		result += info.amount.number ();
	}
	for (auto i (store.pending_v1_begin (transaction_a, nano::pending_key (account_a, 0))), n (store.pending_v1_begin (transaction_a, nano::pending_key (end, 0))); i != n; ++i)
	{
		nano::pending_info const & info (i->second);
		result += info.amount.number ();
	}
	return result;
}

nano::process_return nano::ledger::process (nano::write_transaction const & transaction_a, nano::block const & block_a, nano::signature_verification verification)
{
	assert (!nano::work_validate (block_a));
	ledger_processor processor (*this, transaction_a, verification);
	block_a.visit (processor);
	return processor.result;
}

nano::block_hash nano::ledger::representative (nano::transaction const & transaction_a, nano::block_hash const & hash_a)
{
	auto result (representative_calculated (transaction_a, hash_a));
	assert (result.is_zero () || store.block_exists (transaction_a, result));
	return result;
}

nano::block_hash nano::ledger::representative_calculated (nano::transaction const & transaction_a, nano::block_hash const & hash_a)
{
	representative_visitor visitor (transaction_a, store);
	visitor.compute (hash_a);
	return visitor.result;
}

bool nano::ledger::block_exists (nano::block_hash const & hash_a)
{
	auto transaction (store.tx_begin_read ());
	auto result (store.block_exists (transaction, hash_a));
	return result;
}

bool nano::ledger::block_exists (nano::block_type type, nano::block_hash const & hash_a)
{
	auto transaction (store.tx_begin_read ());
	auto result (store.block_exists (transaction, type, hash_a));
	return result;
}

std::string nano::ledger::block_text (char const * hash_a)
{
	return block_text (nano::block_hash (hash_a));
}

std::string nano::ledger::block_text (nano::block_hash const & hash_a)
{
	std::string result;
	auto transaction (store.tx_begin_read ());
	auto block (store.block_get (transaction, hash_a));
	if (block != nullptr)
	{
		block->serialize_json (result);
	}
	return result;
}

bool nano::ledger::is_send (nano::transaction const & transaction_a, nano::state_block const & block_a) const
{
	bool result (false);
	nano::block_hash previous (block_a.hashables.previous);
	if (!previous.is_zero ())
	{
		if (block_a.hashables.balance < balance (transaction_a, previous))
		{
			result = true;
		}
	}
	return result;
}

nano::block_hash nano::ledger::block_destination (nano::transaction const & transaction_a, nano::block const & block_a)
{
	nano::block_hash result (0);
	nano::send_block const * send_block (dynamic_cast<nano::send_block const *> (&block_a));
	nano::state_block const * state_block (dynamic_cast<nano::state_block const *> (&block_a));
	if (send_block != nullptr)
	{
		result = send_block->hashables.destination;
	}
	else if (state_block != nullptr && is_send (transaction_a, *state_block))
	{
		result = state_block->hashables.link;
	}
	return result;
}

nano::block_hash nano::ledger::block_source (nano::transaction const & transaction_a, nano::block const & block_a)
{
	/*
	 * block_source() requires that the previous block of the block
	 * passed in exist in the database.  This is because it will try
	 * to check account balances to determine if it is a send block.
	 */
	assert (block_a.previous ().is_zero () || store.block_exists (transaction_a, block_a.previous ()));

	// If block_a.source () is nonzero, then we have our source.
	// However, universal blocks will always return zero.
	nano::block_hash result (block_a.source ());
	nano::state_block const * state_block (dynamic_cast<nano::state_block const *> (&block_a));
	if (state_block != nullptr && !is_send (transaction_a, *state_block))
	{
		result = state_block->hashables.link;
	}
	return result;
}

// Vote weight of an account
nano::uint128_t nano::ledger::weight (nano::transaction const & transaction_a, nano::account const & account_a)
{
	if (check_bootstrap_weights.load ())
	{
		auto blocks = store.block_count (transaction_a);
		if (blocks.sum () < bootstrap_weight_max_blocks)
		{
			auto weight = bootstrap_weights.find (account_a);
			if (weight != bootstrap_weights.end ())
			{
				return weight->second;
			}
		}
		else
		{
			check_bootstrap_weights = false;
		}
	}
	return rep_weights.representation_get (account_a);
}

// Rollback blocks until `block_a' doesn't exist or it tries to penetrate the confirmation height
bool nano::ledger::rollback (nano::write_transaction const & transaction_a, nano::block_hash const & block_a, std::vector<std::shared_ptr<nano::block>> & list_a)
{
	assert (store.block_exists (transaction_a, block_a));
	auto account_l (account (transaction_a, block_a));
	auto block_account_height (store.block_account_height (transaction_a, block_a));
	rollback_visitor rollback (transaction_a, *this, list_a);
	nano::account_info account_info;
	auto error (false);
	while (!error && store.block_exists (transaction_a, block_a))
	{
		uint64_t confirmation_height;
		auto latest_error = store.confirmation_height_get (transaction_a, account_l, confirmation_height);
		assert (!latest_error);
		(void)latest_error;
		if (block_account_height > confirmation_height)
		{
			latest_error = store.account_get (transaction_a, account_l, account_info);
			assert (!latest_error);
			auto block (store.block_get (transaction_a, account_info.head));
			list_a.push_back (block);
			block->visit (rollback);
			error = rollback.error;
		}
		else
		{
			error = true;
		}
	}
	return error;
}

bool nano::ledger::rollback (nano::write_transaction const & transaction_a, nano::block_hash const & block_a)
{
	std::vector<std::shared_ptr<nano::block>> rollback_list;
	return rollback (transaction_a, block_a, rollback_list);
}

// Return account containing hash
nano::account nano::ledger::account (nano::transaction const & transaction_a, nano::block_hash const & hash_a) const
{
	return store.block_account (transaction_a, hash_a);
}

// Return amount decrease or increase for block
nano::uint128_t nano::ledger::amount (nano::transaction const & transaction_a, nano::block_hash const & hash_a)
{
	nano::uint128_t result;
	if (hash_a != network_params.ledger.genesis_account)
	{
		auto block (store.block_get (transaction_a, hash_a));
		auto block_balance (balance (transaction_a, hash_a));
		auto previous_balance (balance (transaction_a, block->previous ()));
		result = block_balance > previous_balance ? block_balance - previous_balance : previous_balance - block_balance;
	}
	else
	{
		result = network_params.ledger.genesis_amount;
	}
	return result;
}

// Return latest block for account
nano::block_hash nano::ledger::latest (nano::transaction const & transaction_a, nano::account const & account_a)
{
	nano::account_info info;
	auto latest_error (store.account_get (transaction_a, account_a, info));
	return latest_error ? 0 : info.head;
}

// Return latest root for account, account number of there are no blocks for this account.
nano::block_hash nano::ledger::latest_root (nano::transaction const & transaction_a, nano::account const & account_a)
{
	nano::account_info info;
	auto latest_error (store.account_get (transaction_a, account_a, info));
	nano::block_hash result;
	if (latest_error)
	{
		result = account_a;
	}
	else
	{
		result = info.head;
	}
	return result;
}

void nano::ledger::dump_account_chain (nano::account const & account_a)
{
	auto transaction (store.tx_begin_read ());
	auto hash (latest (transaction, account_a));
	while (!hash.is_zero ())
	{
		auto block (store.block_get (transaction, hash));
		assert (block != nullptr);
		std::cerr << hash.to_string () << std::endl;
		hash = block->previous ();
	}
}

class block_fit_visitor : public nano::block_visitor
{
public:
	block_fit_visitor (nano::ledger & ledger_a, nano::transaction const & transaction_a) :
	ledger (ledger_a),
	transaction (transaction_a),
	result (false)
	{
	}
	void send_block (nano::send_block const & block_a) override
	{
		result = ledger.store.block_exists (transaction, block_a.previous ());
	}
	void receive_block (nano::receive_block const & block_a) override
	{
		result = ledger.store.block_exists (transaction, block_a.previous ());
		result &= ledger.store.block_exists (transaction, block_a.source ());
	}
	void open_block (nano::open_block const & block_a) override
	{
		result = ledger.store.block_exists (transaction, block_a.source ());
	}
	void change_block (nano::change_block const & block_a) override
	{
		result = ledger.store.block_exists (transaction, block_a.previous ());
	}
	void state_block (nano::state_block const & block_a) override
	{
		result = block_a.previous ().is_zero () || ledger.store.block_exists (transaction, block_a.previous ());
		if (result && !ledger.is_send (transaction, block_a))
		{
			result &= ledger.store.block_exists (transaction, block_a.hashables.link) || block_a.hashables.link.is_zero () || ledger.is_epoch_link (block_a.hashables.link);
		}
	}
	nano::ledger & ledger;
	nano::transaction const & transaction;
	bool result;
};

bool nano::ledger::could_fit (nano::transaction const & transaction_a, nano::block const & block_a)
{
	block_fit_visitor visitor (*this, transaction_a);
	block_a.visit (visitor);
	return visitor.result;
}

bool nano::ledger::is_epoch_link (nano::uint256_union const & link_a)
{
	return network_params.ledger.epochs.is_epoch_link (link_a);
}

nano::account nano::ledger::signer (nano::uint256_union const & link_a) const
{
	return network_params.ledger.epochs.signer (network_params.ledger.epochs.epoch (link_a));
}

nano::uint256_union nano::ledger::link (nano::epoch epoch_a) const
{
	return network_params.ledger.epochs.link (nano::epoch::epoch_1);
}

<<<<<<< HEAD
nano::account_state nano::ledger::account_state (nano::transaction const & transaction_a, nano::account const & account_a)
{
	nano::account_state result (transaction_a, store, account_a);
	return result;
}

nano::account_state nano::ledger::account_state (nano::transaction const & transaction_a, nano::account_info const & info_a)
{
	nano::account_state result (transaction_a, store, info_a);
	return result;
}

void nano::ledger::change_latest (nano::write_transaction const & transaction_a, nano::account const & account_a, nano::account_state const & old_a, nano::account_info const & new_a, nano::epoch new_epoch)
{
	if (!new_a.head.is_zero ())
	{
		if (old_a.head ().is_zero () && new_a.open_block == new_a.head)
=======
void nano::ledger::change_latest (nano::write_transaction const & transaction_a, nano::account const & account_a, nano::account_info const & old_a, nano::account_info const & new_a)
{
	if (!new_a.head.is_zero ())
	{
		if (old_a.head.is_zero () && new_a.open_block == new_a.head)
>>>>>>> 90ec3346
		{
			assert (!store.confirmation_height_exists (transaction_a, account_a));
			store.confirmation_height_put (transaction_a, account_a, 0);
		}
<<<<<<< HEAD
		if (!old_a.head ().is_zero () && old_a.epoch () != new_epoch)
=======
		if (!old_a.head.is_zero () && old_a.epoch () != new_a.epoch ())
>>>>>>> 90ec3346
		{
			// store.account_put won't erase existing entries if they're in different tables
			store.account_del (transaction_a, account_a);
		}
<<<<<<< HEAD
		store.account_put (transaction_a, account_a, new_a, new_epoch);
=======
		store.account_put (transaction_a, account_a, new_a);
>>>>>>> 90ec3346
	}
	else
	{
		store.confirmation_height_del (transaction_a, account_a);
		store.account_del (transaction_a, account_a);
	}
}

std::shared_ptr<nano::block> nano::ledger::successor (nano::transaction const & transaction_a, nano::qualified_root const & root_a)
{
	nano::block_hash successor (0);
	if (root_a.uint256s[0].is_zero () && store.account_exists (transaction_a, root_a.uint256s[1]))
	{
		nano::account_info info;
		auto error (store.account_get (transaction_a, root_a.uint256s[1], info));
		(void)error;
		assert (!error);
		successor = info.open_block;
	}
	else
	{
		successor = store.block_successor (transaction_a, root_a.uint256s[0]);
	}
	std::shared_ptr<nano::block> result;
	if (!successor.is_zero ())
	{
		result = store.block_get (transaction_a, successor);
	}
	assert (successor.is_zero () || result != nullptr);
	return result;
}

std::shared_ptr<nano::block> nano::ledger::forked_block (nano::transaction const & transaction_a, nano::block const & block_a)
{
	assert (!store.block_exists (transaction_a, block_a.type (), block_a.hash ()));
	auto root (block_a.root ());
	assert (store.block_exists (transaction_a, root) || store.account_exists (transaction_a, root));
	auto result (store.block_get (transaction_a, store.block_successor (transaction_a, root)));
	if (result == nullptr)
	{
		nano::account_info info;
		auto error (store.account_get (transaction_a, root, info));
		(void)error;
		assert (!error);
		result = store.block_get (transaction_a, info.open_block);
		assert (result != nullptr);
	}
	return result;
}

bool nano::ledger::block_confirmed (nano::transaction const & transaction_a, nano::block_hash const & hash_a) const
{
	auto confirmed (false);
	auto block_height (store.block_account_height (transaction_a, hash_a));
	if (block_height > 0) // 0 indicates that the block doesn't exist
	{
		uint64_t confirmation_height;
		release_assert (!store.confirmation_height_get (transaction_a, account (transaction_a, hash_a), confirmation_height));
		confirmed = (confirmation_height >= block_height);
	}
	return confirmed;
}

bool nano::ledger::block_not_confirmed_or_not_exists (nano::block const & block_a) const
{
	bool result (true);
	auto hash (block_a.hash ());
	auto transaction (store.tx_begin_read ());
	if (store.block_exists (transaction, block_a.type (), hash))
	{
		result = !block_confirmed (transaction, hash);
	}
	return result;
}

size_t nano::ledger::block_count () const
{
	auto transaction (store.tx_begin_read ());
	auto result (store.block_count (transaction).sum ());
	return result;
}

namespace nano
{
std::unique_ptr<seq_con_info_component> collect_seq_con_info (ledger & ledger, const std::string & name)
{
	auto composite = std::make_unique<seq_con_info_composite> (name);
	auto count = ledger.bootstrap_weights_size.load ();
	auto sizeof_element = sizeof (decltype (ledger.bootstrap_weights)::value_type);
	composite->add_component (std::make_unique<seq_con_info_leaf> (seq_con_info{ "bootstrap_weights", count, sizeof_element }));
	composite->add_component (collect_seq_con_info (ledger.rep_weights, "rep_weights"));
	return composite;
}
}<|MERGE_RESOLUTION|>--- conflicted
+++ resolved
@@ -39,15 +39,9 @@
 			auto state (ledger.account_state (transaction, pending.source));
 			assert (!state.head ().is_zero ());
 			ledger.store.pending_del (transaction, key);
-<<<<<<< HEAD
-			representation_add (transaction, ledger, ledger.representative (transaction, hash), pending.amount.number ());
+			representation_add (transaction, ledger, state.rep (), pending.amount.number ());
 			nano::account_info new_info (block_a.hashables.previous, state.rep (), state.open ());
 			ledger.change_latest (transaction, pending.source, state, new_info, nano::epoch::epoch_0);
-=======
-			representation_add (transaction, ledger, info.representative, pending.amount.number ());
-			nano::account_info new_info (block_a.hashables.previous, info.representative, info.open_block, ledger.balance (transaction, block_a.hashables.previous), nano::seconds_since_epoch (), info.block_count - 1, nano::epoch::epoch_0);
-			ledger.change_latest (transaction, pending.source, info, new_info);
->>>>>>> 90ec3346
 			ledger.store.block_del (transaction, hash);
 			ledger.store.frontier_del (transaction, hash);
 			ledger.store.frontier_put (transaction, block_a.hashables.previous, pending.source);
@@ -62,20 +56,11 @@
 		auto destination_account (ledger.account (transaction, hash));
 		auto source_account (ledger.account (transaction, block_a.hashables.source));
 		nano::account_info info;
-<<<<<<< HEAD
 		auto state (ledger.account_state (transaction, destination_account));
 		assert (!state.head ().is_zero ());
-		representation_add (transaction, ledger, ledger.representative (transaction, hash), 0 - amount);
-		nano::account_info new_info (block_a.hashables.previous, representative, info.open_block);
+		representation_add (transaction, ledger, state.rep (), 0 - amount);
+		nano::account_info new_info (block_a.hashables.previous, state.rep (), info.open_block);
 		ledger.change_latest (transaction, destination_account, state, new_info, nano::epoch::epoch_0);
-=======
-		auto error (ledger.store.account_get (transaction, destination_account, info));
-		(void)error;
-		assert (!error);
-		representation_add (transaction, ledger, info.representative, 0 - amount);
-		nano::account_info new_info (block_a.hashables.previous, info.representative, info.open_block, ledger.balance (transaction, block_a.hashables.previous), nano::seconds_since_epoch (), info.block_count - 1, nano::epoch::epoch_0);
-		ledger.change_latest (transaction, destination_account, info, new_info);
->>>>>>> 90ec3346
 		ledger.store.block_del (transaction, hash);
 		ledger.store.pending_put (transaction, nano::pending_key (destination_account, block_a.hashables.source), { source_account, amount, nano::epoch::epoch_0 });
 		ledger.store.frontier_del (transaction, hash);
@@ -89,14 +74,8 @@
 		auto amount (ledger.amount (transaction, block_a.hashables.source));
 		auto destination_account (ledger.account (transaction, hash));
 		auto source_account (ledger.account (transaction, block_a.hashables.source));
-<<<<<<< HEAD
-		representation_add (transaction, ledger, ledger.representative (transaction, hash), 0 - amount);
+		representation_add (transaction, ledger, block_a.representative (), 0 - amount);
 		ledger.change_latest (transaction, destination_account, {}, {}, nano::epoch::epoch_0);
-=======
-		representation_add (transaction, ledger, block_a.representative (), 0 - amount);
-		nano::account_info new_info;
-		ledger.change_latest (transaction, destination_account, new_info, new_info);
->>>>>>> 90ec3346
 		ledger.store.block_del (transaction, hash);
 		ledger.store.pending_put (transaction, nano::pending_key (destination_account, block_a.hashables.source), { source_account, amount, nano::epoch::epoch_0 });
 		ledger.store.frontier_del (transaction, hash);
@@ -116,13 +95,8 @@
 		representation_add (transaction, ledger, block_a.representative (), 0 - balance);
 		representation_add (transaction, ledger, representative, balance);
 		ledger.store.block_del (transaction, hash);
-<<<<<<< HEAD
 		nano::account_info new_info (block_a.hashables.previous, representative, state.open ());
 		ledger.change_latest (transaction, account, state, new_info, nano::epoch::epoch_0);
-=======
-		nano::account_info new_info (block_a.hashables.previous, representative, info.open_block, info.balance, nano::seconds_since_epoch (), info.block_count - 1, nano::epoch::epoch_0);
-		ledger.change_latest (transaction, account, info, new_info);
->>>>>>> 90ec3346
 		ledger.store.frontier_del (transaction, hash);
 		ledger.store.frontier_put (transaction, block_a.hashables.previous, account);
 		ledger.store.block_successor_clear (transaction, block_a.hashables.previous);
@@ -172,13 +146,8 @@
 		}
 
 		auto previous_version (ledger.store.block_version (transaction, block_a.hashables.previous));
-<<<<<<< HEAD
 		nano::account_info new_info (block_a.hashables.previous, representative, state.open ());
 		ledger.change_latest (transaction, block_a.hashables.account, state, new_info, previous_version);
-=======
-		nano::account_info new_info (block_a.hashables.previous, representative, info.open_block, balance, nano::seconds_since_epoch (), info.block_count - 1, previous_version);
-		ledger.change_latest (transaction, block_a.hashables.account, info, new_info);
->>>>>>> 90ec3346
 
 		auto previous (ledger.store.block_get (transaction, block_a.hashables.previous));
 		if (previous != nullptr)
@@ -299,11 +268,7 @@
 				auto is_send (false);
 				if (!state.head ().is_zero ())
 				{
-<<<<<<< HEAD
 					epoch = state.epoch ();
-=======
-					epoch = info.epoch ();
->>>>>>> 90ec3346
 					// Account already exists
 					result.code = block_a.hashables.previous.is_zero () ? nano::process_result::fork : nano::process_result::progress; // Has this account already been opened? (Ambigious)
 					if (result.code == nano::process_result::progress)
@@ -359,17 +324,10 @@
 					nano::block_sideband sideband (nano::block_type::state, block_a.hashables.account /* unused */, 0, 0 /* unused */, state.block_count () + 1, nano::seconds_since_epoch ());
 					ledger.store.block_put (transaction, hash, block_a, sideband, epoch);
 
-<<<<<<< HEAD
 					if (!state.rep ().is_zero ())
 					{
 						// Move existing representation
 						representation_add (transaction, ledger, state.rep (), 0 - state.balance ().number ());
-=======
-					if (!info.representative.is_zero ())
-					{
-						// Move existing representation
-						representation_add (transaction, ledger, info.representative, 0 - info.balance.number ());
->>>>>>> 90ec3346
 					}
 					// Add in amount delta
 					auto block (ledger.store.block_get (transaction, hash));
@@ -388,15 +346,9 @@
 						ledger.store.pending_del (transaction, nano::pending_key (block_a.hashables.account, block_a.hashables.link));
 					}
 
-<<<<<<< HEAD
-					nano::account_info new_info (hash, hash, state.open ().is_zero () ? hash : state.open ());
+					nano::account_info new_info (hash, representative, state.open ().is_zero () ? hash : state.open ());
 					ledger.change_latest (transaction, block_a.hashables.account, state, new_info, epoch);
 					if (!ledger.store.frontier_get (transaction, state.head ()).is_zero ())
-=======
-					nano::account_info new_info (hash, representative, info.open_block.is_zero () ? hash : info.open_block, block_a.hashables.balance, nano::seconds_since_epoch (), info.block_count + 1, epoch);
-					ledger.change_latest (transaction, block_a.hashables.account, info, new_info);
-					if (!ledger.store.frontier_get (transaction, info.head).is_zero ())
->>>>>>> 90ec3346
 					{
 						ledger.store.frontier_del (transaction, state.head ());
 					}
@@ -437,13 +389,7 @@
 						result.code = block_a.hashables.previous == state.head () ? nano::process_result::progress : nano::process_result::fork; // Is the previous block the account's head block? (Ambigious)
 						if (result.code == nano::process_result::progress)
 						{
-<<<<<<< HEAD
-							auto last_rep_block (ledger.store.block_get (transaction, state.rep ()));
-							assert (last_rep_block != nullptr);
-							result.code = block_a.hashables.representative == last_rep_block->representative () ? nano::process_result::progress : nano::process_result::representative_mismatch;
-=======
-							result.code = block_a.hashables.representative == info.representative ? nano::process_result::progress : nano::process_result::representative_mismatch;
->>>>>>> 90ec3346
+							result.code = block_a.hashables.representative == state.rep () ? nano::process_result::progress : nano::process_result::representative_mismatch;
 						}
 					}
 				}
@@ -453,11 +399,7 @@
 				}
 				if (result.code == nano::process_result::progress)
 				{
-<<<<<<< HEAD
 					result.code = (state.head ().is_zero () ? nano::epoch::epoch_0 : state.epoch ()) < ledger.network_params.ledger.epochs.epoch (block_a.link ()) ? nano::process_result::progress : nano::process_result::block_position;
-=======
-					result.code = info.epoch () == nano::epoch::epoch_0 ? nano::process_result::progress : nano::process_result::block_position;
->>>>>>> 90ec3346
 					if (result.code == nano::process_result::progress)
 					{
 						result.code = block_a.hashables.balance == state.balance () ? nano::process_result::progress : nano::process_result::balance_mismatch;
@@ -468,15 +410,9 @@
 							result.amount = 0;
 							nano::block_sideband sideband (nano::block_type::state, block_a.hashables.account /* unused */, 0, 0 /* unused */, state.block_count () + 1, nano::seconds_since_epoch ());
 							ledger.store.block_put (transaction, hash, block_a, sideband, nano::epoch::epoch_1);
-<<<<<<< HEAD
-							nano::account_info new_info (hash, hash, state.open ().is_zero () ? hash : state.open ());
+							nano::account_info new_info (hash, block_a.representative (), state.open ().is_zero () ? hash : state.open ());
 							ledger.change_latest (transaction, block_a.hashables.account, state, new_info, nano::epoch::epoch_1);
 							if (!ledger.store.frontier_get (transaction, state.head ()).is_zero ())
-=======
-							nano::account_info new_info (hash, block_a.representative (), info.open_block.is_zero () ? hash : info.open_block, info.balance, nano::seconds_since_epoch (), info.block_count + 1, nano::epoch::epoch_1);
-							ledger.change_latest (transaction, block_a.hashables.account, info, new_info);
-							if (!ledger.store.frontier_get (transaction, info.head).is_zero ())
->>>>>>> 90ec3346
 							{
 								ledger.store.frontier_del (transaction, state.head ());
 							}
@@ -521,17 +457,10 @@
 						nano::block_sideband sideband (nano::block_type::change, account, 0, state.balance (), state.block_count () + 1, nano::seconds_since_epoch ());
 						ledger.store.block_put (transaction, hash, block_a, sideband);
 						auto balance (ledger.balance (transaction, block_a.hashables.previous));
-<<<<<<< HEAD
-						representation_add (transaction, ledger, hash, balance);
+						representation_add (transaction, ledger, block_a.representative (), balance);
 						representation_add (transaction, ledger, state.rep (), 0 - balance);
-						nano::account_info new_info (hash, hash, state.open ());
+						nano::account_info new_info (hash, block_a.representative (), state.open ());
 						ledger.change_latest (transaction, account, state, new_info, nano::epoch::epoch_0);
-=======
-						representation_add (transaction, ledger, block_a.representative (), balance);
-						representation_add (transaction, ledger, info.representative, 0 - balance);
-						nano::account_info new_info (hash, block_a.representative (), info.open_block, info.balance, nano::seconds_since_epoch (), info.block_count + 1, nano::epoch::epoch_0);
-						ledger.change_latest (transaction, account, info, new_info);
->>>>>>> 90ec3346
 						ledger.store.frontier_del (transaction, block_a.hashables.previous);
 						ledger.store.frontier_put (transaction, hash, account);
 						result.account = account;
@@ -577,21 +506,12 @@
 						result.code = state.balance ().number () >= block_a.hashables.balance.number () ? nano::process_result::progress : nano::process_result::negative_spend; // Is this trying to spend a negative amount (Malicious)
 						if (result.code == nano::process_result::progress)
 						{
-<<<<<<< HEAD
 							auto amount (state.balance ().number () - block_a.hashables.balance.number ());
 							representation_add (transaction, ledger, state.rep (), 0 - amount);
 							nano::block_sideband sideband (nano::block_type::send, account, 0, block_a.hashables.balance /* unused */, state.block_count () + 1, nano::seconds_since_epoch ());
 							ledger.store.block_put (transaction, hash, block_a, sideband);
 							nano::account_info new_info (hash, state.rep (), state.open ());
 							ledger.change_latest (transaction, account, state, new_info, nano::epoch::epoch_0);
-=======
-							auto amount (info.balance.number () - block_a.hashables.balance.number ());
-							representation_add (transaction, ledger, info.representative, 0 - amount);
-							nano::block_sideband sideband (nano::block_type::send, account, 0, block_a.hashables.balance /* unused */, info.block_count + 1, nano::seconds_since_epoch ());
-							ledger.store.block_put (transaction, hash, block_a, sideband);
-							nano::account_info new_info (hash, info.representative, info.open_block, block_a.hashables.balance, nano::seconds_since_epoch (), info.block_count + 1, nano::epoch::epoch_0);
-							ledger.change_latest (transaction, account, info, new_info);
->>>>>>> 90ec3346
 							ledger.store.pending_put (transaction, nano::pending_key (block_a.hashables.destination, hash), { account, amount, nano::epoch::epoch_0 });
 							ledger.store.frontier_del (transaction, block_a.hashables.previous);
 							ledger.store.frontier_put (transaction, hash, account);
@@ -658,15 +578,9 @@
 										ledger.store.pending_del (transaction, key);
 										nano::block_sideband sideband (nano::block_type::receive, account, 0, new_balance, state.block_count () + 1, nano::seconds_since_epoch ());
 										ledger.store.block_put (transaction, hash, block_a, sideband);
-<<<<<<< HEAD
 										nano::account_info new_info (hash, state.rep (), state.open ());
 										ledger.change_latest (transaction, account, state, new_info, nano::epoch::epoch_0);
 										representation_add (transaction, ledger, state.rep (), pending.amount.number ());
-=======
-										nano::account_info new_info (hash, info.representative, info.open_block, new_balance, nano::seconds_since_epoch (), info.block_count + 1, nano::epoch::epoch_0);
-										ledger.change_latest (transaction, account, info, new_info);
-										representation_add (transaction, ledger, info.representative, pending.amount.number ());
->>>>>>> 90ec3346
 										ledger.store.frontier_del (transaction, block_a.hashables.previous);
 										ledger.store.frontier_put (transaction, hash, account);
 										result.account = account;
@@ -724,15 +638,8 @@
 								ledger.store.pending_del (transaction, key);
 								nano::block_sideband sideband (nano::block_type::open, block_a.hashables.account, 0, pending.amount, 1, nano::seconds_since_epoch ());
 								ledger.store.block_put (transaction, hash, block_a, sideband);
-<<<<<<< HEAD
-
-								ledger.change_latest (transaction, block_a.hashables.account, state, { hash, hash, hash }, nano::epoch::epoch_0);
-								representation_add (transaction, ledger, hash, pending.amount.number ());
-=======
-								nano::account_info new_info (hash, block_a.representative (), hash, pending.amount.number (), nano::seconds_since_epoch (), 1, nano::epoch::epoch_0);
-								ledger.change_latest (transaction, block_a.hashables.account, info, new_info);
+								ledger.change_latest (transaction, block_a.hashables.account, state, { hash, block_a.representative (), hash }, nano::epoch::epoch_0);
 								representation_add (transaction, ledger, block_a.representative (), pending.amount.number ());
->>>>>>> 90ec3346
 								ledger.store.frontier_put (transaction, hash, block_a.hashables.account);
 								result.account = block_a.hashables.account;
 								result.amount = pending.amount;
@@ -767,7 +674,6 @@
 	return lhs->hash () == rhs->hash ();
 }
 
-<<<<<<< HEAD
 nano::account_state::account_state (nano::account_info const & info_a, std::shared_ptr<nano::block> block_a, nano::block_sideband const & sideband_a) :
 info_m (info_a),
 block_m (block_a),
@@ -799,7 +705,7 @@
 
 nano::uint256_union nano::account_state::rep () const
 {
-	return info_m.rep_block;
+	return info_m.representative;
 }
 
 nano::uint256_union nano::account_state::open () const
@@ -873,8 +779,6 @@
 	return info_m;
 }
 
-=======
->>>>>>> 90ec3346
 nano::ledger::ledger (nano::block_store & store_a, nano::stat & stat_a, bool cache_reps_a, bool cache_cemented_count_a) :
 store (store_a),
 stats (stat_a),
@@ -887,15 +791,8 @@
 		{
 			for (auto i (store.latest_begin (transaction)), n (store.latest_end ()); i != n; ++i)
 			{
-<<<<<<< HEAD
 				auto state (account_state (transaction, nano::account_info (i->second)));
-				auto block (store.block_get (transaction, state.rep ()));
-				assert (block != nullptr);
-				rep_weights.representation_add (block->representative (), state.balance ().number ());
-=======
-				nano::account_info const & info (i->second);
-				rep_weights.representation_add (info.representative, info.balance.number ());
->>>>>>> 90ec3346
+				rep_weights.representation_add (state.rep (), state.balance ().number ());
 			}
 		}
 
@@ -1230,7 +1127,6 @@
 	return network_params.ledger.epochs.link (nano::epoch::epoch_1);
 }
 
-<<<<<<< HEAD
 nano::account_state nano::ledger::account_state (nano::transaction const & transaction_a, nano::account const & account_a)
 {
 	nano::account_state result (transaction_a, store, account_a);
@@ -1248,31 +1144,16 @@
 	if (!new_a.head.is_zero ())
 	{
 		if (old_a.head ().is_zero () && new_a.open_block == new_a.head)
-=======
-void nano::ledger::change_latest (nano::write_transaction const & transaction_a, nano::account const & account_a, nano::account_info const & old_a, nano::account_info const & new_a)
-{
-	if (!new_a.head.is_zero ())
-	{
-		if (old_a.head.is_zero () && new_a.open_block == new_a.head)
->>>>>>> 90ec3346
 		{
 			assert (!store.confirmation_height_exists (transaction_a, account_a));
 			store.confirmation_height_put (transaction_a, account_a, 0);
 		}
-<<<<<<< HEAD
 		if (!old_a.head ().is_zero () && old_a.epoch () != new_epoch)
-=======
-		if (!old_a.head.is_zero () && old_a.epoch () != new_a.epoch ())
->>>>>>> 90ec3346
 		{
 			// store.account_put won't erase existing entries if they're in different tables
 			store.account_del (transaction_a, account_a);
 		}
-<<<<<<< HEAD
 		store.account_put (transaction_a, account_a, new_a, new_epoch);
-=======
-		store.account_put (transaction_a, account_a, new_a);
->>>>>>> 90ec3346
 	}
 	else
 	{
