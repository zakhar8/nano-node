#pragma once

#include <nano/lib/locks.hpp>
#include <nano/lib/numbers.hpp>
#include <nano/node/transport/transport.hpp>

#include <boost/multi_index/hashed_index.hpp>
#include <boost/multi_index/member.hpp>
#include <boost/multi_index/ordered_index.hpp>
#include <boost/multi_index_container.hpp>

#include <condition_variable>
#include <thread>
#include <unordered_map>

namespace mi = boost::multi_index;

namespace nano
{
class active_transactions;
class ledger;
class local_vote_history;
class node_config;
class stat;
<<<<<<< HEAD
class timestamp_generator;
=======
class vote_generator;
>>>>>>> 94b95f92
class wallets;
/**
 * Pools together confirmation requests, separately for each endpoint.
 * Requests are added from network messages, and aggregated to minimize bandwidth and vote generation. Example:
 * * Two votes are cached, one for hashes {1,2,3} and another for hashes {4,5,6}
 * * A request arrives for hashes {1,4,5}. Another request arrives soon afterwards for hashes {2,3,6}
 * * The aggregator will reply with the two cached votes
 * Votes are generated for uncached hashes.
 */
class request_aggregator final
{
	/**
	 * Holds a buffer of incoming requests from an endpoint.
	 * Extends the lifetime of the corresponding channel. The channel is updated on a new request arriving from the same endpoint, such that only the newest channel is held
	 */
	struct channel_pool final
	{
		channel_pool () = delete;
		explicit channel_pool (std::shared_ptr<nano::transport::channel> & channel_a) :
		channel (channel_a),
		endpoint (nano::transport::map_endpoint_to_v6 (channel_a->get_endpoint ()))
		{
		}
		std::vector<std::pair<nano::block_hash, nano::root>> hashes_roots;
		std::shared_ptr<nano::transport::channel> channel;
		nano::endpoint endpoint;
		std::chrono::steady_clock::time_point const start{ std::chrono::steady_clock::now () };
		std::chrono::steady_clock::time_point deadline;
	};

	// clang-format off
	class tag_endpoint {};
	class tag_deadline {};
	// clang-format on

public:
<<<<<<< HEAD
	request_aggregator () = delete;
	request_aggregator (nano::timestamp_generator & timestamps_a, nano::network_constants const &, nano::node_config const & config, nano::stat & stats_a, nano::local_vote_history &, nano::ledger &, nano::wallets &, nano::active_transactions &);
=======
	request_aggregator (nano::network_constants const &, nano::node_config const & config, nano::stat & stats_a, nano::vote_generator &, nano::local_vote_history &, nano::ledger &, nano::wallets &, nano::active_transactions &);
>>>>>>> 94b95f92

	/** Add a new request by \p channel_a for hashes \p hashes_roots_a */
	void add (std::shared_ptr<nano::transport::channel> & channel_a, std::vector<std::pair<nano::block_hash, nano::root>> const & hashes_roots_a);
	void stop ();
	/** Returns the number of currently queued request pools */
	size_t size ();
	bool empty ();

	const std::chrono::milliseconds max_delay;
	const std::chrono::milliseconds small_delay;
	const size_t max_channel_requests;

private:
	void run ();
	/** Remove duplicate requests **/
	void erase_duplicates (std::vector<std::pair<nano::block_hash, nano::root>> &) const;
	/** Aggregate \p requests_a and send cached votes to \p channel_a . Return the remaining hashes that need vote generation **/
	std::vector<std::shared_ptr<nano::block>> aggregate (std::vector<std::pair<nano::block_hash, nano::root>> const & requests_a, std::shared_ptr<nano::transport::channel> & channel_a) const;
	void reply_action (std::shared_ptr<nano::vote> const & vote_a, std::shared_ptr<nano::transport::channel> & channel_a) const;

	nano::timestamp_generator & timestamps;
	nano::stat & stats;
	nano::local_vote_history & local_votes;
	nano::ledger & ledger;
	nano::wallets & wallets;
	nano::active_transactions & active;
	nano::vote_generator & generator;

	// clang-format off
	boost::multi_index_container<channel_pool,
	mi::indexed_by<
		mi::hashed_unique<mi::tag<tag_endpoint>,
			mi::member<channel_pool, nano::endpoint, &channel_pool::endpoint>>,
		mi::ordered_non_unique<mi::tag<tag_deadline>,
			mi::member<channel_pool, std::chrono::steady_clock::time_point, &channel_pool::deadline>>>>
	requests;
	// clang-format on

	bool stopped{ false };
	bool started{ false };
	nano::condition_variable condition;
	std::mutex mutex;
	std::thread thread;

	friend std::unique_ptr<container_info_component> collect_container_info (request_aggregator &, const std::string &);
};
std::unique_ptr<container_info_component> collect_container_info (request_aggregator &, const std::string &);
}<|MERGE_RESOLUTION|>--- conflicted
+++ resolved
@@ -22,11 +22,8 @@
 class local_vote_history;
 class node_config;
 class stat;
-<<<<<<< HEAD
 class timestamp_generator;
-=======
 class vote_generator;
->>>>>>> 94b95f92
 class wallets;
 /**
  * Pools together confirmation requests, separately for each endpoint.
@@ -63,12 +60,7 @@
 	// clang-format on
 
 public:
-<<<<<<< HEAD
-	request_aggregator () = delete;
-	request_aggregator (nano::timestamp_generator & timestamps_a, nano::network_constants const &, nano::node_config const & config, nano::stat & stats_a, nano::local_vote_history &, nano::ledger &, nano::wallets &, nano::active_transactions &);
-=======
-	request_aggregator (nano::network_constants const &, nano::node_config const & config, nano::stat & stats_a, nano::vote_generator &, nano::local_vote_history &, nano::ledger &, nano::wallets &, nano::active_transactions &);
->>>>>>> 94b95f92
+	request_aggregator (nano::timestamp_generator & timestamps_a, nano::network_constants const &, nano::node_config const & config, nano::stat & stats_a, nano::vote_generator &, nano::local_vote_history &, nano::ledger &, nano::wallets &, nano::active_transactions &);
 
 	/** Add a new request by \p channel_a for hashes \p hashes_roots_a */
 	void add (std::shared_ptr<nano::transport::channel> & channel_a, std::vector<std::pair<nano::block_hash, nano::root>> const & hashes_roots_a);
