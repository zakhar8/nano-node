--- conflicted
+++ resolved
@@ -582,19 +582,13 @@
 	{
 		if (processed)
 		{
-			node.network.flood_vote (vote_a);
+			node.network.flood_vote (vote_a, 0.5f);
 		}
 		return replay ? nano::vote_code::replay : nano::vote_code::vote;
 	}
-<<<<<<< HEAD
-	if (processed && !node.wallets.rep_counts ().have_half_rep ())
-	{
-		node.network.flood_vote (vote_a, 0.5f);
-=======
 	else
 	{
 		return nano::vote_code::indeterminate;
->>>>>>> d511b1fe
 	}
 }
 
