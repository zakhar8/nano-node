#include <nano/node/election.hpp>
#include <nano/node/testing.hpp>
#include <nano/test_common/testutil.hpp>

#include <gtest/gtest.h>

TEST (election, construction)
{
	nano::system system (1);
	nano::genesis genesis;
	auto & node = *system.nodes[0];
	genesis.open->sideband_set (nano::block_sideband (nano::genesis_account, 0, nano::genesis_amount, 1, nano::seconds_since_epoch (), nano::epoch::epoch_0, false, false, false, nano::epoch::epoch_0));
	auto election = node.active.insert (genesis.open).election;
	election->transition_active ();
<<<<<<< HEAD
	ASSERT_FALSE (election->idle ());
	election->transition_passive ();
	ASSERT_FALSE (election->idle ());
}

namespace nano
{
TEST (election, bisect_dependencies)
{
	nano::system system;
	nano::node_flags flags;
	flags.disable_request_loop = true;
	auto & node = *system.add_node (flags);
	nano::genesis genesis;
	nano::confirmation_height_info conf_info;
	ASSERT_FALSE (node.store.confirmation_height_get (node.store.tx_begin_read (), nano::dev_genesis_key.pub, conf_info));
	ASSERT_EQ (1, conf_info.height);
	std::vector<std::shared_ptr<nano::block>> blocks;
	blocks.push_back (nullptr); // idx == height
	blocks.push_back (genesis.open);
	nano::block_builder builder;
	auto amount = nano::genesis_amount;
	for (int i = 0; i < 299; ++i)
	{
		auto latest = blocks.back ();
		blocks.push_back (builder.state ()
		                  .previous (latest->hash ())
		                  .account (nano::dev_genesis_key.pub)
		                  .representative (nano::dev_genesis_key.pub)
		                  .balance (--amount)
		                  .link (nano::dev_genesis_key.pub)
		                  .sign (nano::dev_genesis_key.prv, nano::dev_genesis_key.pub)
		                  .work (*system.work.generate (latest->hash ()))
		                  .build ());
		ASSERT_EQ (nano::process_result::progress, node.process (*blocks.back ()).code);
	}
	ASSERT_EQ (301, blocks.size ());
	ASSERT_TRUE (node.active.empty ());
	{
		auto election = node.active.insert (blocks.back ()).election;
		ASSERT_NE (nullptr, election);
		ASSERT_EQ (300, election->blocks.begin ()->second->sideband ().height);
		nano::unique_lock<std::mutex> lock (node.active.mutex);
		election->activate_dependencies ();
		node.active.activate_dependencies (lock);
	}
	// The first dependency activation also starts an election for the first unconfirmed block
	ASSERT_EQ (3, node.active.size ());
	{
		auto election = node.active.election (blocks[2]->qualified_root ());
		ASSERT_NE (nullptr, election);
		ASSERT_EQ (2, election->blocks.begin ()->second->sideband ().height);
	}

	auto check_height_and_activate_next = [&node, &blocks](uint64_t height_a) {
		auto election = node.active.election (blocks[height_a]->qualified_root ());
		ASSERT_NE (nullptr, election);
		ASSERT_EQ (height_a, election->blocks.begin ()->second->sideband ().height);
		nano::unique_lock<std::mutex> lock (node.active.mutex);
		election->activate_dependencies ();
		node.active.activate_dependencies (lock);
	};
	check_height_and_activate_next (300 - 128); // ensure limited by 128 jumps
	ASSERT_EQ (4, node.active.size ());
	check_height_and_activate_next (87);
	ASSERT_EQ (5, node.active.size ());
	check_height_and_activate_next (44);
	ASSERT_EQ (6, node.active.size ());
	check_height_and_activate_next (23);
	ASSERT_EQ (7, node.active.size ());
	check_height_and_activate_next (12);
	ASSERT_EQ (8, node.active.size ());
	check_height_and_activate_next (7);
	ASSERT_EQ (9, node.active.size ());
	check_height_and_activate_next (4);
	ASSERT_EQ (10, node.active.size ());
	check_height_and_activate_next (3);
	ASSERT_EQ (10, node.active.size ()); // height 2 already inserted initially, no more blocks to activate
	check_height_and_activate_next (2);
	ASSERT_EQ (10, node.active.size ()); // conf height is 1, no more blocks to activate
	ASSERT_EQ (node.active.blocks.size (), node.active.roots.size ());
}

// Tests successful dependency activation of the open block of an account, and its corresponding source
TEST (election, dependencies_open_link)
{
	nano::system system;
	nano::node_flags flags;
	flags.disable_request_loop = true;
	auto & node = *system.add_node (flags);

	nano::state_block_builder builder;
	nano::keypair key;

	// Send to key
	auto gen_send = builder.make_block ()
	                .account (nano::dev_genesis_key.pub)
	                .previous (nano::genesis_hash)
	                .representative (nano::dev_genesis_key.pub)
	                .link (key.pub)
	                .balance (nano::genesis_amount - 1)
	                .sign (nano::dev_genesis_key.prv, nano::dev_genesis_key.pub)
	                .work (*system.work.generate (nano::genesis_hash))
	                .build ();
	// Receive from genesis
	auto key_open = builder.make_block ()
	                .account (key.pub)
	                .previous (0)
	                .representative (key.pub)
	                .link (gen_send->hash ())
	                .balance (1)
	                .sign (key.prv, key.pub)
	                .work (*system.work.generate (key.pub))
	                .build ();

	// Send to self
	std::shared_ptr<nano::block> key_send = builder.make_block ()
	                                        .account (key.pub)
	                                        .previous (key_open->hash ())
	                                        .representative (key.pub)
	                                        .link (key.pub)
	                                        .balance (0)
	                                        .sign (key.prv, key.pub)
	                                        .work (*system.work.generate (key_open->hash ()))
	                                        .build ();

	node.process (*gen_send);
	node.process (*key_open);
	node.process (*key_send);

	// Insert frontier
	node.block_confirm (key_send);
	ASSERT_EQ (1, node.active.size ());
	{
		auto election = node.active.election (key_send->qualified_root ());
		ASSERT_NE (nullptr, election);
		nano::unique_lock<std::mutex> lock (node.active.mutex);
		election->activate_dependencies ();
		node.active.activate_dependencies (lock);
	}
	// Must have activated the open block
	ASSERT_EQ (2, node.active.size ());
	{
		auto election = node.active.election (key_open->qualified_root ());
		ASSERT_NE (nullptr, election);
		nano::unique_lock<std::mutex> lock (node.active.mutex);
		election->activate_dependencies ();
		node.active.activate_dependencies (lock);
	}
	// Must have activated the open's source block
	ASSERT_EQ (3, node.active.size ());
	{
		auto election = node.active.election (gen_send->qualified_root ());
		ASSERT_NE (nullptr, election);
		nano::unique_lock<std::mutex> lock (node.active.mutex);
		election->activate_dependencies ();
		node.active.activate_dependencies (lock);
	}
	// Nothing else to activate
	ASSERT_EQ (3, node.active.size ());
}
}

TEST (election, quorum_minimum_flip_success)
{
	nano::system system;
	nano::node_config node_config (nano::get_available_port (), system.logging);
	node_config.online_weight_minimum = nano::genesis_amount;
	node_config.frontiers_confirmation = nano::frontiers_confirmation_mode::disabled;
	auto & node1 = *system.add_node (node_config);
	nano::keypair key1;
	nano::block_builder builder;
	std::shared_ptr<nano::block> send1 = builder.state ()
	                                     .account (nano::dev_genesis_key.pub)
	                                     .previous (nano::genesis_hash)
	                                     .representative (nano::dev_genesis_key.pub)
	                                     .balance (node1.online_reps.delta ())
	                                     .link (key1.pub)
	                                     .work (0)
	                                     .sign (nano::dev_genesis_key.prv, nano::dev_genesis_key.pub)
	                                     .build ();
	node1.work_generate_blocking (*send1);
	nano::keypair key2;
	std::shared_ptr<nano::block> send2 = builder.state ()
	                                     .account (nano::dev_genesis_key.pub)
	                                     .previous (nano::genesis_hash)
	                                     .representative (nano::dev_genesis_key.pub)
	                                     .balance (node1.online_reps.delta ())
	                                     .link (key2.pub)
	                                     .work (0)
	                                     .sign (nano::dev_genesis_key.prv, nano::dev_genesis_key.pub)
	                                     .build ();
	node1.work_generate_blocking (*send2);
	node1.process_active (send1);
	node1.process_active (send2);
	node1.block_processor.flush ();
	auto election{ node1.active.insert (send1) };
	ASSERT_FALSE (election.inserted);
	ASSERT_NE (nullptr, election.election);
	ASSERT_EQ (2, election.election->blocks.size ());
	auto vote1 (std::make_shared<nano::vote> (nano::dev_genesis_key.pub, nano::dev_genesis_key.prv, 1, send2));
	ASSERT_EQ (nano::vote_code::vote, node1.active.vote (vote1));
	node1.block_processor.flush ();
	ASSERT_NE (nullptr, node1.block (send2->hash ()));
	ASSERT_TRUE (election.election->confirmed ());
}

TEST (election, quorum_minimum_flip_fail)
{
	nano::system system;
	nano::node_config node_config (nano::get_available_port (), system.logging);
	node_config.online_weight_minimum = nano::genesis_amount;
	node_config.frontiers_confirmation = nano::frontiers_confirmation_mode::disabled;
	auto & node1 = *system.add_node (node_config);
	nano::keypair key1;
	nano::block_builder builder;
	std::shared_ptr<nano::block> send1 = builder.state ()
	                                     .account (nano::dev_genesis_key.pub)
	                                     .previous (nano::genesis_hash)
	                                     .representative (nano::dev_genesis_key.pub)
	                                     .balance (node1.online_reps.delta () - 1)
	                                     .link (key1.pub)
	                                     .work (0)
	                                     .sign (nano::dev_genesis_key.prv, nano::dev_genesis_key.pub)
	                                     .build ();
	node1.work_generate_blocking (*send1);
	nano::keypair key2;
	std::shared_ptr<nano::block> send2 = builder.state ()
	                                     .account (nano::dev_genesis_key.pub)
	                                     .previous (nano::genesis_hash)
	                                     .representative (nano::dev_genesis_key.pub)
	                                     .balance (node1.online_reps.delta () - 1)
	                                     .link (key2.pub)
	                                     .work (0)
	                                     .sign (nano::dev_genesis_key.prv, nano::dev_genesis_key.pub)
	                                     .build ();
	node1.work_generate_blocking (*send2);
	node1.process_active (send1);
	node1.process_active (send2);
	node1.block_processor.flush ();
	auto election{ node1.active.insert (send1) };
	ASSERT_FALSE (election.inserted);
	ASSERT_NE (nullptr, election.election);
	ASSERT_EQ (2, election.election->blocks.size ());
	auto vote1 (std::make_shared<nano::vote> (nano::dev_genesis_key.pub, nano::dev_genesis_key.prv, 1, send2));
	ASSERT_EQ (nano::vote_code::vote, node1.active.vote (vote1));
	node1.block_processor.flush ();
	ASSERT_NE (nullptr, node1.block (send1->hash ()));
	ASSERT_FALSE (election.election->confirmed ());
}

TEST (election, quorum_minimum_confirm_success)
{
	nano::system system;
	nano::node_config node_config (nano::get_available_port (), system.logging);
	node_config.online_weight_minimum = nano::genesis_amount;
	node_config.frontiers_confirmation = nano::frontiers_confirmation_mode::disabled;
	auto & node1 = *system.add_node (node_config);
	nano::keypair key1;
	nano::block_builder builder;
	std::shared_ptr<nano::block> send1 = builder.state ()
	                                     .account (nano::dev_genesis_key.pub)
	                                     .previous (nano::genesis_hash)
	                                     .representative (nano::dev_genesis_key.pub)
	                                     .balance (node1.online_reps.delta ())
	                                     .link (key1.pub)
	                                     .work (0)
	                                     .sign (nano::dev_genesis_key.prv, nano::dev_genesis_key.pub)
	                                     .build ();
	node1.work_generate_blocking (*send1);
	node1.process_active (send1);
	node1.block_processor.flush ();
	auto election{ node1.active.insert (send1) };
	ASSERT_FALSE (election.inserted);
	ASSERT_NE (nullptr, election.election);
	ASSERT_EQ (1, election.election->blocks.size ());
	auto vote1 (std::make_shared<nano::vote> (nano::dev_genesis_key.pub, nano::dev_genesis_key.prv, 1, send1));
	ASSERT_EQ (nano::vote_code::vote, node1.active.vote (vote1));
	node1.block_processor.flush ();
	ASSERT_NE (nullptr, node1.block (send1->hash ()));
	ASSERT_TRUE (election.election->confirmed ());
}

TEST (election, quorum_minimum_confirm_fail)
{
	nano::system system;
	nano::node_config node_config (nano::get_available_port (), system.logging);
	node_config.online_weight_minimum = nano::genesis_amount;
	node_config.frontiers_confirmation = nano::frontiers_confirmation_mode::disabled;
	auto & node1 = *system.add_node (node_config);
	nano::keypair key1;
	nano::block_builder builder;
	std::shared_ptr<nano::block> send1 = builder.state ()
	                                     .account (nano::dev_genesis_key.pub)
	                                     .previous (nano::genesis_hash)
	                                     .representative (nano::dev_genesis_key.pub)
	                                     .balance (node1.online_reps.delta () - 1)
	                                     .link (key1.pub)
	                                     .work (0)
	                                     .sign (nano::dev_genesis_key.prv, nano::dev_genesis_key.pub)
	                                     .build ();
	node1.work_generate_blocking (*send1);
	node1.process_active (send1);
	node1.block_processor.flush ();
	auto election{ node1.active.insert (send1) };
	ASSERT_FALSE (election.inserted);
	ASSERT_NE (nullptr, election.election);
	ASSERT_EQ (1, election.election->blocks.size ());
	auto vote1 (std::make_shared<nano::vote> (nano::dev_genesis_key.pub, nano::dev_genesis_key.prv, 1, send1));
	ASSERT_EQ (nano::vote_code::vote, node1.active.vote (vote1));
	node1.block_processor.flush ();
	ASSERT_NE (nullptr, node1.block (send1->hash ()));
	ASSERT_FALSE (election.election->confirmed ());
=======
>>>>>>> 49f4b750
}<|MERGE_RESOLUTION|>--- conflicted
+++ resolved
@@ -12,168 +12,6 @@
 	genesis.open->sideband_set (nano::block_sideband (nano::genesis_account, 0, nano::genesis_amount, 1, nano::seconds_since_epoch (), nano::epoch::epoch_0, false, false, false, nano::epoch::epoch_0));
 	auto election = node.active.insert (genesis.open).election;
 	election->transition_active ();
-<<<<<<< HEAD
-	ASSERT_FALSE (election->idle ());
-	election->transition_passive ();
-	ASSERT_FALSE (election->idle ());
-}
-
-namespace nano
-{
-TEST (election, bisect_dependencies)
-{
-	nano::system system;
-	nano::node_flags flags;
-	flags.disable_request_loop = true;
-	auto & node = *system.add_node (flags);
-	nano::genesis genesis;
-	nano::confirmation_height_info conf_info;
-	ASSERT_FALSE (node.store.confirmation_height_get (node.store.tx_begin_read (), nano::dev_genesis_key.pub, conf_info));
-	ASSERT_EQ (1, conf_info.height);
-	std::vector<std::shared_ptr<nano::block>> blocks;
-	blocks.push_back (nullptr); // idx == height
-	blocks.push_back (genesis.open);
-	nano::block_builder builder;
-	auto amount = nano::genesis_amount;
-	for (int i = 0; i < 299; ++i)
-	{
-		auto latest = blocks.back ();
-		blocks.push_back (builder.state ()
-		                  .previous (latest->hash ())
-		                  .account (nano::dev_genesis_key.pub)
-		                  .representative (nano::dev_genesis_key.pub)
-		                  .balance (--amount)
-		                  .link (nano::dev_genesis_key.pub)
-		                  .sign (nano::dev_genesis_key.prv, nano::dev_genesis_key.pub)
-		                  .work (*system.work.generate (latest->hash ()))
-		                  .build ());
-		ASSERT_EQ (nano::process_result::progress, node.process (*blocks.back ()).code);
-	}
-	ASSERT_EQ (301, blocks.size ());
-	ASSERT_TRUE (node.active.empty ());
-	{
-		auto election = node.active.insert (blocks.back ()).election;
-		ASSERT_NE (nullptr, election);
-		ASSERT_EQ (300, election->blocks.begin ()->second->sideband ().height);
-		nano::unique_lock<std::mutex> lock (node.active.mutex);
-		election->activate_dependencies ();
-		node.active.activate_dependencies (lock);
-	}
-	// The first dependency activation also starts an election for the first unconfirmed block
-	ASSERT_EQ (3, node.active.size ());
-	{
-		auto election = node.active.election (blocks[2]->qualified_root ());
-		ASSERT_NE (nullptr, election);
-		ASSERT_EQ (2, election->blocks.begin ()->second->sideband ().height);
-	}
-
-	auto check_height_and_activate_next = [&node, &blocks](uint64_t height_a) {
-		auto election = node.active.election (blocks[height_a]->qualified_root ());
-		ASSERT_NE (nullptr, election);
-		ASSERT_EQ (height_a, election->blocks.begin ()->second->sideband ().height);
-		nano::unique_lock<std::mutex> lock (node.active.mutex);
-		election->activate_dependencies ();
-		node.active.activate_dependencies (lock);
-	};
-	check_height_and_activate_next (300 - 128); // ensure limited by 128 jumps
-	ASSERT_EQ (4, node.active.size ());
-	check_height_and_activate_next (87);
-	ASSERT_EQ (5, node.active.size ());
-	check_height_and_activate_next (44);
-	ASSERT_EQ (6, node.active.size ());
-	check_height_and_activate_next (23);
-	ASSERT_EQ (7, node.active.size ());
-	check_height_and_activate_next (12);
-	ASSERT_EQ (8, node.active.size ());
-	check_height_and_activate_next (7);
-	ASSERT_EQ (9, node.active.size ());
-	check_height_and_activate_next (4);
-	ASSERT_EQ (10, node.active.size ());
-	check_height_and_activate_next (3);
-	ASSERT_EQ (10, node.active.size ()); // height 2 already inserted initially, no more blocks to activate
-	check_height_and_activate_next (2);
-	ASSERT_EQ (10, node.active.size ()); // conf height is 1, no more blocks to activate
-	ASSERT_EQ (node.active.blocks.size (), node.active.roots.size ());
-}
-
-// Tests successful dependency activation of the open block of an account, and its corresponding source
-TEST (election, dependencies_open_link)
-{
-	nano::system system;
-	nano::node_flags flags;
-	flags.disable_request_loop = true;
-	auto & node = *system.add_node (flags);
-
-	nano::state_block_builder builder;
-	nano::keypair key;
-
-	// Send to key
-	auto gen_send = builder.make_block ()
-	                .account (nano::dev_genesis_key.pub)
-	                .previous (nano::genesis_hash)
-	                .representative (nano::dev_genesis_key.pub)
-	                .link (key.pub)
-	                .balance (nano::genesis_amount - 1)
-	                .sign (nano::dev_genesis_key.prv, nano::dev_genesis_key.pub)
-	                .work (*system.work.generate (nano::genesis_hash))
-	                .build ();
-	// Receive from genesis
-	auto key_open = builder.make_block ()
-	                .account (key.pub)
-	                .previous (0)
-	                .representative (key.pub)
-	                .link (gen_send->hash ())
-	                .balance (1)
-	                .sign (key.prv, key.pub)
-	                .work (*system.work.generate (key.pub))
-	                .build ();
-
-	// Send to self
-	std::shared_ptr<nano::block> key_send = builder.make_block ()
-	                                        .account (key.pub)
-	                                        .previous (key_open->hash ())
-	                                        .representative (key.pub)
-	                                        .link (key.pub)
-	                                        .balance (0)
-	                                        .sign (key.prv, key.pub)
-	                                        .work (*system.work.generate (key_open->hash ()))
-	                                        .build ();
-
-	node.process (*gen_send);
-	node.process (*key_open);
-	node.process (*key_send);
-
-	// Insert frontier
-	node.block_confirm (key_send);
-	ASSERT_EQ (1, node.active.size ());
-	{
-		auto election = node.active.election (key_send->qualified_root ());
-		ASSERT_NE (nullptr, election);
-		nano::unique_lock<std::mutex> lock (node.active.mutex);
-		election->activate_dependencies ();
-		node.active.activate_dependencies (lock);
-	}
-	// Must have activated the open block
-	ASSERT_EQ (2, node.active.size ());
-	{
-		auto election = node.active.election (key_open->qualified_root ());
-		ASSERT_NE (nullptr, election);
-		nano::unique_lock<std::mutex> lock (node.active.mutex);
-		election->activate_dependencies ();
-		node.active.activate_dependencies (lock);
-	}
-	// Must have activated the open's source block
-	ASSERT_EQ (3, node.active.size ());
-	{
-		auto election = node.active.election (gen_send->qualified_root ());
-		ASSERT_NE (nullptr, election);
-		nano::unique_lock<std::mutex> lock (node.active.mutex);
-		election->activate_dependencies ();
-		node.active.activate_dependencies (lock);
-	}
-	// Nothing else to activate
-	ASSERT_EQ (3, node.active.size ());
-}
 }
 
 TEST (election, quorum_minimum_flip_success)
@@ -326,6 +164,4 @@
 	node1.block_processor.flush ();
 	ASSERT_NE (nullptr, node1.block (send1->hash ()));
 	ASSERT_FALSE (election.election->confirmed ());
-=======
->>>>>>> 49f4b750
 }