#pragma once

#include <nano/secure/blockstore.hpp>
#include <nano/secure/common.hpp>
#include <nano/secure/ledger.hpp>

#include <atomic>
#include <chrono>
#include <memory>
#include <unordered_set>

namespace nano
{
class channel;
class confirmation_solicitor;
class node;
class vote_generator_session;
class vote_info final
{
public:
	std::chrono::steady_clock::time_point time;
	uint64_t sequence;
	nano::block_hash hash;
};
class election_vote_result final
{
public:
	election_vote_result () = default;
	election_vote_result (bool, bool);
	bool replay{ false };
	bool processed{ false };
};
class election final : public std::enable_shared_from_this<nano::election>
{
	// Minimum time between broadcasts of the current winner of an election, as a backup to requesting confirmations
	std::chrono::milliseconds base_latency () const;
	std::function<void(std::shared_ptr<nano::block>)> confirmation_action;

private: // State management
	enum class state_t
	{
		idle,
		passive, // only listening for incoming votes
		active, // actively request confirmations
		broadcasting, // request confirmations and broadcast the winner
		backtracking, // start an election for unconfirmed dependent blocks
		confirmed, // confirmed but still listening for votes
		expired_confirmed,
		expired_unconfirmed
	};
	static int constexpr passive_duration_factor = 5;
	static int constexpr active_request_count_min = 2;
	static int constexpr active_broadcasting_duration_factor = 30;
	static int constexpr confirmed_duration_factor = 5;
	std::atomic<nano::election::state_t> state_m = { state_t::idle };

	// These time points must be protected by this mutex
	std::mutex timepoints_mutex;
	std::chrono::steady_clock::time_point state_start = { std::chrono::steady_clock::now () };
	std::chrono::steady_clock::time_point last_block = { std::chrono::steady_clock::now () };
	std::chrono::steady_clock::time_point last_req = { std::chrono::steady_clock::time_point () };

	bool valid_change (nano::election::state_t, nano::election::state_t) const;
	bool state_change (nano::election::state_t, nano::election::state_t);
	void broadcast_block (nano::confirmation_solicitor &);
	void send_confirm_req (nano::confirmation_solicitor &);
	void activate_dependencies ();
	// Calculate votes for local representatives
	void generate_votes (nano::block_hash const &);
	void remove_votes (nano::block_hash const &);
	std::atomic<bool> prioritized_m = { false };

public:
	election (nano::node &, std::shared_ptr<nano::block>, std::function<void(std::shared_ptr<nano::block>)> const &, bool);
	nano::election_vote_result vote (nano::account, uint64_t, nano::block_hash);
	nano::tally_t tally ();
	// Check if we have vote quorum
	bool have_quorum (nano::tally_t const &, nano::uint128_t) const;
	void confirm_once (nano::election_status_type = nano::election_status_type::active_confirmed_quorum);
	// Confirm this block if quorum is met
	void confirm_if_quorum ();
	void log_votes (nano::tally_t const &) const;
	bool publish (std::shared_ptr<nano::block> block_a);
	size_t last_votes_size ();
	void update_dependent ();
	void adjust_dependent_difficulty ();
	size_t insert_inactive_votes_cache (nano::block_hash const &);
	bool prioritized () const;
	void prioritize_election (nano::vote_generator_session &);
	// Calculate votes if the current winner matches \p hash_a
	void try_generate_votes (nano::block_hash const & hash_a);
	// Erase all blocks from active and, if not confirmed, clear digests from network filters
	void cleanup ();

public: // State transitions
	bool transition_time (nano::confirmation_solicitor &);
	void transition_passive ();
	void transition_active ();

private:
	void transition_passive_impl ();
	void transition_active_impl ();

public:
	bool idle () const;
	bool confirmed () const;
	nano::node & node;
	std::unordered_map<nano::account, nano::vote_info> last_votes;
	std::unordered_map<nano::block_hash, std::shared_ptr<nano::block>> blocks;
	std::chrono::steady_clock::time_point election_start = { std::chrono::steady_clock::now () };
	nano::election_status status;
	unsigned confirmation_request_count{ 0 };
	std::unordered_map<nano::block_hash, nano::uint128_t> last_tally;
	std::unordered_set<nano::block_hash> dependent_blocks;
	std::chrono::seconds late_blocks_delay{ 5 };
<<<<<<< HEAD

	friend class active_transactions;
=======
	uint64_t const height;

	friend class election_bisect_dependencies_Test;
>>>>>>> 22794c2c
};
}<|MERGE_RESOLUTION|>--- conflicted
+++ resolved
@@ -113,13 +113,10 @@
 	std::unordered_map<nano::block_hash, nano::uint128_t> last_tally;
 	std::unordered_set<nano::block_hash> dependent_blocks;
 	std::chrono::seconds late_blocks_delay{ 5 };
-<<<<<<< HEAD
+	uint64_t const height;
 
 	friend class active_transactions;
-=======
-	uint64_t const height;
 
 	friend class election_bisect_dependencies_Test;
->>>>>>> 22794c2c
 };
 }