--- conflicted
+++ resolved
@@ -659,24 +659,6 @@
 	virtual nano::store_iterator<nano::unchecked_key, nano::unchecked_info> unchecked_end () const = 0;
 	virtual size_t unchecked_count (nano::transaction const &) = 0;
 
-<<<<<<< HEAD
-=======
-	// Return latest vote for an account from store
-	virtual std::shared_ptr<nano::vote> vote_get (nano::transaction const &, nano::account const &) = 0;
-	// Populate vote with the next sequence number
-	virtual std::shared_ptr<nano::vote> vote_generate (nano::transaction const &, nano::account const &, nano::raw_key const &, std::shared_ptr<nano::block>) = 0;
-	virtual std::shared_ptr<nano::vote> vote_generate (nano::transaction const &, nano::account const &, nano::raw_key const &, std::vector<nano::block_hash>) = 0;
-	// Return either vote or the stored vote with a higher sequence number
-	virtual std::shared_ptr<nano::vote> vote_max (nano::transaction const &, std::shared_ptr<nano::vote>) = 0;
-	// Return latest vote for an account considering the vote cache
-	virtual std::shared_ptr<nano::vote> vote_current (nano::transaction const &, nano::account const &) = 0;
-	virtual void flush (nano::write_transaction const &) = 0;
-	virtual void vote_put (nano::write_transaction const &, nano::account const &, std::shared_ptr<nano::vote> const &) = 0;
-	virtual nano::store_iterator<nano::account, std::shared_ptr<nano::vote>> vote_begin (nano::transaction const &, nano::account const &) const = 0;
-	virtual nano::store_iterator<nano::account, std::shared_ptr<nano::vote>> vote_begin (nano::transaction const &) const = 0;
-	virtual nano::store_iterator<nano::account, std::shared_ptr<nano::vote>> vote_end () const = 0;
-
->>>>>>> 16ed85e1
 	virtual void online_weight_put (nano::write_transaction const &, uint64_t, nano::amount const &) = 0;
 	virtual void online_weight_del (nano::write_transaction const &, uint64_t) = 0;
 	virtual nano::store_iterator<uint64_t, nano::amount> online_weight_begin (nano::transaction const &) const = 0;
@@ -722,7 +704,6 @@
 	virtual void pruned_for_each_par (std::function<void(nano::read_transaction const &, nano::store_iterator<nano::block_hash, std::nullptr_t>, nano::store_iterator<nano::block_hash, std::nullptr_t>)> const & action_a) const = 0;
 	virtual void blocks_for_each_par (std::function<void(nano::read_transaction const &, nano::store_iterator<nano::block_hash, block_w_sideband>, nano::store_iterator<nano::block_hash, block_w_sideband>)> const & action_a) const = 0;
 	virtual void frontiers_for_each_par (std::function<void(nano::read_transaction const &, nano::store_iterator<nano::block_hash, nano::account>, nano::store_iterator<nano::block_hash, nano::account>)> const & action_a) const = 0;
-	virtual void votes_for_each_par (std::function<void(nano::read_transaction const &, nano::store_iterator<nano::account, std::shared_ptr<nano::vote>>, nano::store_iterator<nano::account, std::shared_ptr<nano::vote>>)> const & action_a) const = 0;
 
 	virtual uint64_t block_account_height (nano::transaction const & transaction_a, nano::block_hash const & hash_a) const = 0;
 
