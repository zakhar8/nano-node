--- conflicted
+++ resolved
@@ -972,202 +972,6 @@
 	test_mode (nano::confirmation_height_mode::bounded);
 	test_mode (nano::confirmation_height_mode::unbounded);
 }
-<<<<<<< HEAD
-
-TEST (confirmation_height, prioritize_frontiers)
-{
-	auto test_mode = [](nano::confirmation_height_mode mode_a) {
-		nano::system system;
-		// Prevent frontiers being confirmed as it will affect the priorization checking
-		nano::node_config node_config (nano::get_available_port (), system.logging);
-		node_config.frontiers_confirmation = nano::frontiers_confirmation_mode::disabled;
-		auto node = system.add_node (node_config);
-
-		nano::keypair key1;
-		nano::keypair key2;
-		nano::keypair key3;
-		nano::keypair key4;
-		nano::block_hash latest1 (node->latest (nano::dev_genesis_key.pub));
-
-		// Send different numbers of blocks all accounts
-		nano::send_block send1 (latest1, key1.pub, node->online_reps.delta () + 10000, nano::dev_genesis_key.prv, nano::dev_genesis_key.pub, *system.work.generate (latest1));
-		nano::send_block send2 (send1.hash (), key1.pub, node->online_reps.delta () + 8500, nano::dev_genesis_key.prv, nano::dev_genesis_key.pub, *system.work.generate (send1.hash ()));
-		nano::send_block send3 (send2.hash (), key1.pub, node->online_reps.delta () + 8000, nano::dev_genesis_key.prv, nano::dev_genesis_key.pub, *system.work.generate (send2.hash ()));
-		nano::send_block send4 (send3.hash (), key2.pub, node->online_reps.delta () + 7500, nano::dev_genesis_key.prv, nano::dev_genesis_key.pub, *system.work.generate (send3.hash ()));
-		nano::send_block send5 (send4.hash (), key3.pub, node->online_reps.delta () + 6500, nano::dev_genesis_key.prv, nano::dev_genesis_key.pub, *system.work.generate (send4.hash ()));
-		nano::send_block send6 (send5.hash (), key4.pub, node->online_reps.delta () + 6000, nano::dev_genesis_key.prv, nano::dev_genesis_key.pub, *system.work.generate (send5.hash ()));
-
-		// Open all accounts and add other sends to get different uncemented counts (as well as some which are the same)
-		nano::open_block open1 (send1.hash (), nano::genesis_account, key1.pub, key1.prv, key1.pub, *system.work.generate (key1.pub));
-		nano::send_block send7 (open1.hash (), nano::dev_genesis_key.pub, 500, key1.prv, key1.pub, *system.work.generate (open1.hash ()));
-
-		nano::open_block open2 (send4.hash (), nano::genesis_account, key2.pub, key2.prv, key2.pub, *system.work.generate (key2.pub));
-
-		nano::open_block open3 (send5.hash (), nano::genesis_account, key3.pub, key3.prv, key3.pub, *system.work.generate (key3.pub));
-		nano::send_block send8 (open3.hash (), nano::dev_genesis_key.pub, 500, key3.prv, key3.pub, *system.work.generate (open3.hash ()));
-		nano::send_block send9 (send8.hash (), nano::dev_genesis_key.pub, 200, key3.prv, key3.pub, *system.work.generate (send8.hash ()));
-
-		nano::open_block open4 (send6.hash (), nano::genesis_account, key4.pub, key4.prv, key4.pub, *system.work.generate (key4.pub));
-		nano::send_block send10 (open4.hash (), nano::dev_genesis_key.pub, 500, key4.prv, key4.pub, *system.work.generate (open4.hash ()));
-		nano::send_block send11 (send10.hash (), nano::dev_genesis_key.pub, 200, key4.prv, key4.pub, *system.work.generate (send10.hash ()));
-
-		{
-			auto transaction = node->store.tx_begin_write ();
-			ASSERT_EQ (nano::process_result::progress, node->ledger.process (transaction, send1).code);
-			ASSERT_EQ (nano::process_result::progress, node->ledger.process (transaction, send2).code);
-			ASSERT_EQ (nano::process_result::progress, node->ledger.process (transaction, send3).code);
-			ASSERT_EQ (nano::process_result::progress, node->ledger.process (transaction, send4).code);
-			ASSERT_EQ (nano::process_result::progress, node->ledger.process (transaction, send5).code);
-			ASSERT_EQ (nano::process_result::progress, node->ledger.process (transaction, send6).code);
-
-			ASSERT_EQ (nano::process_result::progress, node->ledger.process (transaction, open1).code);
-			ASSERT_EQ (nano::process_result::progress, node->ledger.process (transaction, send7).code);
-
-			ASSERT_EQ (nano::process_result::progress, node->ledger.process (transaction, open2).code);
-
-			ASSERT_EQ (nano::process_result::progress, node->ledger.process (transaction, open3).code);
-			ASSERT_EQ (nano::process_result::progress, node->ledger.process (transaction, send8).code);
-			ASSERT_EQ (nano::process_result::progress, node->ledger.process (transaction, send9).code);
-
-			ASSERT_EQ (nano::process_result::progress, node->ledger.process (transaction, open4).code);
-			ASSERT_EQ (nano::process_result::progress, node->ledger.process (transaction, send10).code);
-			ASSERT_EQ (nano::process_result::progress, node->ledger.process (transaction, send11).code);
-		}
-
-		auto transaction = node->store.tx_begin_read ();
-		constexpr auto num_accounts = 5;
-		auto priority_orders_match = [](auto const & cementable_frontiers, auto const & desired_order) {
-			return std::equal (desired_order.begin (), desired_order.end (), cementable_frontiers.template get<1> ().begin (), cementable_frontiers.template get<1> ().end (), [](nano::account const & account, nano::cementable_account const & cementable_account) {
-				return (account == cementable_account.account);
-			});
-		};
-		{
-			node->active.prioritize_frontiers_for_confirmation (transaction, std::chrono::seconds (1), std::chrono::seconds (1));
-			ASSERT_EQ (node->active.priority_cementable_frontiers_size (), num_accounts);
-			// Check the order of accounts is as expected (greatest number of uncemented blocks at the front). key3 and key4 have the same value, the order is unspecified so check both
-			std::array<nano::account, num_accounts> desired_order_1{ nano::genesis_account, key3.pub, key4.pub, key1.pub, key2.pub };
-			std::array<nano::account, num_accounts> desired_order_2{ nano::genesis_account, key4.pub, key3.pub, key1.pub, key2.pub };
-			ASSERT_TRUE (priority_orders_match (node->active.priority_cementable_frontiers, desired_order_1) || priority_orders_match (node->active.priority_cementable_frontiers, desired_order_2));
-		}
-
-		{
-			// Add some to the local node wallets and check ordering of both containers
-			system.wallet (0)->insert_adhoc (nano::dev_genesis_key.prv);
-			system.wallet (0)->insert_adhoc (key1.prv);
-			system.wallet (0)->insert_adhoc (key2.prv);
-			node->active.prioritize_frontiers_for_confirmation (transaction, std::chrono::seconds (1), std::chrono::seconds (1));
-			ASSERT_EQ (node->active.priority_cementable_frontiers_size (), num_accounts - 3);
-			ASSERT_EQ (node->active.priority_wallet_cementable_frontiers_size (), num_accounts - 2);
-			std::array<nano::account, 3> local_desired_order{ nano::genesis_account, key1.pub, key2.pub };
-			ASSERT_TRUE (priority_orders_match (node->active.priority_wallet_cementable_frontiers, local_desired_order));
-			std::array<nano::account, 2> desired_order_1{ key3.pub, key4.pub };
-			std::array<nano::account, 2> desired_order_2{ key4.pub, key3.pub };
-			ASSERT_TRUE (priority_orders_match (node->active.priority_cementable_frontiers, desired_order_1) || priority_orders_match (node->active.priority_cementable_frontiers, desired_order_2));
-		}
-
-		{
-			// Add the remainder of accounts to node wallets and check size/ordering is correct
-			system.wallet (0)->insert_adhoc (key3.prv);
-			system.wallet (0)->insert_adhoc (key4.prv);
-			node->active.prioritize_frontiers_for_confirmation (transaction, std::chrono::seconds (1), std::chrono::seconds (1));
-			ASSERT_EQ (node->active.priority_cementable_frontiers_size (), 0);
-			ASSERT_EQ (node->active.priority_wallet_cementable_frontiers_size (), num_accounts);
-			std::array<nano::account, num_accounts> desired_order_1{ nano::genesis_account, key3.pub, key4.pub, key1.pub, key2.pub };
-			std::array<nano::account, num_accounts> desired_order_2{ nano::genesis_account, key4.pub, key3.pub, key1.pub, key2.pub };
-			ASSERT_TRUE (priority_orders_match (node->active.priority_wallet_cementable_frontiers, desired_order_1) || priority_orders_match (node->active.priority_wallet_cementable_frontiers, desired_order_2));
-		}
-
-		// Check that accounts which already exist have their order modified when the uncemented count changes.
-		nano::send_block send12 (send9.hash (), nano::dev_genesis_key.pub, 100, key3.prv, key3.pub, *system.work.generate (send9.hash ()));
-		nano::send_block send13 (send12.hash (), nano::dev_genesis_key.pub, 90, key3.prv, key3.pub, *system.work.generate (send12.hash ()));
-		nano::send_block send14 (send13.hash (), nano::dev_genesis_key.pub, 80, key3.prv, key3.pub, *system.work.generate (send13.hash ()));
-		nano::send_block send15 (send14.hash (), nano::dev_genesis_key.pub, 70, key3.prv, key3.pub, *system.work.generate (send14.hash ()));
-		nano::send_block send16 (send15.hash (), nano::dev_genesis_key.pub, 60, key3.prv, key3.pub, *system.work.generate (send15.hash ()));
-		nano::send_block send17 (send16.hash (), nano::dev_genesis_key.pub, 50, key3.prv, key3.pub, *system.work.generate (send16.hash ()));
-		{
-			auto transaction = node->store.tx_begin_write ();
-			ASSERT_EQ (nano::process_result::progress, node->ledger.process (transaction, send12).code);
-			ASSERT_EQ (nano::process_result::progress, node->ledger.process (transaction, send13).code);
-			ASSERT_EQ (nano::process_result::progress, node->ledger.process (transaction, send14).code);
-			ASSERT_EQ (nano::process_result::progress, node->ledger.process (transaction, send15).code);
-			ASSERT_EQ (nano::process_result::progress, node->ledger.process (transaction, send16).code);
-			ASSERT_EQ (nano::process_result::progress, node->ledger.process (transaction, send17).code);
-		}
-		transaction.refresh ();
-		node->active.prioritize_frontiers_for_confirmation (transaction, std::chrono::seconds (1), std::chrono::seconds (1));
-		ASSERT_TRUE (priority_orders_match (node->active.priority_wallet_cementable_frontiers, std::array<nano::account, num_accounts>{ key3.pub, nano::genesis_account, key4.pub, key1.pub, key2.pub }));
-		node->active.confirm_prioritized_frontiers (transaction);
-
-		// Check that the active transactions roots contains the frontiers
-		ASSERT_TIMELY (10s, node->active.size () == num_accounts);
-
-		std::array<nano::qualified_root, num_accounts> frontiers{ send17.qualified_root (), send6.qualified_root (), send7.qualified_root (), open2.qualified_root (), send11.qualified_root () };
-		for (auto & frontier : frontiers)
-		{
-			nano::lock_guard<std::mutex> guard (node->active.mutex);
-			ASSERT_NE (node->active.roots.find (frontier), node->active.roots.end ());
-		}
-	};
-
-	test_mode (nano::confirmation_height_mode::bounded);
-	test_mode (nano::confirmation_height_mode::unbounded);
-}
-}
-
-TEST (confirmation_height, frontiers_confirmation_mode)
-{
-	auto test_mode = [](nano::confirmation_height_mode mode_a) {
-		nano::genesis genesis;
-		nano::keypair key;
-		nano::node_flags node_flags;
-		node_flags.confirmation_height_processor_mode = mode_a;
-		// Always mode
-		{
-			nano::system system;
-			nano::node_config node_config (nano::get_available_port (), system.logging);
-			node_config.frontiers_confirmation = nano::frontiers_confirmation_mode::always;
-			auto node = system.add_node (node_config, node_flags);
-			nano::state_block send (nano::dev_genesis_key.pub, genesis.hash (), nano::dev_genesis_key.pub, nano::genesis_amount - nano::Gxrb_ratio, key.pub, nano::dev_genesis_key.prv, nano::dev_genesis_key.pub, *node->work_generate_blocking (genesis.hash ()));
-			{
-				auto transaction = node->store.tx_begin_write ();
-				ASSERT_EQ (nano::process_result::progress, node->ledger.process (transaction, send).code);
-			}
-			ASSERT_TIMELY (5s, node->active.size () == 1);
-		}
-		// Auto mode
-		{
-			nano::system system;
-			nano::node_config node_config (nano::get_available_port (), system.logging);
-			node_config.frontiers_confirmation = nano::frontiers_confirmation_mode::automatic;
-			auto node = system.add_node (node_config, node_flags);
-			nano::state_block send (nano::dev_genesis_key.pub, genesis.hash (), nano::dev_genesis_key.pub, nano::genesis_amount - nano::Gxrb_ratio, key.pub, nano::dev_genesis_key.prv, nano::dev_genesis_key.pub, *node->work_generate_blocking (genesis.hash ()));
-			{
-				auto transaction = node->store.tx_begin_write ();
-				ASSERT_EQ (nano::process_result::progress, node->ledger.process (transaction, send).code);
-			}
-			ASSERT_TIMELY (5s, node->active.size () == 1);
-		}
-		// Disabled mode
-		{
-			nano::system system;
-			nano::node_config node_config (nano::get_available_port (), system.logging);
-			node_config.frontiers_confirmation = nano::frontiers_confirmation_mode::disabled;
-			auto node = system.add_node (node_config, node_flags);
-			nano::state_block send (nano::dev_genesis_key.pub, genesis.hash (), nano::dev_genesis_key.pub, nano::genesis_amount - nano::Gxrb_ratio, key.pub, nano::dev_genesis_key.prv, nano::dev_genesis_key.pub, *node->work_generate_blocking (genesis.hash ()));
-			{
-				auto transaction = node->store.tx_begin_write ();
-				ASSERT_EQ (nano::process_result::progress, node->ledger.process (transaction, send).code);
-			}
-			system.wallet (0)->insert_adhoc (nano::dev_genesis_key.prv);
-			std::this_thread::sleep_for (std::chrono::seconds (1));
-			ASSERT_EQ (0, node->active.size ());
-		}
-	};
-
-	test_mode (nano::confirmation_height_mode::bounded);
-	test_mode (nano::confirmation_height_mode::unbounded);
-=======
->>>>>>> 49f4b750
 }
 
 // The callback and confirmation history should only be updated after confirmation height is set (and not just after voting)
