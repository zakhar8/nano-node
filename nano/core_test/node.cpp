#include <nano/core_test/testutil.hpp>
#include <nano/lib/jsonconfig.hpp>
#include <nano/node/election.hpp>
#include <nano/node/testing.hpp>
#include <nano/node/transport/udp.hpp>

#include <gtest/gtest.h>

#include <boost/filesystem.hpp>
#include <boost/make_shared.hpp>
#include <boost/variant.hpp>

#include <numeric>

using namespace std::chrono_literals;

namespace
{
void add_required_children_node_config_tree (nano::jsonconfig & tree);
}

TEST (node, stop)
{
	nano::system system (1);
	ASSERT_NE (system.nodes[0]->wallets.items.end (), system.nodes[0]->wallets.items.begin ());
	system.nodes[0]->stop ();
	system.io_ctx.run ();
	ASSERT_TRUE (true);
}

TEST (node, block_store_path_failure)
{
	auto service (boost::make_shared<boost::asio::io_context> ());
	nano::alarm alarm (*service);
	auto path (nano::unique_path ());
	nano::logging logging;
	logging.init (path);
	nano::work_pool work (std::numeric_limits<unsigned>::max ());
	auto node (std::make_shared<nano::node> (*service, nano::get_available_port (), path, alarm, logging, work));
	ASSERT_TRUE (node->wallets.items.empty ());
	node->stop ();
}

TEST (node, password_fanout)
{
	auto service (boost::make_shared<boost::asio::io_context> ());
	nano::alarm alarm (*service);
	auto path (nano::unique_path ());
	nano::node_config config;
	config.peering_port = nano::get_available_port ();
	config.logging.init (path);
	nano::work_pool work (std::numeric_limits<unsigned>::max ());
	config.password_fanout = 10;
	auto node (std::make_shared<nano::node> (*service, path, alarm, config, work));
	auto wallet (node->wallets.create (100));
	ASSERT_EQ (10, wallet->store.password.values.size ());
	node->stop ();
}

TEST (node, balance)
{
	nano::system system (1);
	system.wallet (0)->insert_adhoc (nano::test_genesis_key.prv);
	auto transaction (system.nodes[0]->store.tx_begin_write ());
	ASSERT_EQ (std::numeric_limits<nano::uint128_t>::max (), system.nodes[0]->ledger.account_balance (transaction, nano::test_genesis_key.pub));
}

TEST (node, representative)
{
	nano::system system (1);
	auto block1 (system.nodes[0]->rep_block (nano::test_genesis_key.pub));
	{
		auto transaction (system.nodes[0]->store.tx_begin_read ());
		ASSERT_TRUE (system.nodes[0]->ledger.store.block_exists (transaction, block1));
	}
	nano::keypair key;
	ASSERT_TRUE (system.nodes[0]->rep_block (key.pub).is_zero ());
}

TEST (node, send_unkeyed)
{
	nano::system system (1);
	nano::keypair key2;
	system.wallet (0)->insert_adhoc (nano::test_genesis_key.prv);
	system.wallet (0)->store.password.value_set (nano::keypair ().prv);
	ASSERT_EQ (nullptr, system.wallet (0)->send_action (nano::test_genesis_key.pub, key2.pub, system.nodes[0]->config.receive_minimum.number ()));
}

TEST (node, send_self)
{
	nano::system system (1);
	nano::keypair key2;
	system.wallet (0)->insert_adhoc (nano::test_genesis_key.prv);
	system.wallet (0)->insert_adhoc (key2.prv);
	ASSERT_NE (nullptr, system.wallet (0)->send_action (nano::test_genesis_key.pub, key2.pub, system.nodes[0]->config.receive_minimum.number ()));
	system.deadline_set (10s);
	while (system.nodes[0]->balance (key2.pub).is_zero ())
	{
		ASSERT_NO_ERROR (system.poll ());
	}
	ASSERT_EQ (std::numeric_limits<nano::uint128_t>::max () - system.nodes[0]->config.receive_minimum.number (), system.nodes[0]->balance (nano::test_genesis_key.pub));
}

TEST (node, send_single)
{
	nano::system system (2);
	nano::keypair key2;
	system.wallet (0)->insert_adhoc (nano::test_genesis_key.prv);
	system.wallet (1)->insert_adhoc (key2.prv);
	ASSERT_NE (nullptr, system.wallet (0)->send_action (nano::test_genesis_key.pub, key2.pub, system.nodes[0]->config.receive_minimum.number ()));
	ASSERT_EQ (std::numeric_limits<nano::uint128_t>::max () - system.nodes[0]->config.receive_minimum.number (), system.nodes[0]->balance (nano::test_genesis_key.pub));
	ASSERT_TRUE (system.nodes[0]->balance (key2.pub).is_zero ());
	system.deadline_set (10s);
	while (system.nodes[0]->balance (key2.pub).is_zero ())
	{
		ASSERT_NO_ERROR (system.poll ());
	}
}

TEST (node, send_single_observing_peer)
{
	nano::system system (3);
	nano::keypair key2;
	system.wallet (0)->insert_adhoc (nano::test_genesis_key.prv);
	system.wallet (1)->insert_adhoc (key2.prv);
	ASSERT_NE (nullptr, system.wallet (0)->send_action (nano::test_genesis_key.pub, key2.pub, system.nodes[0]->config.receive_minimum.number ()));
	ASSERT_EQ (std::numeric_limits<nano::uint128_t>::max () - system.nodes[0]->config.receive_minimum.number (), system.nodes[0]->balance (nano::test_genesis_key.pub));
	ASSERT_TRUE (system.nodes[0]->balance (key2.pub).is_zero ());
	system.deadline_set (10s);
	while (std::any_of (system.nodes.begin (), system.nodes.end (), [&](std::shared_ptr<nano::node> const & node_a) { return node_a->balance (key2.pub).is_zero (); }))
	{
		ASSERT_NO_ERROR (system.poll ());
	}
}

TEST (node, send_single_many_peers)
{
	nano::system system (10);
	nano::keypair key2;
	system.wallet (0)->insert_adhoc (nano::test_genesis_key.prv);
	system.wallet (1)->insert_adhoc (key2.prv);
	ASSERT_NE (nullptr, system.wallet (0)->send_action (nano::test_genesis_key.pub, key2.pub, system.nodes[0]->config.receive_minimum.number ()));
	ASSERT_EQ (std::numeric_limits<nano::uint128_t>::max () - system.nodes[0]->config.receive_minimum.number (), system.nodes[0]->balance (nano::test_genesis_key.pub));
	ASSERT_TRUE (system.nodes[0]->balance (key2.pub).is_zero ());
	system.deadline_set (3.5min);
	while (std::any_of (system.nodes.begin (), system.nodes.end (), [&](std::shared_ptr<nano::node> const & node_a) { return node_a->balance (key2.pub).is_zero (); }))
	{
		ASSERT_NO_ERROR (system.poll ());
	}
	system.stop ();
	for (auto node : system.nodes)
	{
		ASSERT_TRUE (node->stopped);
		ASSERT_TRUE (node->network.tcp_channels.node_id_handhake_sockets_empty ());
	}
}

TEST (node, send_out_of_order)
{
	nano::system system (2);
	auto & node1 (*system.nodes[0]);
	nano::keypair key2;
	nano::genesis genesis;
	nano::send_block send1 (genesis.hash (), key2.pub, std::numeric_limits<nano::uint128_t>::max () - node1.config.receive_minimum.number (), nano::test_genesis_key.prv, nano::test_genesis_key.pub, *system.work.generate (genesis.hash ()));
	nano::send_block send2 (send1.hash (), key2.pub, std::numeric_limits<nano::uint128_t>::max () - node1.config.receive_minimum.number () * 2, nano::test_genesis_key.prv, nano::test_genesis_key.pub, *system.work.generate (send1.hash ()));
	nano::send_block send3 (send2.hash (), key2.pub, std::numeric_limits<nano::uint128_t>::max () - node1.config.receive_minimum.number () * 3, nano::test_genesis_key.prv, nano::test_genesis_key.pub, *system.work.generate (send2.hash ()));
	node1.process_active (std::make_shared<nano::send_block> (send3));
	node1.process_active (std::make_shared<nano::send_block> (send2));
	node1.process_active (std::make_shared<nano::send_block> (send1));
	system.deadline_set (10s);
	while (std::any_of (system.nodes.begin (), system.nodes.end (), [&](std::shared_ptr<nano::node> const & node_a) { return node_a->balance (nano::test_genesis_key.pub) != nano::genesis_amount - node1.config.receive_minimum.number () * 3; }))
	{
		ASSERT_NO_ERROR (system.poll ());
	}
}

TEST (node, quick_confirm)
{
	nano::system system (1);
	auto & node1 (*system.nodes[0]);
	nano::keypair key;
	nano::block_hash previous (node1.latest (nano::test_genesis_key.pub));
	auto genesis_start_balance (node1.balance (nano::test_genesis_key.pub));
	system.wallet (0)->insert_adhoc (key.prv);
	system.wallet (0)->insert_adhoc (nano::test_genesis_key.prv);
	auto send (std::make_shared<nano::send_block> (previous, key.pub, node1.config.online_weight_minimum.number () + 1, nano::test_genesis_key.prv, nano::test_genesis_key.pub, *system.work.generate (previous)));
	node1.process_active (send);
	system.deadline_set (10s);
	while (node1.balance (key.pub).is_zero ())
	{
		ASSERT_NO_ERROR (system.poll ());
	}
	ASSERT_EQ (node1.balance (nano::test_genesis_key.pub), node1.config.online_weight_minimum.number () + 1);
	ASSERT_EQ (node1.balance (key.pub), genesis_start_balance - (node1.config.online_weight_minimum.number () + 1));
}

TEST (node, node_receive_quorum)
{
	nano::system system (1);
	auto & node1 (*system.nodes[0]);
	nano::keypair key;
	nano::block_hash previous (node1.latest (nano::test_genesis_key.pub));
	system.wallet (0)->insert_adhoc (key.prv);
	auto send (std::make_shared<nano::send_block> (previous, key.pub, nano::genesis_amount - nano::Gxrb_ratio, nano::test_genesis_key.prv, nano::test_genesis_key.pub, *system.work.generate (previous)));
	node1.process_active (send);
	system.deadline_set (10s);
	while (!node1.ledger.block_exists (send->hash ()))
	{
		ASSERT_NO_ERROR (system.poll ());
	}
	{
		nano::lock_guard<std::mutex> guard (node1.active.mutex);
		auto info (node1.active.roots.find (nano::qualified_root (previous, previous)));
		ASSERT_NE (node1.active.roots.end (), info);
		ASSERT_FALSE (info->election->confirmed);
		ASSERT_EQ (1, info->election->last_votes.size ());
	}
	nano::system system2 (1);
	system2.wallet (0)->insert_adhoc (nano::test_genesis_key.prv);
	ASSERT_TRUE (node1.balance (key.pub).is_zero ());
	auto channel (std::make_shared<nano::transport::channel_udp> (node1.network.udp_channels, system2.nodes[0]->network.endpoint (), node1.network_params.protocol.protocol_version));
	node1.network.send_keepalive (channel);
	while (node1.balance (key.pub).is_zero ())
	{
		ASSERT_NO_ERROR (system.poll ());
		ASSERT_NO_ERROR (system2.poll ());
	}
}

TEST (node, auto_bootstrap)
{
	nano::system system (1);
	auto node0 (system.nodes[0]);
	nano::keypair key2;
	system.wallet (0)->insert_adhoc (nano::test_genesis_key.prv);
	system.wallet (0)->insert_adhoc (key2.prv);
	auto send1 (system.wallet (0)->send_action (nano::test_genesis_key.pub, key2.pub, node0->config.receive_minimum.number ()));
	ASSERT_NE (nullptr, send1);
	system.deadline_set (10s);
	while (node0->balance (key2.pub) != node0->config.receive_minimum.number ())
	{
		ASSERT_NO_ERROR (system.poll ());
	}
	auto node1 (std::make_shared<nano::node> (system.io_ctx, nano::get_available_port (), nano::unique_path (), system.alarm, system.logging, system.work));
	ASSERT_FALSE (node1->init_error ());
	auto channel (std::make_shared<nano::transport::channel_udp> (node1->network.udp_channels, node0->network.endpoint (), node1->network_params.protocol.protocol_version));
	node1->network.send_keepalive (channel);
	node1->start ();
	system.nodes.push_back (node1);
	system.deadline_set (10s);
	while (!node1->bootstrap_initiator.in_progress ())
	{
		ASSERT_NO_ERROR (system.poll ());
	}
	system.deadline_set (10s);
	while (node1->balance (key2.pub) != node0->config.receive_minimum.number ())
	{
		ASSERT_NO_ERROR (system.poll ());
	}
	system.deadline_set (10s);
	while (node1->bootstrap_initiator.in_progress ())
	{
		ASSERT_NO_ERROR (system.poll ());
	}
	ASSERT_TRUE (node1->ledger.block_exists (send1->hash ()));
	// Wait block receive
	system.deadline_set (5s);
	while (node1->ledger.cache.block_count < 3)
	{
		ASSERT_NO_ERROR (system.poll ());
	}
	// Confirmation for all blocks
	system.deadline_set (5s);
	while (node1->ledger.cache.cemented_count < 3)
	{
		ASSERT_NO_ERROR (system.poll ());
	}

	auto transaction = node1->store.tx_begin_read ();
	ASSERT_EQ (node1->ledger.cache.unchecked_count, node1->store.unchecked_count (transaction));

	node1->stop ();
}

TEST (node, auto_bootstrap_reverse)
{
	nano::system system (1);
	auto node0 (system.nodes[0]);
	nano::keypair key2;
	system.wallet (0)->insert_adhoc (nano::test_genesis_key.prv);
	system.wallet (0)->insert_adhoc (key2.prv);
	auto node1 (std::make_shared<nano::node> (system.io_ctx, nano::get_available_port (), nano::unique_path (), system.alarm, system.logging, system.work));
	ASSERT_FALSE (node1->init_error ());
	ASSERT_NE (nullptr, system.wallet (0)->send_action (nano::test_genesis_key.pub, key2.pub, node0->config.receive_minimum.number ()));
	auto channel (std::make_shared<nano::transport::channel_udp> (node0->network.udp_channels, node1->network.endpoint (), node0->network_params.protocol.protocol_version));
	node0->network.send_keepalive (channel);
	node1->start ();
	system.nodes.push_back (node1);
	system.deadline_set (10s);
	while (node1->balance (key2.pub) != node0->config.receive_minimum.number ())
	{
		ASSERT_NO_ERROR (system.poll ());
	}
	node1->stop ();
}

TEST (node, receive_gap)
{
	nano::system system (1);
	auto & node1 (*system.nodes[0]);
	ASSERT_EQ (0, node1.gap_cache.size ());
	auto block (std::make_shared<nano::send_block> (5, 1, 2, nano::keypair ().prv, 4, 0));
	node1.work_generate_blocking (*block);
	nano::publish message (block);
	node1.network.process_message (message, node1.network.udp_channels.create (node1.network.endpoint ()));
	node1.block_processor.flush ();
	ASSERT_EQ (1, node1.gap_cache.size ());
}

TEST (node, merge_peers)
{
	nano::system system (1);
	std::array<nano::endpoint, 8> endpoints;
	endpoints.fill (nano::endpoint (boost::asio::ip::address_v6::loopback (), nano::get_available_port ()));
	endpoints[0] = nano::endpoint (boost::asio::ip::address_v6::loopback (), nano::get_available_port ());
	system.nodes[0]->network.merge_peers (endpoints);
	ASSERT_EQ (0, system.nodes[0]->network.size ());
}

TEST (node, search_pending)
{
	nano::system system (1);
	auto node (system.nodes[0]);
	nano::keypair key2;
	system.wallet (0)->insert_adhoc (nano::test_genesis_key.prv);
	ASSERT_NE (nullptr, system.wallet (0)->send_action (nano::test_genesis_key.pub, key2.pub, node->config.receive_minimum.number ()));
	system.wallet (0)->insert_adhoc (key2.prv);
	ASSERT_FALSE (system.wallet (0)->search_pending ());
	system.deadline_set (10s);
	while (node->balance (key2.pub).is_zero ())
	{
		ASSERT_NO_ERROR (system.poll ());
	}
}

TEST (node, search_pending_same)
{
	nano::system system (1);
	auto node (system.nodes[0]);
	nano::keypair key2;
	system.wallet (0)->insert_adhoc (nano::test_genesis_key.prv);
	ASSERT_NE (nullptr, system.wallet (0)->send_action (nano::test_genesis_key.pub, key2.pub, node->config.receive_minimum.number ()));
	ASSERT_NE (nullptr, system.wallet (0)->send_action (nano::test_genesis_key.pub, key2.pub, node->config.receive_minimum.number ()));
	system.wallet (0)->insert_adhoc (key2.prv);
	ASSERT_FALSE (system.wallet (0)->search_pending ());
	system.deadline_set (10s);
	while (node->balance (key2.pub) != 2 * node->config.receive_minimum.number ())
	{
		ASSERT_NO_ERROR (system.poll ());
	}
}

TEST (node, search_pending_multiple)
{
	nano::system system (1);
	auto node (system.nodes[0]);
	nano::keypair key2;
	nano::keypair key3;
	system.wallet (0)->insert_adhoc (nano::test_genesis_key.prv);
	system.wallet (0)->insert_adhoc (key3.prv);
	ASSERT_NE (nullptr, system.wallet (0)->send_action (nano::test_genesis_key.pub, key3.pub, node->config.receive_minimum.number ()));
	system.deadline_set (10s);
	while (node->balance (key3.pub).is_zero ())
	{
		ASSERT_NO_ERROR (system.poll ());
	}
	ASSERT_NE (nullptr, system.wallet (0)->send_action (nano::test_genesis_key.pub, key2.pub, node->config.receive_minimum.number ()));
	ASSERT_NE (nullptr, system.wallet (0)->send_action (key3.pub, key2.pub, node->config.receive_minimum.number ()));
	system.wallet (0)->insert_adhoc (key2.prv);
	ASSERT_FALSE (system.wallet (0)->search_pending ());
	system.deadline_set (10s);
	while (node->balance (key2.pub) != 2 * node->config.receive_minimum.number ())
	{
		ASSERT_NO_ERROR (system.poll ());
	}
}

TEST (node, search_pending_confirmed)
{
	nano::system system;
	nano::node_config node_config (nano::get_available_port (), system.logging);
	node_config.frontiers_confirmation = nano::frontiers_confirmation_mode::disabled;
	auto node = system.add_node (node_config);
	nano::keypair key2;
	system.wallet (0)->insert_adhoc (nano::test_genesis_key.prv);
	auto send1 (system.wallet (0)->send_action (nano::test_genesis_key.pub, key2.pub, node->config.receive_minimum.number ()));
	ASSERT_NE (nullptr, send1);
	auto send2 (system.wallet (0)->send_action (nano::test_genesis_key.pub, key2.pub, node->config.receive_minimum.number ()));
	ASSERT_NE (nullptr, send2);
	system.deadline_set (10s);
	while (!node->active.empty ())
	{
		ASSERT_NO_ERROR (system.poll ());
	}
	bool confirmed (false);
	system.deadline_set (5s);
	while (!confirmed)
	{
		auto transaction (node->store.tx_begin_read ());
		confirmed = node->ledger.block_confirmed (transaction, send2->hash ());
		ASSERT_NO_ERROR (system.poll ());
	}
	{
		auto transaction (node->wallets.tx_begin_write ());
		system.wallet (0)->store.erase (transaction, nano::test_genesis_key.pub);
	}
	system.wallet (0)->insert_adhoc (key2.prv);
	ASSERT_FALSE (system.wallet (0)->search_pending ());
	{
		nano::lock_guard<std::mutex> guard (node->active.mutex);
		auto existing1 (node->active.blocks.find (send1->hash ()));
		ASSERT_EQ (node->active.blocks.end (), existing1);
		auto existing2 (node->active.blocks.find (send2->hash ()));
		ASSERT_EQ (node->active.blocks.end (), existing2);
	}
	system.deadline_set (10s);
	while (node->balance (key2.pub) != 2 * node->config.receive_minimum.number ())
	{
		ASSERT_NO_ERROR (system.poll ());
	}
}

TEST (node, unlock_search)
{
	nano::system system (1);
	auto node (system.nodes[0]);
	nano::keypair key2;
	nano::uint128_t balance (node->balance (nano::test_genesis_key.pub));
	{
		auto transaction (system.wallet (0)->wallets.tx_begin_write ());
		system.wallet (0)->store.rekey (transaction, "");
	}
	system.wallet (0)->insert_adhoc (nano::test_genesis_key.prv);
	ASSERT_NE (nullptr, system.wallet (0)->send_action (nano::test_genesis_key.pub, key2.pub, node->config.receive_minimum.number ()));
	system.deadline_set (10s);
	while (node->balance (nano::test_genesis_key.pub) == balance)
	{
		ASSERT_NO_ERROR (system.poll ());
	}
	while (!node->active.empty ())
	{
		ASSERT_NO_ERROR (system.poll ());
	}
	system.wallet (0)->insert_adhoc (key2.prv);
	{
		nano::lock_guard<std::recursive_mutex> lock (system.wallet (0)->store.mutex);
		system.wallet (0)->store.password.value_set (nano::keypair ().prv);
	}
	{
		auto transaction (system.wallet (0)->wallets.tx_begin_write ());
		ASSERT_FALSE (system.wallet (0)->enter_password (transaction, ""));
	}
	system.deadline_set (10s);
	while (node->balance (key2.pub).is_zero ())
	{
		ASSERT_NO_ERROR (system.poll ());
	}
}

TEST (node, connect_after_junk)
{
	nano::system system (1);
	auto node0 (system.nodes[0]);
	auto node1 (std::make_shared<nano::node> (system.io_ctx, nano::get_available_port (), nano::unique_path (), system.alarm, system.logging, system.work));
	std::vector<uint8_t> junk_buffer;
	junk_buffer.push_back (0);
	auto channel1 (std::make_shared<nano::transport::channel_udp> (node1->network.udp_channels, node0->network.endpoint (), node1->network_params.protocol.protocol_version));
	channel1->send_buffer (nano::shared_const_buffer (std::move (junk_buffer)), nano::stat::detail::bulk_pull, [](boost::system::error_code const &, size_t) {});
	system.deadline_set (10s);
	while (node0->stats.count (nano::stat::type::error) == 0)
	{
		ASSERT_NO_ERROR (system.poll ());
	}
	node1->start ();
	system.nodes.push_back (node1);
	auto channel2 (std::make_shared<nano::transport::channel_udp> (node1->network.udp_channels, node0->network.endpoint (), node1->network_params.protocol.protocol_version));
	node1->network.send_keepalive (channel2);
	system.deadline_set (10s);
	while (node1->network.empty ())
	{
		ASSERT_NO_ERROR (system.poll ());
	}
	node1->stop ();
}

TEST (node, working)
{
	auto path (nano::working_path ());
	ASSERT_FALSE (path.empty ());
}

TEST (node, price)
{
	nano::system system (1);
	auto price1 (system.nodes[0]->price (nano::Gxrb_ratio, 1));
	ASSERT_EQ (nano::node::price_max * 100.0, price1);
	auto price2 (system.nodes[0]->price (nano::Gxrb_ratio * int(nano::node::free_cutoff + 1), 1));
	ASSERT_EQ (0, price2);
	auto price3 (system.nodes[0]->price (nano::Gxrb_ratio * int(nano::node::free_cutoff + 2) / 2, 1));
	ASSERT_EQ (nano::node::price_max * 100.0 / 2, price3);
	auto price4 (system.nodes[0]->price (nano::Gxrb_ratio * int(nano::node::free_cutoff) * 2, 1));
	ASSERT_EQ (0, price4);
}

TEST (node, confirm_locked)
{
	nano::system system (1);
	system.wallet (0)->insert_adhoc (nano::test_genesis_key.prv);
	auto transaction (system.wallet (0)->wallets.tx_begin_read ());
	system.wallet (0)->enter_password (transaction, "1");
	auto block (std::make_shared<nano::send_block> (0, 0, 0, nano::keypair ().prv, 0, 0));
	system.nodes[0]->network.flood_block (block);
}

TEST (node_config, serialization)
{
	auto path (nano::unique_path ());
	nano::logging logging1;
	logging1.init (path);
	nano::node_config config1 (100, logging1);
	config1.bootstrap_fraction_numerator = 10;
	config1.receive_minimum = 10;
	config1.online_weight_minimum = 10;
	config1.online_weight_quorum = 10;
	config1.password_fanout = 20;
	config1.enable_voting = false;
	config1.callback_address = "test";
	config1.callback_port = 10;
	config1.callback_target = "test";
	config1.lmdb_max_dbs = 256;
	nano::jsonconfig tree;
	config1.serialize_json (tree);
	nano::logging logging2;
	logging2.init (path);
	logging2.node_lifetime_tracing_value = !logging2.node_lifetime_tracing_value;
	nano::node_config config2 (50, logging2);
	ASSERT_NE (config2.bootstrap_fraction_numerator, config1.bootstrap_fraction_numerator);
	ASSERT_NE (config2.peering_port, config1.peering_port);
	ASSERT_NE (config2.logging.node_lifetime_tracing_value, config1.logging.node_lifetime_tracing_value);
	ASSERT_NE (config2.online_weight_minimum, config1.online_weight_minimum);
	ASSERT_NE (config2.online_weight_quorum, config1.online_weight_quorum);
	ASSERT_NE (config2.password_fanout, config1.password_fanout);
	ASSERT_NE (config2.enable_voting, config1.enable_voting);
	ASSERT_NE (config2.callback_address, config1.callback_address);
	ASSERT_NE (config2.callback_port, config1.callback_port);
	ASSERT_NE (config2.callback_target, config1.callback_target);
	ASSERT_NE (config2.lmdb_max_dbs, config1.lmdb_max_dbs);

	ASSERT_FALSE (tree.get_optional<std::string> ("epoch_block_link"));
	ASSERT_FALSE (tree.get_optional<std::string> ("epoch_block_signer"));

	bool upgraded (false);
	ASSERT_FALSE (config2.deserialize_json (upgraded, tree));
	ASSERT_FALSE (upgraded);
	ASSERT_EQ (config2.bootstrap_fraction_numerator, config1.bootstrap_fraction_numerator);
	ASSERT_EQ (config2.peering_port, config1.peering_port);
	ASSERT_EQ (config2.logging.node_lifetime_tracing_value, config1.logging.node_lifetime_tracing_value);
	ASSERT_EQ (config2.online_weight_minimum, config1.online_weight_minimum);
	ASSERT_EQ (config2.online_weight_quorum, config1.online_weight_quorum);
	ASSERT_EQ (config2.password_fanout, config1.password_fanout);
	ASSERT_EQ (config2.enable_voting, config1.enable_voting);
	ASSERT_EQ (config2.callback_address, config1.callback_address);
	ASSERT_EQ (config2.callback_port, config1.callback_port);
	ASSERT_EQ (config2.callback_target, config1.callback_target);
	ASSERT_EQ (config2.lmdb_max_dbs, config1.lmdb_max_dbs);
}

TEST (node_config, v1_v2_upgrade)
{
	auto path (nano::unique_path ());
	nano::logging logging1;
	logging1.init (path);
	nano::jsonconfig tree;
	tree.put ("peering_port", std::to_string (0));
	tree.put ("packet_delay_microseconds", std::to_string (0));
	tree.put ("bootstrap_fraction_numerator", std::to_string (0));
	tree.put ("creation_rebroadcast", std::to_string (0));
	tree.put ("rebroadcast_delay", std::to_string (0));
	tree.put ("receive_minimum", nano::amount (0).to_string_dec ());
	nano::jsonconfig logging_l;
	logging1.serialize_json (logging_l);
	tree.put_child ("logging", logging_l);
	nano::jsonconfig preconfigured_peers_l;
	tree.put_child ("preconfigured_peers", preconfigured_peers_l);
	nano::jsonconfig preconfigured_representatives_l;
	tree.put_child ("preconfigured_representatives", preconfigured_representatives_l);
	bool upgraded (false);
	nano::node_config config1;
	config1.logging.init (path);
	ASSERT_FALSE (tree.get_optional_child ("work_peers"));
	config1.deserialize_json (upgraded, tree);
	ASSERT_TRUE (upgraded);
	ASSERT_TRUE (!!tree.get_optional_child ("work_peers"));
}

TEST (node_config, v2_v3_upgrade)
{
	nano::jsonconfig tree;
	add_required_children_node_config_tree (tree);
	tree.put ("peering_port", std::to_string (0));
	tree.put ("packet_delay_microseconds", std::to_string (0));
	tree.put ("bootstrap_fraction_numerator", std::to_string (0));
	tree.put ("creation_rebroadcast", std::to_string (0));
	tree.put ("rebroadcast_delay", std::to_string (0));
	tree.put ("receive_minimum", nano::amount (0).to_string_dec ());
	tree.put ("version", "2");

	nano::jsonconfig preconfigured_representatives_l;
	preconfigured_representatives_l.push ("TR6ZJ4pdp6HC76xMRpVDny5x2s8AEbrhFue3NKVxYYdmKuTEib");
	tree.replace_child ("preconfigured_representatives", preconfigured_representatives_l);

	bool upgraded (false);
	nano::node_config config1;
	auto path (nano::unique_path ());
	config1.logging.init (path);
	ASSERT_FALSE (tree.get_optional<std::string> ("inactive_supply"));
	ASSERT_FALSE (tree.get_optional<std::string> ("password_fanout"));
	ASSERT_FALSE (tree.get_optional<std::string> ("io_threads"));
	ASSERT_FALSE (tree.get_optional<std::string> ("work_threads"));
	config1.deserialize_json (upgraded, tree);
	//ASSERT_EQ (nano::uint128_union (0).to_string_dec (), tree.get<std::string> ("inactive_supply"));
	ASSERT_EQ ("1024", tree.get<std::string> ("password_fanout"));
	ASSERT_NE (0, std::stoul (tree.get<std::string> ("password_fanout")));
	ASSERT_TRUE (upgraded);
	auto version (tree.get<std::string> ("version"));
	ASSERT_GT (std::stoull (version), 2);
}

TEST (node_config, v15_v16_upgrade)
{
	auto test_upgrade = [](auto old_preconfigured_peers_url, auto new_preconfigured_peers_url) {
		auto path (nano::unique_path ());
		nano::jsonconfig tree;
		add_required_children_node_config_tree (tree);
		tree.put ("version", "15");

		const char * dummy_peer = "127.5.2.1";
		nano::jsonconfig preconfigured_peers_json;
		preconfigured_peers_json.push (old_preconfigured_peers_url);
		preconfigured_peers_json.push (dummy_peer);
		tree.replace_child ("preconfigured_peers", preconfigured_peers_json);

		auto upgraded (false);
		nano::node_config config;
		config.logging.init (path);
		// These config options should not be present at version 15
		ASSERT_FALSE (tree.get_optional_child ("allow_local_peers"));
		ASSERT_FALSE (tree.get_optional_child ("signature_checker_threads"));
		ASSERT_FALSE (tree.get_optional_child ("vote_minimum"));
		config.deserialize_json (upgraded, tree);
		// The config options should be added after the upgrade
		ASSERT_TRUE (!!tree.get_optional_child ("allow_local_peers"));
		ASSERT_TRUE (!!tree.get_optional_child ("signature_checker_threads"));
		ASSERT_TRUE (!!tree.get_optional_child ("vote_minimum"));

		ASSERT_TRUE (upgraded);
		auto version (tree.get<std::string> ("version"));

		auto read_preconfigured_peers_json (tree.get_required_child ("preconfigured_peers"));
		std::vector<std::string> preconfigured_peers;
		read_preconfigured_peers_json.array_entries<std::string> ([&preconfigured_peers](const auto & entry) {
			preconfigured_peers.push_back (entry);
		});

		// Check that the new peer is updated while the other peer is untouched
		ASSERT_EQ (preconfigured_peers.size (), 2);
		ASSERT_EQ (preconfigured_peers.front (), new_preconfigured_peers_url);
		ASSERT_EQ (preconfigured_peers.back (), dummy_peer);

		// Check version is updated
		ASSERT_GT (std::stoull (version), 15);
	};

	// Check that upgrades work with both
	test_upgrade ("rai.raiblocks.net", "peering.nano.org");
	test_upgrade ("rai-beta.raiblocks.net", "peering-beta.nano.org");
}

TEST (node_config, v16_values)
{
	nano::jsonconfig tree;
	add_required_children_node_config_tree (tree);

	auto path (nano::unique_path ());
	auto upgraded (false);
	nano::node_config config;
	config.logging.init (path);

	// Check config is correct
	tree.put ("allow_local_peers", false);
	tree.put ("signature_checker_threads", 1);
	tree.put ("vote_minimum", nano::Gxrb_ratio.convert_to<std::string> ());
	config.deserialize_json (upgraded, tree);
	ASSERT_FALSE (upgraded);
	ASSERT_FALSE (config.allow_local_peers);
	ASSERT_EQ (config.signature_checker_threads, 1);
	ASSERT_EQ (config.vote_minimum.number (), nano::Gxrb_ratio);

	// Check config is correct with other values
	tree.put ("allow_local_peers", true);
	tree.put ("signature_checker_threads", 4);
	tree.put ("vote_minimum", (std::numeric_limits<nano::uint128_t>::max () - 100).convert_to<std::string> ());
	upgraded = false;
	config.deserialize_json (upgraded, tree);
	ASSERT_FALSE (upgraded);
	ASSERT_TRUE (config.allow_local_peers);
	ASSERT_EQ (config.signature_checker_threads, 4);
	ASSERT_EQ (config.vote_minimum.number (), std::numeric_limits<nano::uint128_t>::max () - 100);
}

TEST (node_config, v16_v17_upgrade)
{
	auto path (nano::unique_path ());
	nano::jsonconfig tree;
	add_required_children_node_config_tree (tree);
	tree.put ("version", "16");

	auto upgraded (false);
	nano::node_config config;
	config.logging.init (path);
	// These config options should not be present
	ASSERT_FALSE (tree.get_optional_child ("tcp_io_timeout"));
	ASSERT_FALSE (tree.get_optional_child ("pow_sleep_interval"));
	ASSERT_FALSE (tree.get_optional_child ("external_address"));
	ASSERT_FALSE (tree.get_optional_child ("external_port"));
	ASSERT_FALSE (tree.get_optional_child ("tcp_incoming_connections_max"));
	ASSERT_FALSE (tree.get_optional_child ("vote_generator_delay"));
	ASSERT_FALSE (tree.get_optional_child ("vote_generator_threshold"));
	ASSERT_FALSE (tree.get_optional_child ("diagnostics"));
	ASSERT_FALSE (tree.get_optional_child ("use_memory_pools"));
	ASSERT_FALSE (tree.get_optional_child ("confirmation_history_size"));
	ASSERT_FALSE (tree.get_optional_child ("active_elections_size"));
	ASSERT_FALSE (tree.get_optional_child ("bandwidth_limit"));
	ASSERT_FALSE (tree.get_optional_child ("conf_height_processor_batch_min_time"));

	config.deserialize_json (upgraded, tree);
	// The config options should be added after the upgrade
	ASSERT_TRUE (!!tree.get_optional_child ("tcp_io_timeout"));
	ASSERT_TRUE (!!tree.get_optional_child ("pow_sleep_interval"));
	ASSERT_TRUE (!!tree.get_optional_child ("external_address"));
	ASSERT_TRUE (!!tree.get_optional_child ("external_port"));
	ASSERT_TRUE (!!tree.get_optional_child ("tcp_incoming_connections_max"));
	ASSERT_TRUE (!!tree.get_optional_child ("vote_generator_delay"));
	ASSERT_TRUE (!!tree.get_optional_child ("vote_generator_threshold"));
	ASSERT_TRUE (!!tree.get_optional_child ("diagnostics"));
	ASSERT_TRUE (!!tree.get_optional_child ("use_memory_pools"));
	ASSERT_TRUE (!!tree.get_optional_child ("confirmation_history_size"));
	ASSERT_TRUE (!!tree.get_optional_child ("active_elections_size"));
	ASSERT_TRUE (!!tree.get_optional_child ("bandwidth_limit"));
	ASSERT_TRUE (!!tree.get_optional_child ("conf_height_processor_batch_min_time"));

	ASSERT_TRUE (upgraded);
	auto version (tree.get<std::string> ("version"));

	// Check version is updated
	ASSERT_GT (std::stoull (version), 16);
}

TEST (node_config, v17_values)
{
	nano::jsonconfig tree;
	add_required_children_node_config_tree (tree);

	auto path (nano::unique_path ());
	auto upgraded (false);
	nano::node_config config;
	config.logging.init (path);

	// Check config is correct
	{
		tree.put ("tcp_io_timeout", 1);
		tree.put ("pow_sleep_interval", 0);
		tree.put ("external_address", "::1");
		tree.put ("external_port", 0);
		tree.put ("tcp_incoming_connections_max", 1);
		tree.put ("vote_generator_delay", 50);
		tree.put ("vote_generator_threshold", 3);
		nano::jsonconfig txn_tracking_l;
		txn_tracking_l.put ("enable", false);
		txn_tracking_l.put ("min_read_txn_time", 0);
		txn_tracking_l.put ("min_write_txn_time", 0);
		txn_tracking_l.put ("ignore_writes_below_block_processor_max_time", true);
		nano::jsonconfig diagnostics_l;
		diagnostics_l.put_child ("txn_tracking", txn_tracking_l);
		tree.put_child ("diagnostics", diagnostics_l);
		tree.put ("use_memory_pools", true);
		tree.put ("confirmation_history_size", 2048);
		tree.put ("active_elections_size", 50000);
		tree.put ("bandwidth_limit", 5242880);
		tree.put ("conf_height_processor_batch_min_time", 0);
	}

	config.deserialize_json (upgraded, tree);
	ASSERT_FALSE (upgraded);
	ASSERT_EQ (config.tcp_io_timeout.count (), 1);
	ASSERT_EQ (config.pow_sleep_interval.count (), 0);
	ASSERT_EQ (config.external_address, "::1");
	ASSERT_EQ (config.external_port, 0);
	ASSERT_EQ (config.tcp_incoming_connections_max, 1);
	ASSERT_FALSE (config.diagnostics_config.txn_tracking.enable);
	ASSERT_EQ (config.diagnostics_config.txn_tracking.min_read_txn_time.count (), 0);
	ASSERT_EQ (config.diagnostics_config.txn_tracking.min_write_txn_time.count (), 0);
	ASSERT_TRUE (config.diagnostics_config.txn_tracking.ignore_writes_below_block_processor_max_time);
	ASSERT_TRUE (config.use_memory_pools);
	ASSERT_EQ (config.confirmation_history_size, 2048);
	ASSERT_EQ (config.active_elections_size, 50000);
	ASSERT_EQ (config.bandwidth_limit, 5242880);
	ASSERT_EQ (config.conf_height_processor_batch_min_time.count (), 0);

	// Check config is correct with other values
	tree.put ("tcp_io_timeout", std::numeric_limits<unsigned long>::max () - 100);
	tree.put ("pow_sleep_interval", std::numeric_limits<unsigned long>::max () - 100);
	tree.put ("external_address", "::ffff:192.168.1.1");
	tree.put ("external_port", std::numeric_limits<uint16_t>::max () - 1);
	tree.put ("tcp_incoming_connections_max", std::numeric_limits<unsigned>::max ());
	tree.put ("vote_generator_delay", std::numeric_limits<unsigned long>::max () - 100);
	tree.put ("vote_generator_threshold", 10);
	nano::jsonconfig txn_tracking_l;
	txn_tracking_l.put ("enable", true);
	txn_tracking_l.put ("min_read_txn_time", 1234);
	txn_tracking_l.put ("min_write_txn_time", std::numeric_limits<unsigned>::max ());
	txn_tracking_l.put ("ignore_writes_below_block_processor_max_time", false);
	nano::jsonconfig diagnostics_l;
	diagnostics_l.replace_child ("txn_tracking", txn_tracking_l);
	tree.replace_child ("diagnostics", diagnostics_l);
	tree.put ("use_memory_pools", false);
	tree.put ("confirmation_history_size", std::numeric_limits<unsigned long long>::max ());
	tree.put ("active_elections_size", std::numeric_limits<unsigned long long>::max ());
	tree.put ("bandwidth_limit", std::numeric_limits<size_t>::max ());
	tree.put ("conf_height_processor_batch_min_time", 500);

	upgraded = false;
	config.deserialize_json (upgraded, tree);
	ASSERT_FALSE (upgraded);
	ASSERT_EQ (config.tcp_io_timeout.count (), std::numeric_limits<unsigned long>::max () - 100);
	ASSERT_EQ (config.pow_sleep_interval.count (), std::numeric_limits<unsigned long>::max () - 100);
	ASSERT_EQ (config.external_address, "::ffff:192.168.1.1");
	ASSERT_EQ (config.external_port, std::numeric_limits<uint16_t>::max () - 1);
	ASSERT_EQ (config.tcp_incoming_connections_max, std::numeric_limits<unsigned>::max ());
	ASSERT_EQ (config.vote_generator_delay.count (), std::numeric_limits<unsigned long>::max () - 100);
	ASSERT_EQ (config.vote_generator_threshold, 10);
	ASSERT_TRUE (config.diagnostics_config.txn_tracking.enable);
	ASSERT_EQ (config.diagnostics_config.txn_tracking.min_read_txn_time.count (), 1234);
	ASSERT_EQ (config.tcp_incoming_connections_max, std::numeric_limits<unsigned>::max ());
	ASSERT_EQ (config.diagnostics_config.txn_tracking.min_write_txn_time.count (), std::numeric_limits<unsigned>::max ());
	ASSERT_FALSE (config.diagnostics_config.txn_tracking.ignore_writes_below_block_processor_max_time);
	ASSERT_FALSE (config.use_memory_pools);
	ASSERT_EQ (config.confirmation_history_size, std::numeric_limits<unsigned long long>::max ());
	ASSERT_EQ (config.active_elections_size, std::numeric_limits<unsigned long long>::max ());
	ASSERT_EQ (config.bandwidth_limit, std::numeric_limits<size_t>::max ());
	ASSERT_EQ (config.conf_height_processor_batch_min_time.count (), 500);
}

TEST (node_config, v17_v18_upgrade)
{
	auto path (nano::unique_path ());
	nano::jsonconfig tree;
	add_required_children_node_config_tree (tree);
	tree.put ("version", "17");

	auto upgraded (false);
	nano::node_config config;
	config.logging.init (path);

	// Initial values for configs that should be upgraded
	config.active_elections_size = 50000;
	config.vote_generator_delay = 500ms;

	// These config options should not be present
	ASSERT_FALSE (tree.get_optional_child ("backup_before_upgrade"));
	ASSERT_FALSE (tree.get_optional_child ("work_watcher_period"));

	config.deserialize_json (upgraded, tree);

	// These configs should have been upgraded
	ASSERT_EQ (100, tree.get<unsigned> ("vote_generator_delay"));
	ASSERT_EQ (10000, tree.get<unsigned long long> ("active_elections_size"));

	// The config options should be added after the upgrade
	ASSERT_TRUE (!!tree.get_optional_child ("backup_before_upgrade"));
	ASSERT_TRUE (!!tree.get_optional_child ("work_watcher_period"));

	ASSERT_TRUE (upgraded);
	auto version (tree.get<std::string> ("version"));

	// Check version is updated
	ASSERT_GT (std::stoull (version), 17);
}

TEST (node_config, v18_values)
{
	nano::jsonconfig tree;
	add_required_children_node_config_tree (tree);

	auto path (nano::unique_path ());
	auto upgraded (false);
	nano::node_config config;
	config.logging.init (path);

	// Check config is correct
	{
		tree.put ("active_elections_size", 10000);
		tree.put ("vote_generator_delay", 100);
		tree.put ("backup_before_upgrade", true);
		tree.put ("work_watcher_period", 5);
	}

	config.deserialize_json (upgraded, tree);
	ASSERT_FALSE (upgraded);
	ASSERT_EQ (config.active_elections_size, 10000);
	ASSERT_EQ (config.vote_generator_delay.count (), 100);
	ASSERT_EQ (config.backup_before_upgrade, true);
	ASSERT_EQ (config.work_watcher_period.count (), 5);

	// Check config is correct with other values
	tree.put ("active_elections_size", 5);
	tree.put ("vote_generator_delay", std::numeric_limits<unsigned long>::max () - 100);
	tree.put ("backup_before_upgrade", false);
	tree.put ("work_watcher_period", 999);

	upgraded = false;
	config.deserialize_json (upgraded, tree);
	ASSERT_FALSE (upgraded);
	ASSERT_EQ (config.active_elections_size, 5);
	ASSERT_EQ (config.vote_generator_delay.count (), std::numeric_limits<unsigned long>::max () - 100);
	ASSERT_EQ (config.backup_before_upgrade, false);
	ASSERT_EQ (config.work_watcher_period.count (), 999);
}

// Regression test to ensure that deserializing includes changes node via get_required_child
TEST (node_config, required_child)
{
	auto path (nano::unique_path ());
	nano::logging logging1;
	nano::logging logging2;
	logging1.init (path);
	nano::jsonconfig tree;

	nano::jsonconfig logging_l;
	logging1.serialize_json (logging_l);
	tree.put_child ("logging", logging_l);
	auto child_l (tree.get_required_child ("logging"));
	child_l.put<bool> ("flush", !logging1.flush);
	bool upgraded (false);
	logging2.deserialize_json (upgraded, child_l);

	ASSERT_NE (logging1.flush, logging2.flush);
}

TEST (node_config, random_rep)
{
	auto path (nano::unique_path ());
	nano::logging logging1;
	logging1.init (path);
	nano::node_config config1 (100, logging1);
	auto rep (config1.random_representative ());
	ASSERT_NE (config1.preconfigured_representatives.end (), std::find (config1.preconfigured_representatives.begin (), config1.preconfigured_representatives.end (), rep));
}

class json_initial_value_test final
{
public:
	explicit json_initial_value_test (std::string const & text_a) :
	text (text_a)
	{
	}
	nano::error serialize_json (nano::jsonconfig & json)
	{
		json.put ("thing", text);
		return json.get_error ();
	}
	std::string text;
};

class json_upgrade_test final
{
public:
	nano::error deserialize_json (bool & upgraded, nano::jsonconfig & json)
	{
		if (!json.empty ())
		{
			auto text_l (json.get<std::string> ("thing"));
			if (text_l == "junktest" || text_l == "created")
			{
				upgraded = true;
				text_l = "changed";
				json.put ("thing", text_l);
			}
			if (text_l == "error")
			{
				json.get_error () = nano::error_common::generic;
			}
			text = text_l;
		}
		else
		{
			upgraded = true;
			text = "created";
			json.put ("thing", text);
		}
		return json.get_error ();
	}
	std::string text;
};

/** Both create and upgrade via read_and_update() */
TEST (json, create_and_upgrade)
{
	auto path (nano::unique_path ());
	nano::jsonconfig json;
	json_upgrade_test object1;
	ASSERT_FALSE (json.read_and_update (object1, path));
	ASSERT_EQ ("created", object1.text);

	nano::jsonconfig json2;
	json_upgrade_test object2;
	ASSERT_FALSE (json2.read_and_update (object2, path));
	ASSERT_EQ ("changed", object2.text);
}

/** Create config manually, then upgrade via read_and_update() with multiple calls to test idempotence */
TEST (json, upgrade_from_existing)
{
	auto path (nano::unique_path ());
	nano::jsonconfig json;
	json_initial_value_test junktest ("junktest");
	junktest.serialize_json (json);
	json.write (path);
	json_upgrade_test object1;
	ASSERT_FALSE (json.read_and_update (object1, path));
	ASSERT_EQ ("changed", object1.text);
	ASSERT_FALSE (json.read_and_update (object1, path));
	ASSERT_EQ ("changed", object1.text);
}

/** Test that backups are made only when there is an upgrade */
TEST (json, backup)
{
	auto dir (nano::unique_path ());
	namespace fs = boost::filesystem;
	fs::create_directory (dir);
	auto path = dir / dir.leaf ();

	// Create json file
	nano::jsonconfig json;
	json_upgrade_test object1;
	ASSERT_FALSE (json.read_and_update (object1, path));
	ASSERT_EQ ("created", object1.text);

	/** Returns 'dir' if backup file cannot be found */
	auto get_backup_path = [&dir]() {
		for (fs::directory_iterator itr (dir); itr != fs::directory_iterator (); ++itr)
		{
			if (itr->path ().filename ().string ().find ("_backup_") != std::string::npos)
			{
				return itr->path ();
			}
		}
		return dir;
	};

	auto get_file_count = [&dir]() {
		return std::count_if (boost::filesystem::directory_iterator (dir), boost::filesystem::directory_iterator (), static_cast<bool (*) (const boost::filesystem::path &)> (boost::filesystem::is_regular_file));
	};

	// There should only be the original file in this directory
	ASSERT_EQ (get_file_count (), 1);
	ASSERT_EQ (get_backup_path (), dir);

	// Upgrade, check that there is a backup which matches the first object
	ASSERT_FALSE (json.read_and_update (object1, path));
	ASSERT_EQ (get_file_count (), 2);
	ASSERT_NE (get_backup_path (), path);

	// Check there is a backup which has the same contents as the original file
	nano::jsonconfig json1;
	ASSERT_FALSE (json1.read (get_backup_path ()));
	ASSERT_EQ (json1.get<std::string> ("thing"), "created");

	// Try and upgrade an already upgraded file, should not create any backups
	ASSERT_FALSE (json.read_and_update (object1, path));
	ASSERT_EQ (get_file_count (), 2);
}

TEST (node_flags, disable_tcp_realtime)
{
	nano::system system (1);
	auto node1 = system.nodes[0];
	nano::node_flags node_flags;
	node_flags.disable_tcp_realtime = true;
	auto node2 = system.add_node (nano::node_config (nano::get_available_port (), system.logging), node_flags);
	ASSERT_EQ (1, node1->network.size ());
	auto list1 (node1->network.list (2));
	ASSERT_EQ (node2->network.endpoint (), list1[0]->get_endpoint ());
	ASSERT_EQ (nano::transport::transport_type::udp, list1[0]->get_type ());
	ASSERT_EQ (1, node2->network.size ());
	auto list2 (node2->network.list (2));
	ASSERT_EQ (node1->network.endpoint (), list2[0]->get_endpoint ());
	ASSERT_EQ (nano::transport::transport_type::udp, list2[0]->get_type ());
}

TEST (node_flags, disable_tcp_realtime_and_bootstrap_listener)
{
	nano::system system (1);
	auto node1 = system.nodes[0];
	nano::node_flags node_flags;
	node_flags.disable_tcp_realtime = true;
	node_flags.disable_bootstrap_listener = true;
	auto node2 = system.add_node (nano::node_config (nano::get_available_port (), system.logging), node_flags);
	ASSERT_EQ (nano::tcp_endpoint (boost::asio::ip::address_v6::loopback (), 0), node2->bootstrap.endpoint ());
	ASSERT_NE (nano::endpoint (boost::asio::ip::address_v6::loopback (), 0), node2->network.endpoint ());
	ASSERT_EQ (1, node1->network.size ());
	auto list1 (node1->network.list (2));
	ASSERT_EQ (node2->network.endpoint (), list1[0]->get_endpoint ());
	ASSERT_EQ (nano::transport::transport_type::udp, list1[0]->get_type ());
	ASSERT_EQ (1, node2->network.size ());
	auto list2 (node2->network.list (2));
	ASSERT_EQ (node1->network.endpoint (), list2[0]->get_endpoint ());
	ASSERT_EQ (nano::transport::transport_type::udp, list2[0]->get_type ());
}

TEST (node_flags, disable_udp)
{
	nano::system system (1);
	auto node1 = system.nodes[0];
	nano::node_flags node_flags;
	node_flags.disable_udp = true;
	auto node2 (std::make_shared<nano::node> (system.io_ctx, nano::unique_path (), system.alarm, nano::node_config (nano::get_available_port (), system.logging), system.work, node_flags));
	system.nodes.push_back (node2);
	node2->start ();
	ASSERT_EQ (nano::endpoint (boost::asio::ip::address_v6::loopback (), 0), node2->network.udp_channels.get_local_endpoint ());
	ASSERT_NE (nano::endpoint (boost::asio::ip::address_v6::loopback (), 0), node2->network.endpoint ());
	// Send UDP message
	auto channel (std::make_shared<nano::transport::channel_udp> (node1->network.udp_channels, node2->network.endpoint (), node2->network_params.protocol.protocol_version));
	node1->network.send_keepalive (channel);
	std::this_thread::sleep_for (std::chrono::milliseconds (500));
	// Check empty network
	ASSERT_EQ (0, node1->network.size ());
	ASSERT_EQ (0, node2->network.size ());
	// Send TCP handshake
	node1->network.merge_peer (node2->network.endpoint ());
	system.deadline_set (5s);
	while (node1->bootstrap.realtime_count != 1 || node2->bootstrap.realtime_count != 1)
	{
		ASSERT_NO_ERROR (system.poll ());
	}
	ASSERT_EQ (1, node1->network.size ());
	auto list1 (node1->network.list (2));
	ASSERT_EQ (node2->network.endpoint (), list1[0]->get_endpoint ());
	ASSERT_EQ (nano::transport::transport_type::tcp, list1[0]->get_type ());
	ASSERT_EQ (1, node2->network.size ());
	auto list2 (node2->network.list (2));
	ASSERT_EQ (node1->network.endpoint (), list2[0]->get_endpoint ());
	ASSERT_EQ (nano::transport::transport_type::tcp, list2[0]->get_type ());
	node2->stop ();
}

TEST (node, fork_publish)
{
	std::weak_ptr<nano::node> node0;
	{
		nano::system system (1);
		node0 = system.nodes[0];
		auto & node1 (*system.nodes[0]);
		system.wallet (0)->insert_adhoc (nano::test_genesis_key.prv);
		nano::keypair key1;
		nano::genesis genesis;
		auto send1 (std::make_shared<nano::send_block> (genesis.hash (), key1.pub, nano::genesis_amount - 100, nano::test_genesis_key.prv, nano::test_genesis_key.pub, 0));
		node1.work_generate_blocking (*send1);
		nano::keypair key2;
		auto send2 (std::make_shared<nano::send_block> (genesis.hash (), key2.pub, nano::genesis_amount - 100, nano::test_genesis_key.prv, nano::test_genesis_key.pub, 0));
		node1.work_generate_blocking (*send2);
		node1.process_active (send1);
		node1.block_processor.flush ();
		ASSERT_EQ (1, node1.active.size ());
		nano::unique_lock<std::mutex> lock (node1.active.mutex);
		auto existing (node1.active.roots.find (send1->qualified_root ()));
		ASSERT_NE (node1.active.roots.end (), existing);
		auto election (existing->election);
		lock.unlock ();
		system.deadline_set (1s);
		// Wait until the genesis rep activated & makes vote
		while (election->last_votes_size () != 2)
		{
			node1.block_processor.generator.add (send1->hash ());
			node1.vote_processor.flush ();
			ASSERT_NO_ERROR (system.poll ());
		}
		node1.process_active (send2);
		node1.block_processor.flush ();
		lock.lock ();
		auto existing1 (election->last_votes.find (nano::test_genesis_key.pub));
		ASSERT_NE (election->last_votes.end (), existing1);
		ASSERT_EQ (send1->hash (), existing1->second.hash);
		auto transaction (node1.store.tx_begin_read ());
		auto winner (*election->tally ().begin ());
		ASSERT_EQ (*send1, *winner.second);
		ASSERT_EQ (nano::genesis_amount - 100, winner.first);
	}
	ASSERT_TRUE (node0.expired ());
}

TEST (node, fork_keep)
{
	nano::system system (2);
	auto & node1 (*system.nodes[0]);
	auto & node2 (*system.nodes[1]);
	ASSERT_EQ (1, node1.network.size ());
	nano::keypair key1;
	nano::keypair key2;
	nano::genesis genesis;
	// send1 and send2 fork to different accounts
	auto send1 (std::make_shared<nano::send_block> (genesis.hash (), key1.pub, nano::genesis_amount - 100, nano::test_genesis_key.prv, nano::test_genesis_key.pub, *system.work.generate (genesis.hash ())));
	auto send2 (std::make_shared<nano::send_block> (genesis.hash (), key2.pub, nano::genesis_amount - 100, nano::test_genesis_key.prv, nano::test_genesis_key.pub, *system.work.generate (genesis.hash ())));
	node1.process_active (send1);
	node1.block_processor.flush ();
	node2.process_active (send1);
	node2.block_processor.flush ();
	ASSERT_EQ (1, node1.active.size ());
	ASSERT_EQ (1, node2.active.size ());
	system.wallet (0)->insert_adhoc (nano::test_genesis_key.prv);
	node1.process_active (send2);
	node1.block_processor.flush ();
	node2.process_active (send2);
	node2.block_processor.flush ();
	nano::unique_lock<std::mutex> lock (node2.active.mutex);
	auto conflict (node2.active.roots.find (nano::qualified_root (genesis.hash (), genesis.hash ())));
	ASSERT_NE (node2.active.roots.end (), conflict);
	auto votes1 (conflict->election);
	ASSERT_NE (nullptr, votes1);
	ASSERT_EQ (1, votes1->last_votes.size ());
	lock.unlock ();
	{
		auto transaction0 (node1.store.tx_begin_read ());
		auto transaction1 (node2.store.tx_begin_read ());
		ASSERT_TRUE (node1.store.block_exists (transaction0, send1->hash ()));
		ASSERT_TRUE (node2.store.block_exists (transaction1, send1->hash ()));
	}
	system.deadline_set (1.5min);
	// Wait until the genesis rep makes a vote
	while (votes1->last_votes_size () == 1)
	{
		ASSERT_NO_ERROR (system.poll ());
	}
	auto transaction0 (node1.store.tx_begin_read ());
	auto transaction1 (node2.store.tx_begin_read ());
	// The vote should be in agreement with what we already have.
	lock.lock ();
	auto winner (*votes1->tally ().begin ());
	ASSERT_EQ (*send1, *winner.second);
	ASSERT_EQ (nano::genesis_amount - 100, winner.first);
	ASSERT_TRUE (node1.store.block_exists (transaction0, send1->hash ()));
	ASSERT_TRUE (node2.store.block_exists (transaction1, send1->hash ()));
}

TEST (node, fork_flip)
{
	nano::system system (2);
	auto & node1 (*system.nodes[0]);
	auto & node2 (*system.nodes[1]);
	ASSERT_EQ (1, node1.network.size ());
	nano::keypair key1;
	nano::genesis genesis;
	auto send1 (std::make_shared<nano::send_block> (genesis.hash (), key1.pub, nano::genesis_amount - 100, nano::test_genesis_key.prv, nano::test_genesis_key.pub, *system.work.generate (genesis.hash ())));
	nano::publish publish1 (send1);
	nano::keypair key2;
	auto send2 (std::make_shared<nano::send_block> (genesis.hash (), key2.pub, nano::genesis_amount - 100, nano::test_genesis_key.prv, nano::test_genesis_key.pub, *system.work.generate (genesis.hash ())));
	nano::publish publish2 (send2);
	auto channel1 (node1.network.udp_channels.create (node1.network.endpoint ()));
	node1.network.process_message (publish1, channel1);
	node1.block_processor.flush ();
	auto channel2 (node2.network.udp_channels.create (node1.network.endpoint ()));
	node2.network.process_message (publish2, channel2);
	node2.block_processor.flush ();
	ASSERT_EQ (1, node1.active.size ());
	ASSERT_EQ (1, node2.active.size ());
	system.wallet (0)->insert_adhoc (nano::test_genesis_key.prv);
	node1.network.process_message (publish2, channel1);
	node1.block_processor.flush ();
	node2.network.process_message (publish1, channel2);
	node2.block_processor.flush ();
	nano::unique_lock<std::mutex> lock (node2.active.mutex);
	auto conflict (node2.active.roots.find (nano::qualified_root (genesis.hash (), genesis.hash ())));
	ASSERT_NE (node2.active.roots.end (), conflict);
	auto votes1 (conflict->election);
	ASSERT_NE (nullptr, votes1);
	ASSERT_EQ (1, votes1->last_votes.size ());
	lock.unlock ();
	{
		auto transaction (node1.store.tx_begin_read ());
		ASSERT_TRUE (node1.store.block_exists (transaction, publish1.block->hash ()));
	}
	{
		auto transaction (node2.store.tx_begin_read ());
		ASSERT_TRUE (node2.store.block_exists (transaction, publish2.block->hash ()));
	}
	system.deadline_set (10s);
	auto done (false);
	while (!done)
	{
		ASSERT_NO_ERROR (system.poll ());
		done = node2.ledger.block_exists (publish1.block->hash ());
	}
	auto transaction1 (node1.store.tx_begin_read ());
	auto transaction2 (node2.store.tx_begin_read ());
	lock.lock ();
	auto winner (*votes1->tally ().begin ());
	ASSERT_EQ (*publish1.block, *winner.second);
	ASSERT_EQ (nano::genesis_amount - 100, winner.first);
	ASSERT_TRUE (node1.store.block_exists (transaction1, publish1.block->hash ()));
	ASSERT_TRUE (node2.store.block_exists (transaction2, publish1.block->hash ()));
	ASSERT_FALSE (node2.store.block_exists (transaction2, publish2.block->hash ()));
}

TEST (node, fork_multi_flip)
{
	std::vector<nano::transport::transport_type> types{ nano::transport::transport_type::tcp, nano::transport::transport_type::udp };
	for (auto & type : types)
	{
		nano::node_flags node_flags;
		if (type == nano::transport::transport_type::tcp)
		{
			node_flags.disable_udp = true;
		}
		else
		{
			node_flags.disable_tcp_realtime = true;
			node_flags.disable_bootstrap_listener = true;
		}
		nano::system system (2, type, node_flags);
		auto & node1 (*system.nodes[0]);
		auto & node2 (*system.nodes[1]);
		ASSERT_EQ (1, node1.network.size ());
		nano::keypair key1;
		nano::genesis genesis;
		auto send1 (std::make_shared<nano::send_block> (genesis.hash (), key1.pub, nano::genesis_amount - 100, nano::test_genesis_key.prv, nano::test_genesis_key.pub, *system.work.generate (genesis.hash ())));
		nano::publish publish1 (send1);
		nano::keypair key2;
		auto send2 (std::make_shared<nano::send_block> (genesis.hash (), key2.pub, nano::genesis_amount - 100, nano::test_genesis_key.prv, nano::test_genesis_key.pub, *system.work.generate (genesis.hash ())));
		nano::publish publish2 (send2);
		auto send3 (std::make_shared<nano::send_block> (publish2.block->hash (), key2.pub, nano::genesis_amount - 100, nano::test_genesis_key.prv, nano::test_genesis_key.pub, *system.work.generate (publish2.block->hash ())));
		nano::publish publish3 (send3);
		node1.network.process_message (publish1, node1.network.udp_channels.create (node1.network.endpoint ()));
		node1.block_processor.flush ();
		node2.network.process_message (publish2, node2.network.udp_channels.create (node2.network.endpoint ()));
		node2.network.process_message (publish3, node2.network.udp_channels.create (node2.network.endpoint ()));
		node2.block_processor.flush ();
		ASSERT_EQ (1, node1.active.size ());
		ASSERT_EQ (2, node2.active.size ());
		system.wallet (0)->insert_adhoc (nano::test_genesis_key.prv);
		node1.network.process_message (publish2, node1.network.udp_channels.create (node1.network.endpoint ()));
		node1.network.process_message (publish3, node1.network.udp_channels.create (node1.network.endpoint ()));
		node1.block_processor.flush ();
		node2.network.process_message (publish1, node2.network.udp_channels.create (node2.network.endpoint ()));
		node2.block_processor.flush ();
		nano::unique_lock<std::mutex> lock (node2.active.mutex);
		auto conflict (node2.active.roots.find (nano::qualified_root (genesis.hash (), genesis.hash ())));
		ASSERT_NE (node2.active.roots.end (), conflict);
		auto votes1 (conflict->election);
		ASSERT_NE (nullptr, votes1);
		ASSERT_EQ (1, votes1->last_votes.size ());
		lock.unlock ();
		{
			auto transaction (node1.store.tx_begin_read ());
			ASSERT_TRUE (node1.store.block_exists (transaction, publish1.block->hash ()));
		}
		{
			auto transaction (node2.store.tx_begin_read ());
			ASSERT_TRUE (node2.store.block_exists (transaction, publish2.block->hash ()));
			ASSERT_TRUE (node2.store.block_exists (transaction, publish3.block->hash ()));
		}
		system.deadline_set (10s);
		auto done (false);
		while (!done)
		{
			ASSERT_NO_ERROR (system.poll ());
			done = node2.ledger.block_exists (publish1.block->hash ());
		}
		auto transaction1 (node1.store.tx_begin_read ());
		auto transaction2 (node2.store.tx_begin_read ());
		lock.lock ();
		auto winner (*votes1->tally ().begin ());
		ASSERT_EQ (*publish1.block, *winner.second);
		ASSERT_EQ (nano::genesis_amount - 100, winner.first);
		ASSERT_TRUE (node1.store.block_exists (transaction1, publish1.block->hash ()));
		ASSERT_TRUE (node2.store.block_exists (transaction2, publish1.block->hash ()));
		ASSERT_FALSE (node2.store.block_exists (transaction2, publish2.block->hash ()));
		ASSERT_FALSE (node2.store.block_exists (transaction2, publish3.block->hash ()));
	}
}

// Blocks that are no longer actively being voted on should be able to be evicted through bootstrapping.
// This could happen if a fork wasn't resolved before the process previously shut down
TEST (node, fork_bootstrap_flip)
{
	nano::system system0 (1);
	nano::system system1 (1);
	auto & node1 (*system0.nodes[0]);
	auto & node2 (*system1.nodes[0]);
	system0.wallet (0)->insert_adhoc (nano::test_genesis_key.prv);
	nano::block_hash latest (system0.nodes[0]->latest (nano::test_genesis_key.pub));
	nano::keypair key1;
	auto send1 (std::make_shared<nano::send_block> (latest, key1.pub, nano::genesis_amount - nano::Gxrb_ratio, nano::test_genesis_key.prv, nano::test_genesis_key.pub, *system0.work.generate (latest)));
	nano::keypair key2;
	auto send2 (std::make_shared<nano::send_block> (latest, key2.pub, nano::genesis_amount - nano::Gxrb_ratio, nano::test_genesis_key.prv, nano::test_genesis_key.pub, *system0.work.generate (latest)));
	// Insert but don't rebroadcast, simulating settled blocks
	node1.block_processor.add (send1, nano::seconds_since_epoch ());
	node1.block_processor.flush ();
	node2.block_processor.add (send2, nano::seconds_since_epoch ());
	node2.block_processor.flush ();
	{
		auto transaction (node2.store.tx_begin_read ());
		ASSERT_TRUE (node2.store.block_exists (transaction, send2->hash ()));
	}
	auto channel (std::make_shared<nano::transport::channel_udp> (node1.network.udp_channels, node2.network.endpoint (), node2.network_params.protocol.protocol_version));
	node1.network.send_keepalive (channel);
	system1.deadline_set (50s);
	while (node2.network.empty ())
	{
		ASSERT_NO_ERROR (system0.poll ());
		ASSERT_NO_ERROR (system1.poll ());
	}
	node2.bootstrap_initiator.bootstrap (node1.network.endpoint ());
	auto again (true);
	system1.deadline_set (50s);
	while (again)
	{
		ASSERT_NO_ERROR (system0.poll ());
		ASSERT_NO_ERROR (system1.poll ());
		auto transaction (node2.store.tx_begin_read ());
		again = !node2.store.block_exists (transaction, send1->hash ());
	}
}

TEST (node, fork_open)
{
	nano::system system (1);
	auto & node1 (*system.nodes[0]);
	nano::keypair key1;
	nano::genesis genesis;
	auto send1 (std::make_shared<nano::send_block> (genesis.hash (), key1.pub, 0, nano::test_genesis_key.prv, nano::test_genesis_key.pub, *system.work.generate (genesis.hash ())));
	nano::publish publish1 (send1);
	auto channel1 (node1.network.udp_channels.create (node1.network.endpoint ()));
	node1.network.process_message (publish1, channel1);
	node1.block_processor.flush ();
	auto open1 (std::make_shared<nano::open_block> (publish1.block->hash (), 1, key1.pub, key1.prv, key1.pub, *system.work.generate (key1.pub)));
	nano::publish publish2 (open1);
	node1.network.process_message (publish2, channel1);
	node1.block_processor.flush ();
	auto open2 (std::make_shared<nano::open_block> (publish1.block->hash (), 2, key1.pub, key1.prv, key1.pub, *system.work.generate (key1.pub)));
	nano::publish publish3 (open2);
	ASSERT_EQ (2, node1.active.size ());
	system.wallet (0)->insert_adhoc (nano::test_genesis_key.prv);
	node1.network.process_message (publish3, channel1);
	node1.block_processor.flush ();
}

TEST (node, fork_open_flip)
{
	nano::system system (2);
	auto & node1 (*system.nodes[0]);
	auto & node2 (*system.nodes[1]);
	ASSERT_EQ (1, node1.network.size ());
	nano::keypair key1;
	nano::genesis genesis;
	nano::keypair rep1;
	nano::keypair rep2;
	auto send1 (std::make_shared<nano::send_block> (genesis.hash (), key1.pub, nano::genesis_amount - 1, nano::test_genesis_key.prv, nano::test_genesis_key.pub, *system.work.generate (genesis.hash ())));
	node1.process_active (send1);
	node2.process_active (send1);
	// We should be keeping this block
	auto open1 (std::make_shared<nano::open_block> (send1->hash (), rep1.pub, key1.pub, key1.prv, key1.pub, *system.work.generate (key1.pub)));
	// This block should be evicted
	auto open2 (std::make_shared<nano::open_block> (send1->hash (), rep2.pub, key1.pub, key1.prv, key1.pub, *system.work.generate (key1.pub)));
	ASSERT_FALSE (*open1 == *open2);
	// node1 gets copy that will remain
	node1.process_active (open1);
	node1.block_processor.flush ();
	// node2 gets copy that will be evicted
	node2.process_active (open2);
	node2.block_processor.flush ();
	ASSERT_EQ (2, node1.active.size ());
	ASSERT_EQ (2, node2.active.size ());
	system.wallet (0)->insert_adhoc (nano::test_genesis_key.prv);
	// Notify both nodes that a fork exists
	node1.process_active (open2);
	node1.block_processor.flush ();
	node2.process_active (open1);
	node2.block_processor.flush ();
	nano::unique_lock<std::mutex> lock (node2.active.mutex);
	auto conflict (node2.active.roots.find (open1->qualified_root ()));
	ASSERT_NE (node2.active.roots.end (), conflict);
	auto votes1 (conflict->election);
	ASSERT_NE (nullptr, votes1);
	ASSERT_EQ (1, votes1->last_votes.size ());
	lock.unlock ();
	ASSERT_TRUE (node1.block (open1->hash ()) != nullptr);
	ASSERT_TRUE (node2.block (open2->hash ()) != nullptr);
	system.deadline_set (10s);
	// Node2 should eventually settle on open1
	while (node2.block (open1->hash ()) == nullptr)
	{
		ASSERT_NO_ERROR (system.poll ());
	}
	node2.block_processor.flush ();
	auto transaction1 (node1.store.tx_begin_read ());
	auto transaction2 (node2.store.tx_begin_read ());
	lock.lock ();
	auto winner (*votes1->tally ().begin ());
	ASSERT_EQ (*open1, *winner.second);
	ASSERT_EQ (nano::genesis_amount - 1, winner.first);
	ASSERT_TRUE (node1.store.block_exists (transaction1, open1->hash ()));
	ASSERT_TRUE (node2.store.block_exists (transaction2, open1->hash ()));
	ASSERT_FALSE (node2.store.block_exists (transaction2, open2->hash ()));
}

TEST (node, coherent_observer)
{
	nano::system system (1);
	auto & node1 (*system.nodes[0]);
	node1.observers.blocks.add ([&node1](nano::election_status const & status_a, nano::account const &, nano::uint128_t const &, bool) {
		auto transaction (node1.store.tx_begin_read ());
		ASSERT_TRUE (node1.store.block_exists (transaction, status_a.winner->hash ()));
	});
	system.wallet (0)->insert_adhoc (nano::test_genesis_key.prv);
	nano::keypair key;
	system.wallet (0)->send_action (nano::test_genesis_key.pub, key.pub, 1);
}

TEST (node, fork_no_vote_quorum)
{
	nano::system system (3);
	auto & node1 (*system.nodes[0]);
	auto & node2 (*system.nodes[1]);
	auto & node3 (*system.nodes[2]);
	system.wallet (0)->insert_adhoc (nano::test_genesis_key.prv);
	auto key4 (system.wallet (0)->deterministic_insert ());
	system.wallet (0)->send_action (nano::test_genesis_key.pub, key4, nano::genesis_amount / 4);
	auto key1 (system.wallet (1)->deterministic_insert ());
	{
		auto transaction (system.wallet (1)->wallets.tx_begin_write ());
		system.wallet (1)->store.representative_set (transaction, key1);
	}
	auto block (system.wallet (0)->send_action (nano::test_genesis_key.pub, key1, node1.config.receive_minimum.number ()));
	ASSERT_NE (nullptr, block);
	system.deadline_set (30s);
	while (node3.balance (key1) != node1.config.receive_minimum.number () || node2.balance (key1) != node1.config.receive_minimum.number () || node1.balance (key1) != node1.config.receive_minimum.number ())
	{
		ASSERT_NO_ERROR (system.poll ());
	}
	ASSERT_EQ (node1.config.receive_minimum.number (), node1.weight (key1));
	ASSERT_EQ (node1.config.receive_minimum.number (), node2.weight (key1));
	ASSERT_EQ (node1.config.receive_minimum.number (), node3.weight (key1));
	nano::state_block send1 (nano::test_genesis_key.pub, block->hash (), nano::test_genesis_key.pub, (nano::genesis_amount / 4) - (node1.config.receive_minimum.number () * 2), key1, nano::test_genesis_key.prv, nano::test_genesis_key.pub, *system.work.generate (block->hash ()));
	ASSERT_EQ (nano::process_result::progress, node1.process (send1).code);
	ASSERT_EQ (nano::process_result::progress, node2.process (send1).code);
	ASSERT_EQ (nano::process_result::progress, node3.process (send1).code);
	auto key2 (system.wallet (2)->deterministic_insert ());
	auto send2 (std::make_shared<nano::send_block> (block->hash (), key2, (nano::genesis_amount / 4) - (node1.config.receive_minimum.number () * 2), nano::test_genesis_key.prv, nano::test_genesis_key.pub, *system.work.generate (block->hash ())));
	nano::raw_key key3;
	auto transaction (system.wallet (1)->wallets.tx_begin_read ());
	ASSERT_FALSE (system.wallet (1)->store.fetch (transaction, key1, key3));
	auto vote (std::make_shared<nano::vote> (key1, key3, 0, send2));
	nano::confirm_ack confirm (vote);
	std::vector<uint8_t> buffer;
	{
		nano::vectorstream stream (buffer);
		confirm.serialize (stream);
	}
	nano::transport::channel_udp channel (node2.network.udp_channels, node3.network.endpoint (), node1.network_params.protocol.protocol_version);
	channel.send_buffer (nano::shared_const_buffer (std::move (buffer)), nano::stat::detail::confirm_ack);
	while (node3.stats.count (nano::stat::type::message, nano::stat::detail::confirm_ack, nano::stat::dir::in) < 3)
	{
		ASSERT_NO_ERROR (system.poll ());
	}
	ASSERT_TRUE (node1.latest (nano::test_genesis_key.pub) == send1.hash ());
	ASSERT_TRUE (node2.latest (nano::test_genesis_key.pub) == send1.hash ());
	ASSERT_TRUE (node3.latest (nano::test_genesis_key.pub) == send1.hash ());
}

// Disabled because it sometimes takes way too long (but still eventually finishes)
TEST (node, DISABLED_fork_pre_confirm)
{
	nano::system system (3);
	auto & node0 (*system.nodes[0]);
	auto & node1 (*system.nodes[1]);
	auto & node2 (*system.nodes[2]);
	nano::genesis genesis;
	system.wallet (0)->insert_adhoc (nano::test_genesis_key.prv);
	nano::keypair key1;
	system.wallet (1)->insert_adhoc (key1.prv);
	{
		auto transaction (system.wallet (1)->wallets.tx_begin_write ());
		system.wallet (1)->store.representative_set (transaction, key1.pub);
	}
	nano::keypair key2;
	system.wallet (2)->insert_adhoc (key2.prv);
	{
		auto transaction (system.wallet (2)->wallets.tx_begin_write ());
		system.wallet (2)->store.representative_set (transaction, key2.pub);
	}
	system.deadline_set (30s);
	auto block0 (system.wallet (0)->send_action (nano::test_genesis_key.pub, key1.pub, nano::genesis_amount / 3));
	ASSERT_NE (nullptr, block0);
	while (node0.balance (key1.pub) == 0)
	{
		ASSERT_NO_ERROR (system.poll ());
	}
	auto block1 (system.wallet (0)->send_action (nano::test_genesis_key.pub, key2.pub, nano::genesis_amount / 3));
	ASSERT_NE (nullptr, block1);
	while (node0.balance (key2.pub) == 0)
	{
		ASSERT_NO_ERROR (system.poll ());
	}
	nano::keypair key3;
	nano::keypair key4;
	auto block2 (std::make_shared<nano::state_block> (nano::test_genesis_key.pub, node0.latest (nano::test_genesis_key.pub), key3.pub, node0.balance (nano::test_genesis_key.pub), 0, nano::test_genesis_key.prv, nano::test_genesis_key.pub, 0));
	auto block3 (std::make_shared<nano::state_block> (nano::test_genesis_key.pub, node0.latest (nano::test_genesis_key.pub), key4.pub, node0.balance (nano::test_genesis_key.pub), 0, nano::test_genesis_key.prv, nano::test_genesis_key.pub, 0));
	node0.work_generate_blocking (*block2);
	node0.work_generate_blocking (*block3);
	node0.process_active (block2);
	node1.process_active (block2);
	node2.process_active (block3);
	auto done (false);
	// Extend deadline; we must finish within a total of 100 seconds
	system.deadline_set (70s);
	while (!done)
	{
		done |= node0.latest (nano::test_genesis_key.pub) == block2->hash () && node1.latest (nano::test_genesis_key.pub) == block2->hash () && node2.latest (nano::test_genesis_key.pub) == block2->hash ();
		done |= node0.latest (nano::test_genesis_key.pub) == block3->hash () && node1.latest (nano::test_genesis_key.pub) == block3->hash () && node2.latest (nano::test_genesis_key.pub) == block3->hash ();
		ASSERT_NO_ERROR (system.poll ());
	}
}

// Sometimes hangs on the bootstrap_initiator.bootstrap call
TEST (node, DISABLED_fork_stale)
{
	nano::system system1 (1);
	system1.wallet (0)->insert_adhoc (nano::test_genesis_key.prv);
	nano::system system2 (1);
	auto & node1 (*system1.nodes[0]);
	auto & node2 (*system2.nodes[0]);
	node2.bootstrap_initiator.bootstrap (node1.network.endpoint ());
	std::shared_ptr<nano::transport::channel> channel (std::make_shared<nano::transport::channel_udp> (node2.network.udp_channels, node1.network.endpoint (), node2.network_params.protocol.protocol_version));
	auto vote = std::make_shared<nano::vote> (nano::test_genesis_key.pub, nano::test_genesis_key.prv, 0, std::vector<nano::block_hash> ());
	node2.rep_crawler.response (channel, vote);
	nano::genesis genesis;
	nano::keypair key1;
	nano::keypair key2;
	auto send3 (std::make_shared<nano::state_block> (nano::test_genesis_key.pub, genesis.hash (), nano::test_genesis_key.pub, nano::genesis_amount - nano::Mxrb_ratio, key1.pub, nano::test_genesis_key.prv, nano::test_genesis_key.pub, 0));
	node1.work_generate_blocking (*send3);
	node1.process_active (send3);
	system2.deadline_set (10s);
	while (node2.block (send3->hash ()) == nullptr)
	{
		system1.poll ();
		ASSERT_NO_ERROR (system2.poll ());
	}
	auto send1 (std::make_shared<nano::state_block> (nano::test_genesis_key.pub, send3->hash (), nano::test_genesis_key.pub, nano::genesis_amount - 2 * nano::Mxrb_ratio, key1.pub, nano::test_genesis_key.prv, nano::test_genesis_key.pub, 0));
	node1.work_generate_blocking (*send1);
	auto send2 (std::make_shared<nano::state_block> (nano::test_genesis_key.pub, send3->hash (), nano::test_genesis_key.pub, nano::genesis_amount - 2 * nano::Mxrb_ratio, key2.pub, nano::test_genesis_key.prv, nano::test_genesis_key.pub, 0));
	node1.work_generate_blocking (*send2);
	{
		auto transaction1 (node1.store.tx_begin_write ());
		ASSERT_EQ (nano::process_result::progress, node1.ledger.process (transaction1, *send1).code);
		auto transaction2 (node2.store.tx_begin_write ());
		ASSERT_EQ (nano::process_result::progress, node2.ledger.process (transaction2, *send2).code);
	}
	node1.process_active (send1);
	node1.process_active (send2);
	node2.process_active (send1);
	node2.process_active (send2);
	node2.bootstrap_initiator.bootstrap (node1.network.endpoint ());
	while (node2.block (send1->hash ()) == nullptr)
	{
		system1.poll ();
		ASSERT_NO_ERROR (system2.poll ());
	}
}

TEST (node, broadcast_elected)
{
	std::vector<nano::transport::transport_type> types{ nano::transport::transport_type::tcp, nano::transport::transport_type::udp };
	for (auto & type : types)
	{
		nano::node_flags node_flags;
		if (type == nano::transport::transport_type::tcp)
		{
			node_flags.disable_udp = true;
		}
		else
		{
			node_flags.disable_tcp_realtime = true;
			node_flags.disable_bootstrap_listener = true;
		}
		nano::system system (3, type, node_flags);
		auto node0 (system.nodes[0]);
		auto node1 (system.nodes[1]);
		auto node2 (system.nodes[2]);
		nano::keypair rep_big;
		nano::keypair rep_small;
		nano::keypair rep_other;
		//std::cerr << "Big: " << rep_big.pub.to_account () << std::endl;
		//std::cerr << "Small: " << rep_small.pub.to_account () << std::endl;
		//std::cerr << "Other: " << rep_other.pub.to_account () << std::endl;
		{
			auto transaction0 (node0->store.tx_begin_write ());
			auto transaction1 (node1->store.tx_begin_write ());
			auto transaction2 (node2->store.tx_begin_write ());
			nano::send_block fund_big (node0->ledger.latest (transaction0, nano::test_genesis_key.pub), rep_big.pub, nano::Gxrb_ratio * 5, nano::test_genesis_key.prv, nano::test_genesis_key.pub, 0);
			nano::open_block open_big (fund_big.hash (), rep_big.pub, rep_big.pub, rep_big.prv, rep_big.pub, 0);
			nano::send_block fund_small (fund_big.hash (), rep_small.pub, nano::Gxrb_ratio * 2, nano::test_genesis_key.prv, nano::test_genesis_key.pub, 0);
			nano::open_block open_small (fund_small.hash (), rep_small.pub, rep_small.pub, rep_small.prv, rep_small.pub, 0);
			nano::send_block fund_other (fund_small.hash (), rep_other.pub, nano::Gxrb_ratio * 1, nano::test_genesis_key.prv, nano::test_genesis_key.pub, 0);
			nano::open_block open_other (fund_other.hash (), rep_other.pub, rep_other.pub, rep_other.prv, rep_other.pub, 0);
			node0->work_generate_blocking (fund_big);
			node0->work_generate_blocking (open_big);
			node0->work_generate_blocking (fund_small);
			node0->work_generate_blocking (open_small);
			node0->work_generate_blocking (fund_other);
			node0->work_generate_blocking (open_other);
			ASSERT_EQ (nano::process_result::progress, node0->ledger.process (transaction0, fund_big).code);
			ASSERT_EQ (nano::process_result::progress, node1->ledger.process (transaction1, fund_big).code);
			ASSERT_EQ (nano::process_result::progress, node2->ledger.process (transaction2, fund_big).code);
			ASSERT_EQ (nano::process_result::progress, node0->ledger.process (transaction0, open_big).code);
			ASSERT_EQ (nano::process_result::progress, node1->ledger.process (transaction1, open_big).code);
			ASSERT_EQ (nano::process_result::progress, node2->ledger.process (transaction2, open_big).code);
			ASSERT_EQ (nano::process_result::progress, node0->ledger.process (transaction0, fund_small).code);
			ASSERT_EQ (nano::process_result::progress, node1->ledger.process (transaction1, fund_small).code);
			ASSERT_EQ (nano::process_result::progress, node2->ledger.process (transaction2, fund_small).code);
			ASSERT_EQ (nano::process_result::progress, node0->ledger.process (transaction0, open_small).code);
			ASSERT_EQ (nano::process_result::progress, node1->ledger.process (transaction1, open_small).code);
			ASSERT_EQ (nano::process_result::progress, node2->ledger.process (transaction2, open_small).code);
			ASSERT_EQ (nano::process_result::progress, node0->ledger.process (transaction0, fund_other).code);
			ASSERT_EQ (nano::process_result::progress, node1->ledger.process (transaction1, fund_other).code);
			ASSERT_EQ (nano::process_result::progress, node2->ledger.process (transaction2, fund_other).code);
			ASSERT_EQ (nano::process_result::progress, node0->ledger.process (transaction0, open_other).code);
			ASSERT_EQ (nano::process_result::progress, node1->ledger.process (transaction1, open_other).code);
			ASSERT_EQ (nano::process_result::progress, node2->ledger.process (transaction2, open_other).code);
		}
		system.wallet (0)->insert_adhoc (rep_big.prv);
		system.wallet (1)->insert_adhoc (rep_small.prv);
		system.wallet (2)->insert_adhoc (rep_other.prv);
		auto fork0 (std::make_shared<nano::send_block> (node2->latest (nano::test_genesis_key.pub), rep_small.pub, 0, nano::test_genesis_key.prv, nano::test_genesis_key.pub, 0));
		node0->work_generate_blocking (*fork0);
		node0->process_active (fork0);
		node1->process_active (fork0);
		auto fork1 (std::make_shared<nano::send_block> (node2->latest (nano::test_genesis_key.pub), rep_big.pub, 0, nano::test_genesis_key.prv, nano::test_genesis_key.pub, 0));
		node0->work_generate_blocking (*fork1);
		system.wallet (2)->insert_adhoc (rep_small.prv);
		node2->process_active (fork1);
		//std::cerr << "fork0: " << fork_hash.to_string () << std::endl;
		//std::cerr << "fork1: " << fork1.hash ().to_string () << std::endl;
		system.deadline_set (10s);
		while (!node0->ledger.block_exists (fork0->hash ()) || !node1->ledger.block_exists (fork0->hash ()))
		{
			ASSERT_NO_ERROR (system.poll ());
		}
		system.deadline_set (50s);
		while (!node2->ledger.block_exists (fork0->hash ()))
		{
			auto ec = system.poll ();
			ASSERT_TRUE (node0->ledger.block_exists (fork0->hash ()));
			ASSERT_TRUE (node1->ledger.block_exists (fork0->hash ()));
			ASSERT_NO_ERROR (ec);
		}
		system.deadline_set (5s);
		while (node1->stats.count (nano::stat::type::observer, nano::stat::detail::observer_confirmation_inactive, nano::stat::dir::out) == 0)
		{
			ASSERT_NO_ERROR (system.poll ());
		}
	}
}

TEST (node, rep_self_vote)
{
	nano::system system;
	nano::node_config node_config (nano::get_available_port (), system.logging);
	node_config.online_weight_minimum = std::numeric_limits<nano::uint128_t>::max ();
	node_config.frontiers_confirmation = nano::frontiers_confirmation_mode::disabled;
	auto node0 = system.add_node (node_config);
	nano::keypair rep_big;
	{
		auto transaction0 (node0->store.tx_begin_write ());
		nano::send_block fund_big (node0->ledger.latest (transaction0, nano::test_genesis_key.pub), rep_big.pub, nano::uint128_t ("0xb0000000000000000000000000000000"), nano::test_genesis_key.prv, nano::test_genesis_key.pub, 0);
		nano::open_block open_big (fund_big.hash (), rep_big.pub, rep_big.pub, rep_big.prv, rep_big.pub, 0);
		node0->work_generate_blocking (fund_big);
		node0->work_generate_blocking (open_big);
		ASSERT_EQ (nano::process_result::progress, node0->ledger.process (transaction0, fund_big).code);
		ASSERT_EQ (nano::process_result::progress, node0->ledger.process (transaction0, open_big).code);
	}
	system.wallet (0)->insert_adhoc (rep_big.prv);
	system.wallet (0)->insert_adhoc (nano::test_genesis_key.prv);
	ASSERT_EQ (system.wallet (0)->wallets.rep_counts ().voting, 2);
	auto block0 (std::make_shared<nano::send_block> (node0->latest (nano::test_genesis_key.pub), rep_big.pub, nano::uint128_t ("0x60000000000000000000000000000000"), nano::test_genesis_key.prv, nano::test_genesis_key.pub, 0));
	node0->work_generate_blocking (*block0);
	ASSERT_EQ (nano::process_result::progress, node0->process (*block0).code);
	auto & active (node0->active);
	active.start (block0);
	std::shared_ptr<nano::election> election;
	{
		nano::unique_lock<std::mutex> lock (active.mutex);
		auto existing (active.roots.find (block0->qualified_root ()));
		ASSERT_NE (active.roots.end (), existing);
		election = existing->election;
	}
	node0->block_processor.generator.add (block0->hash ());
	system.deadline_set (1s);
	// Wait until representatives are activated & make vote
	while (election->last_votes_size () != 3)
	{
		ASSERT_NO_ERROR (system.poll ());
	}
	auto & rep_votes (election->last_votes);
	ASSERT_NE (rep_votes.end (), rep_votes.find (nano::test_genesis_key.pub));
	ASSERT_NE (rep_votes.end (), rep_votes.find (rep_big.pub));
}

// Bootstrapping shouldn't republish the blocks to the network.
TEST (node, DISABLED_bootstrap_no_publish)
{
	nano::system system0 (1);
	nano::system system1 (1);
	auto node0 (system0.nodes[0]);
	auto node1 (system1.nodes[0]);
	nano::keypair key0;
	// node0 knows about send0 but node1 doesn't.
	nano::send_block send0 (node0->latest (nano::test_genesis_key.pub), key0.pub, 500, nano::test_genesis_key.prv, nano::test_genesis_key.pub, 0);
	{
		auto transaction (node0->store.tx_begin_write ());
		ASSERT_EQ (nano::process_result::progress, node0->ledger.process (transaction, send0).code);
	}
	ASSERT_FALSE (node1->bootstrap_initiator.in_progress ());
	node1->bootstrap_initiator.bootstrap (node0->network.endpoint ());
	ASSERT_TRUE (node1->active.empty ());
	system1.deadline_set (10s);
	while (node1->block (send0.hash ()) == nullptr)
	{
		// Poll until the TCP connection is torn down and in_progress goes false
		system0.poll ();
		auto ec = system1.poll ();
		// There should never be an active transaction because the only activity is bootstrapping 1 block which shouldn't be publishing.
		ASSERT_TRUE (node1->active.empty ());
		ASSERT_NO_ERROR (ec);
	}
}

// Check that an outgoing bootstrap request can push blocks
TEST (node, bootstrap_bulk_push)
{
	nano::system system0 (1);
	nano::system system1 (1);
	auto node0 (system0.nodes[0]);
	auto node1 (system1.nodes[0]);
	nano::keypair key0;
	// node0 knows about send0 but node1 doesn't.
	nano::send_block send0 (node0->latest (nano::test_genesis_key.pub), key0.pub, 500, nano::test_genesis_key.prv, nano::test_genesis_key.pub, 0);
	node0->work_generate_blocking (send0);
	{
		auto transaction (node0->store.tx_begin_write ());
		ASSERT_EQ (nano::process_result::progress, node0->ledger.process (transaction, send0).code);
	}
	ASSERT_FALSE (node0->bootstrap_initiator.in_progress ());
	ASSERT_FALSE (node1->bootstrap_initiator.in_progress ());
	ASSERT_TRUE (node1->active.empty ());
	node0->bootstrap_initiator.bootstrap (node1->network.endpoint (), false);
	system1.deadline_set (10s);
	while (node1->block (send0.hash ()) == nullptr)
	{
		ASSERT_NO_ERROR (system0.poll ());
		ASSERT_NO_ERROR (system1.poll ());
	}
	// since this uses bulk_push, the new block should be republished
	ASSERT_FALSE (node1->active.empty ());
}

// Bootstrapping a forked open block should succeed.
TEST (node, bootstrap_fork_open)
{
	nano::system system0;
	nano::node_config node_config (nano::get_available_port (), system0.logging);
	node_config.frontiers_confirmation = nano::frontiers_confirmation_mode::disabled;
	auto node0 = system0.add_node (node_config);
	node_config.peering_port = nano::get_available_port ();
	auto node1 = system0.add_node (node_config);
	system0.wallet (0)->insert_adhoc (nano::test_genesis_key.prv);
	nano::keypair key0;
	nano::send_block send0 (node0->latest (nano::test_genesis_key.pub), key0.pub, nano::genesis_amount - 500, nano::test_genesis_key.prv, nano::test_genesis_key.pub, 0);
	nano::open_block open0 (send0.hash (), 1, key0.pub, key0.prv, key0.pub, 0);
	nano::open_block open1 (send0.hash (), 2, key0.pub, key0.prv, key0.pub, 0);
	node0->work_generate_blocking (send0);
	node0->work_generate_blocking (open0);
	node0->work_generate_blocking (open1);
	{
		auto transaction0 (node0->store.tx_begin_write ());
		auto transaction1 (node1->store.tx_begin_write ());
		// Both know about send0
		ASSERT_EQ (nano::process_result::progress, node0->ledger.process (transaction0, send0).code);
		ASSERT_EQ (nano::process_result::progress, node1->ledger.process (transaction1, send0).code);
		// They disagree about open0/open1
		ASSERT_EQ (nano::process_result::progress, node0->ledger.process (transaction0, open0).code);
		ASSERT_EQ (nano::process_result::progress, node1->ledger.process (transaction1, open1).code);
	}
	ASSERT_FALSE (node1->bootstrap_initiator.in_progress ());
	node1->bootstrap_initiator.bootstrap (node0->network.endpoint ());
	ASSERT_TRUE (node1->active.empty ());
	system0.deadline_set (10s);
	while (node1->ledger.block_exists (open1.hash ()))
	{
		// Poll until the outvoted block is evicted.
		ASSERT_NO_ERROR (system0.poll ());
	}
}

// Unconfirmed blocks from bootstrap should be confirmed
TEST (node, bootstrap_confirm_frontiers)
{
	nano::system system0 (1);
	nano::system system1 (1);
	auto node0 (system0.nodes[0]);
	auto node1 (system0.nodes[0]);
	system0.wallet (0)->insert_adhoc (nano::test_genesis_key.prv);
	nano::keypair key0;
	// node0 knows about send0 but node1 doesn't.
	nano::send_block send0 (node0->latest (nano::test_genesis_key.pub), key0.pub, nano::genesis_amount - 500, nano::test_genesis_key.prv, nano::test_genesis_key.pub, 0);
	node0->work_generate_blocking (send0);
	{
		auto transaction (node0->store.tx_begin_write ());
		ASSERT_EQ (nano::process_result::progress, node0->ledger.process (transaction, send0).code);
	}
	ASSERT_FALSE (node0->bootstrap_initiator.in_progress ());
	ASSERT_FALSE (node1->bootstrap_initiator.in_progress ());
	ASSERT_TRUE (node1->active.empty ());
	node1->bootstrap_initiator.bootstrap (node0->network.endpoint ());
	system1.deadline_set (10s);
	while (node1->block (send0.hash ()) == nullptr)
	{
		ASSERT_NO_ERROR (system0.poll ());
		ASSERT_NO_ERROR (system1.poll ());
	}
	// Wait for election start
	system1.deadline_set (10s);
	while (node1->active.empty ())
	{
		ASSERT_NO_ERROR (system0.poll ());
		ASSERT_NO_ERROR (system1.poll ());
	}
	{
		nano::lock_guard<std::mutex> guard (node1->active.mutex);
		auto existing1 (node1->active.blocks.find (send0.hash ()));
		ASSERT_NE (node1->active.blocks.end (), existing1);
	}
	// Wait for confirmation height update
	system1.deadline_set (10s);
	bool done (false);
	while (!done)
	{
		{
			auto transaction (node1->store.tx_begin_read ());
			done = node1->ledger.block_confirmed (transaction, send0.hash ());
		}
		ASSERT_NO_ERROR (system0.poll ());
		ASSERT_NO_ERROR (system1.poll ());
	}
}

// Test that if we create a block that isn't confirmed, we sync.
TEST (node, DISABLED_unconfirmed_send)
{
	nano::system system (2);
	auto & node0 (*system.nodes[0]);
	auto & node1 (*system.nodes[1]);
	auto wallet0 (system.wallet (0));
	auto wallet1 (system.wallet (1));
	nano::keypair key0;
	wallet1->insert_adhoc (key0.prv);
	wallet0->insert_adhoc (nano::test_genesis_key.prv);
	auto send1 (wallet0->send_action (nano::genesis_account, key0.pub, 2 * nano::Mxrb_ratio));
	system.deadline_set (10s);
	while (node1.balance (key0.pub) != 2 * nano::Mxrb_ratio || node1.bootstrap_initiator.in_progress ())
	{
		ASSERT_NO_ERROR (system.poll ());
	}
	auto latest (node1.latest (key0.pub));
	nano::state_block send2 (key0.pub, latest, nano::genesis_account, nano::Mxrb_ratio, nano::genesis_account, key0.prv, key0.pub, *node0.work_generate_blocking (latest));
	{
		auto transaction (node1.store.tx_begin_write ());
		ASSERT_EQ (nano::process_result::progress, node1.ledger.process (transaction, send2).code);
	}
	auto send3 (wallet1->send_action (key0.pub, nano::genesis_account, nano::Mxrb_ratio));
	system.deadline_set (10s);
	while (node0.balance (nano::genesis_account) != nano::genesis_amount)
	{
		ASSERT_NO_ERROR (system.poll ());
	}
}

// Test that nodes can track nodes that have rep weight for priority broadcasting
TEST (node, rep_list)
{
	nano::system system (2);
	auto & node1 (*system.nodes[1]);
	auto wallet0 (system.wallet (0));
	auto wallet1 (system.wallet (1));
	// Node0 has a rep
	wallet0->insert_adhoc (nano::test_genesis_key.prv);
	nano::keypair key1;
	// Broadcast a confirm so others should know this is a rep node
	wallet0->send_action (nano::test_genesis_key.pub, key1.pub, nano::Mxrb_ratio);
	ASSERT_EQ (0, node1.rep_crawler.representatives (1).size ());
	system.deadline_set (10s);
	auto done (false);
	while (!done)
	{
		auto reps (node1.rep_crawler.representatives (1));
		if (!reps.empty ())
		{
			if (!reps[0].weight.is_zero ())
			{
				done = true;
			}
		}
		ASSERT_NO_ERROR (system.poll ());
	}
}

TEST (node, rep_weight)
{
	nano::system system (1);
	auto & node (*system.nodes[0]);
	nano::genesis genesis;
	nano::keypair keypair1;
	nano::block_builder builder;
	std::shared_ptr<nano::block> block1 = builder
	                                      .state ()
	                                      .account (nano::test_genesis_key.pub)
	                                      .previous (genesis.hash ())
	                                      .representative (nano::test_genesis_key.pub)
	                                      .balance (nano::genesis_amount - node.minimum_principal_weight () * 4)
	                                      .link (keypair1.pub)
	                                      .sign (nano::test_genesis_key.prv, nano::test_genesis_key.pub)
	                                      .work (*system.work.generate (genesis.hash ()))
	                                      .build ();
	std::shared_ptr<nano::block> block2 = builder
	                                      .state ()
	                                      .account (keypair1.pub)
	                                      .previous (0)
	                                      .representative (keypair1.pub)
	                                      .balance (node.minimum_principal_weight () * 4)
	                                      .link (block1->hash ())
	                                      .sign (keypair1.prv, keypair1.pub)
	                                      .work (*system.work.generate (keypair1.pub))
	                                      .build ();
	{
		auto transaction = node.store.tx_begin_write ();
		ASSERT_EQ (nano::process_result::progress, node.ledger.process (transaction, *block1).code);
		ASSERT_EQ (nano::process_result::progress, node.ledger.process (transaction, *block2).code);
	}
	node.network.udp_channels.insert (nano::endpoint (boost::asio::ip::address_v6::loopback (), nano::get_available_port ()), 0);
	ASSERT_TRUE (node.rep_crawler.representatives (1).empty ());
	nano::endpoint endpoint0 (boost::asio::ip::address_v6::loopback (), nano::get_available_port ());
	nano::endpoint endpoint1 (boost::asio::ip::address_v6::loopback (), nano::get_available_port ());
	nano::endpoint endpoint2 (boost::asio::ip::address_v6::loopback (), nano::get_available_port ());
<<<<<<< HEAD
	auto channel0 (std::make_shared<nano::transport::channel_udp> (node.network.udp_channels, endpoint0, node.network_params.protocol.protocol_version));
	auto channel1 (std::make_shared<nano::transport::channel_udp> (node.network.udp_channels, endpoint1, node.network_params.protocol.protocol_version));
	auto channel2 (std::make_shared<nano::transport::channel_udp> (node.network.udp_channels, endpoint2, node.network_params.protocol.protocol_version));
	nano::amount amount_pr (150000 * nano::Mxrb_ratio);
	nano::amount amount_non_pr (50);
	node.network.udp_channels.insert (endpoint2, node.network_params.protocol.protocol_version);
	node.network.udp_channels.insert (endpoint0, node.network_params.protocol.protocol_version);
	node.network.udp_channels.insert (endpoint1, node.network_params.protocol.protocol_version);
	nano::keypair keypair1;
	nano::keypair keypair2;
	node.rep_crawler.response (channel0, keypair1.pub, amount_pr);
	node.rep_crawler.response (channel1, keypair2.pub, amount_non_pr);
	ASSERT_EQ (2, node.rep_crawler.representative_count ());
	// Make sure we get the rep with the most weight first
	auto reps (node.rep_crawler.representatives (1));
	ASSERT_EQ (1, reps.size ());
	ASSERT_EQ (amount_pr, reps[0].weight.number ());
	ASSERT_EQ (keypair1.pub, reps[0].account);
=======
	std::shared_ptr<nano::transport::channel> channel0 (std::make_shared<nano::transport::channel_udp> (node.network.udp_channels, endpoint0, node.network_params.protocol.protocol_version));
	std::shared_ptr<nano::transport::channel> channel1 (std::make_shared<nano::transport::channel_udp> (node.network.udp_channels, endpoint1, node.network_params.protocol.protocol_version));
	std::shared_ptr<nano::transport::channel> channel2 (std::make_shared<nano::transport::channel_udp> (node.network.udp_channels, endpoint2, node.network_params.protocol.protocol_version));
	node.network.udp_channels.insert (endpoint2, node.network_params.protocol.protocol_version);
	node.network.udp_channels.insert (endpoint0, node.network_params.protocol.protocol_version);
	node.network.udp_channels.insert (endpoint1, node.network_params.protocol.protocol_version);
	auto vote1 = std::make_shared<nano::vote> (nano::test_genesis_key.pub, nano::test_genesis_key.prv, 0, genesis.open);
	auto vote2 = std::make_shared<nano::vote> (keypair1.pub, keypair1.prv, 0, genesis.open);
	node.rep_crawler.add (genesis.open->hash ());
	node.rep_crawler.response (channel0, vote1);
	node.rep_crawler.response (channel1, vote2);
	while (node.rep_crawler.representative_count () != 2)
	{
		ASSERT_NO_ERROR (system.poll ());
	}
	// Make sure we get the rep with the most weight first
	auto reps (node.rep_crawler.representatives (1));
	ASSERT_EQ (1, reps.size ());
	ASSERT_EQ (nano::genesis_amount - node.minimum_principal_weight () * 4, reps[0].weight.number ());
	ASSERT_EQ (nano::test_genesis_key.pub, reps[0].account);
>>>>>>> e9aae5cb
	ASSERT_EQ (*channel0, reps[0].channel_ref ());
	ASSERT_TRUE (node.rep_crawler.is_pr (*channel0));
	ASSERT_FALSE (node.rep_crawler.is_pr (*channel1));
}

TEST (node, rep_remove)
{
	nano::system system (1);
	auto & node (*system.nodes[0]);
	nano::genesis genesis;
	nano::keypair keypair1;
	nano::keypair keypair2;
	nano::block_builder builder;
	std::shared_ptr<nano::block> block1 = builder
	                                      .state ()
	                                      .account (nano::test_genesis_key.pub)
	                                      .previous (genesis.hash ())
	                                      .representative (nano::test_genesis_key.pub)
	                                      .balance (nano::genesis_amount - node.minimum_principal_weight () * 2)
	                                      .link (keypair1.pub)
	                                      .sign (nano::test_genesis_key.prv, nano::test_genesis_key.pub)
	                                      .work (*system.work.generate (genesis.hash ()))
	                                      .build ();
	std::shared_ptr<nano::block> block2 = builder
	                                      .state ()
	                                      .account (keypair1.pub)
	                                      .previous (0)
	                                      .representative (keypair1.pub)
	                                      .balance (node.minimum_principal_weight () * 2)
	                                      .link (block1->hash ())
	                                      .sign (keypair1.prv, keypair1.pub)
	                                      .work (*system.work.generate (keypair1.pub))
	                                      .build ();
	std::shared_ptr<nano::block> block3 = builder
	                                      .state ()
	                                      .account (nano::test_genesis_key.pub)
	                                      .previous (block1->hash ())
	                                      .representative (nano::test_genesis_key.pub)
	                                      .balance (nano::genesis_amount - node.minimum_principal_weight () * 4)
	                                      .link (keypair2.pub)
	                                      .sign (nano::test_genesis_key.prv, nano::test_genesis_key.pub)
	                                      .work (*system.work.generate (block1->hash ()))
	                                      .build ();
	std::shared_ptr<nano::block> block4 = builder
	                                      .state ()
	                                      .account (keypair2.pub)
	                                      .previous (0)
	                                      .representative (keypair2.pub)
	                                      .balance (node.minimum_principal_weight () * 2)
	                                      .link (block3->hash ())
	                                      .sign (keypair2.prv, keypair2.pub)
	                                      .work (*system.work.generate (keypair2.pub))
	                                      .build ();
	{
		auto transaction = node.store.tx_begin_write ();
		ASSERT_EQ (nano::process_result::progress, node.ledger.process (transaction, *block1).code);
		ASSERT_EQ (nano::process_result::progress, node.ledger.process (transaction, *block2).code);
		ASSERT_EQ (nano::process_result::progress, node.ledger.process (transaction, *block3).code);
		ASSERT_EQ (nano::process_result::progress, node.ledger.process (transaction, *block4).code);
	}
	// Add inactive UDP representative channel
	nano::endpoint endpoint0 (boost::asio::ip::address_v6::loopback (), nano::get_available_port ());
	std::shared_ptr<nano::transport::channel> channel0 (std::make_shared<nano::transport::channel_udp> (node.network.udp_channels, endpoint0, node.network_params.protocol.protocol_version));
	nano::amount amount100 (100);
	node.network.udp_channels.insert (endpoint0, node.network_params.protocol.protocol_version);
	auto vote1 = std::make_shared<nano::vote> (keypair1.pub, keypair1.prv, 0, genesis.open);
	node.rep_crawler.add (genesis.hash ());
	node.rep_crawler.response (channel0, vote1);
	system.deadline_set (5s);
	while (node.rep_crawler.representative_count () != 1)
	{
		ASSERT_NO_ERROR (system.poll ());
	}
	auto reps (node.rep_crawler.representatives (1));
	ASSERT_EQ (1, reps.size ());
	ASSERT_EQ (node.minimum_principal_weight () * 2, reps[0].weight.number ());
	ASSERT_EQ (keypair1.pub, reps[0].account);
	ASSERT_EQ (*channel0, reps[0].channel_ref ());
	// This UDP channel is not reachable and should timeout
	while (node.rep_crawler.representative_count () != 0)
	{
		ASSERT_NO_ERROR (system.poll ());
	}
	// Add working representative
	auto node1 = system.add_node (nano::node_config (nano::get_available_port (), system.logging));
	system.wallet (1)->insert_adhoc (nano::test_genesis_key.prv);
	auto channel1 (node.network.find_channel (node1->network.endpoint ()));
	ASSERT_NE (nullptr, channel1);
	auto vote2 = std::make_shared<nano::vote> (nano::test_genesis_key.pub, nano::test_genesis_key.prv, 0, genesis.open);
	node.rep_crawler.response (channel1, vote2);
	while (node.rep_crawler.representative_count () != 1)
	{
		ASSERT_NO_ERROR (system.poll ());
	}
	// Add inactive TCP representative channel
	auto node2 (std::make_shared<nano::node> (system.io_ctx, nano::unique_path (), system.alarm, nano::node_config (nano::get_available_port (), system.logging), system.work));
	std::atomic<bool> done{ false };
	std::weak_ptr<nano::node> node_w (node.shared ());
	auto vote3 = std::make_shared<nano::vote> (keypair2.pub, keypair2.prv, 0, genesis.open);
	node.network.tcp_channels.start_tcp (node2->network.endpoint (), [node_w, &done, &vote3, &system](std::shared_ptr<nano::transport::channel> channel2) {
		if (auto node_l = node_w.lock ())
		{
			node_l->rep_crawler.response (channel2, vote3);
			while (node_l->rep_crawler.representative_count () != 2)
			{
				ASSERT_NO_ERROR (system.poll ());
			}
			done = true;
		}
	});
	while (!done)
	{
		ASSERT_NO_ERROR (system.poll ());
	}
	node2->stop ();
	// Remove inactive representatives
	system.deadline_set (10s);
	while (node.rep_crawler.representative_count () != 1)
	{
		ASSERT_NO_ERROR (system.poll ());
	}
	reps = node.rep_crawler.representatives (1);
	ASSERT_EQ (nano::test_genesis_key.pub, reps[0].account);
	ASSERT_EQ (1, node.network.size ());
	auto list (node.network.list (1));
	ASSERT_EQ (node1->network.endpoint (), list[0]->get_endpoint ());
}

// Test that nodes can disable representative voting
TEST (node, no_voting)
{
	nano::system system (1);
	auto & node0 (*system.nodes[0]);
	nano::node_config node_config (nano::get_available_port (), system.logging);
	node_config.enable_voting = false;
	system.add_node (node_config);

	auto wallet0 (system.wallet (0));
	auto wallet1 (system.wallet (1));
	// Node1 has a rep
	wallet1->insert_adhoc (nano::test_genesis_key.prv);
	nano::keypair key1;
	wallet1->insert_adhoc (key1.prv);
	// Broadcast a confirm so others should know this is a rep node
	wallet1->send_action (nano::test_genesis_key.pub, key1.pub, nano::Mxrb_ratio);
	system.deadline_set (10s);
	while (!node0.active.empty ())
	{
		ASSERT_NO_ERROR (system.poll ());
	}
	ASSERT_EQ (0, node0.stats.count (nano::stat::type::message, nano::stat::detail::confirm_ack, nano::stat::dir::in));
}

TEST (node, send_callback)
{
	nano::system system (1);
	auto & node0 (*system.nodes[0]);
	nano::keypair key2;
	system.wallet (0)->insert_adhoc (nano::test_genesis_key.prv);
	system.wallet (0)->insert_adhoc (key2.prv);
	node0.config.callback_address = "localhost";
	node0.config.callback_port = 8010;
	node0.config.callback_target = "/";
	ASSERT_NE (nullptr, system.wallet (0)->send_action (nano::test_genesis_key.pub, key2.pub, node0.config.receive_minimum.number ()));
	system.deadline_set (10s);
	while (node0.balance (key2.pub).is_zero ())
	{
		ASSERT_NO_ERROR (system.poll ());
	}
	ASSERT_EQ (std::numeric_limits<nano::uint128_t>::max () - node0.config.receive_minimum.number (), node0.balance (nano::test_genesis_key.pub));
}

// Check that votes get replayed back to nodes if they sent an old sequence number.
// This helps representatives continue from their last sequence number if their node is reinitialized and the old sequence number is lost
TEST (node, vote_replay)
{
	nano::system system (2);
	auto & node1 (*system.nodes[0]);
	auto & node2 (*system.nodes[1]);
	nano::keypair key;
	auto open (std::make_shared<nano::open_block> (0, 1, key.pub, key.prv, key.pub, 0));
	node1.work_generate_blocking (*open);
	for (auto i (0); i < 11000; ++i)
	{
		auto transaction (node2.store.tx_begin_read ());
		auto vote (node2.store.vote_generate (transaction, nano::test_genesis_key.pub, nano::test_genesis_key.prv, open));
	}
	{
		auto transaction (node1.store.tx_begin_read ());
		nano::lock_guard<std::mutex> lock (node1.store.get_cache_mutex ());
		auto vote (node1.store.vote_current (transaction, nano::test_genesis_key.pub));
		ASSERT_EQ (nullptr, vote);
	}
	system.wallet (0)->insert_adhoc (nano::test_genesis_key.prv);
	auto block (system.wallet (0)->send_action (nano::test_genesis_key.pub, key.pub, nano::Gxrb_ratio));
	ASSERT_NE (nullptr, block);
	auto done (false);
	system.deadline_set (20s);
	while (!done)
	{
		auto ec = system.poll ();
		auto transaction (node1.store.tx_begin_read ());
		nano::lock_guard<std::mutex> lock (node1.store.get_cache_mutex ());
		auto vote (node1.store.vote_current (transaction, nano::test_genesis_key.pub));
		done = vote && (vote->sequence >= 10000);
		ASSERT_NO_ERROR (ec);
	}
}

TEST (node, balance_observer)
{
	nano::system system (1);
	auto & node1 (*system.nodes[0]);
	std::atomic<int> balances (0);
	nano::keypair key;
	node1.observers.account_balance.add ([&key, &balances](nano::account const & account_a, bool is_pending) {
		if (key.pub == account_a && is_pending)
		{
			balances++;
		}
		else if (nano::test_genesis_key.pub == account_a && !is_pending)
		{
			balances++;
		}
	});
	system.wallet (0)->insert_adhoc (nano::test_genesis_key.prv);
	system.wallet (0)->send_action (nano::test_genesis_key.pub, key.pub, 1);
	system.deadline_set (10s);
	auto done (false);
	while (!done)
	{
		auto ec = system.poll ();
		done = balances.load () == 2;
		ASSERT_NO_ERROR (ec);
	}
}

// ASSERT_NE (nullptr, attempt) sometimes fails
TEST (node, DISABLED_bootstrap_connection_scaling)
{
	nano::system system (1);
	auto & node1 (*system.nodes[0]);
	node1.bootstrap_initiator.bootstrap ();
	auto attempt (node1.bootstrap_initiator.current_attempt ());
	ASSERT_NE (nullptr, attempt);
	ASSERT_EQ (34, attempt->target_connections (25000));
	ASSERT_EQ (4, attempt->target_connections (0));
	ASSERT_EQ (64, attempt->target_connections (50000));
	ASSERT_EQ (64, attempt->target_connections (10000000000));
	node1.config.bootstrap_connections = 128;
	ASSERT_EQ (64, attempt->target_connections (0));
	ASSERT_EQ (64, attempt->target_connections (50000));
	node1.config.bootstrap_connections_max = 256;
	ASSERT_EQ (128, attempt->target_connections (0));
	ASSERT_EQ (256, attempt->target_connections (50000));
	node1.config.bootstrap_connections_max = 0;
	ASSERT_EQ (1, attempt->target_connections (0));
	ASSERT_EQ (1, attempt->target_connections (50000));
}

// Test stat counting at both type and detail levels
TEST (node, stat_counting)
{
	nano::system system (1);
	auto & node1 (*system.nodes[0]);
	node1.stats.add (nano::stat::type::ledger, nano::stat::dir::in, 1);
	node1.stats.add (nano::stat::type::ledger, nano::stat::dir::in, 5);
	node1.stats.inc (nano::stat::type::ledger, nano::stat::dir::in);
	node1.stats.inc (nano::stat::type::ledger, nano::stat::detail::send, nano::stat::dir::in);
	node1.stats.inc (nano::stat::type::ledger, nano::stat::detail::send, nano::stat::dir::in);
	node1.stats.inc (nano::stat::type::ledger, nano::stat::detail::receive, nano::stat::dir::in);
	ASSERT_EQ (10, node1.stats.count (nano::stat::type::ledger, nano::stat::dir::in));
	ASSERT_EQ (2, node1.stats.count (nano::stat::type::ledger, nano::stat::detail::send, nano::stat::dir::in));
	ASSERT_EQ (1, node1.stats.count (nano::stat::type::ledger, nano::stat::detail::receive, nano::stat::dir::in));
}

TEST (node, online_reps)
{
	nano::system system (1);
	auto & node1 (*system.nodes[0]);
	// 1 sample of minimum weight
	ASSERT_EQ (node1.config.online_weight_minimum, node1.online_reps.online_stake ());
	auto vote (std::make_shared<nano::vote> ());
	node1.online_reps.observe (nano::test_genesis_key.pub);
	// 1 minimum, 1 maximum
	node1.online_reps.sample ();
	ASSERT_EQ (nano::genesis_amount, node1.online_reps.online_stake ());
	// 2 minimum, 1 maximum
	node1.online_reps.sample ();
	ASSERT_EQ (node1.config.online_weight_minimum, node1.online_reps.online_stake ());
}

TEST (node, block_confirm)
{
	std::vector<nano::transport::transport_type> types{ nano::transport::transport_type::tcp, nano::transport::transport_type::udp };
	for (auto & type : types)
	{
		nano::node_flags node_flags;
		if (type == nano::transport::transport_type::tcp)
		{
			node_flags.disable_udp = true;
		}
		else
		{
			node_flags.disable_tcp_realtime = true;
			node_flags.disable_bootstrap_listener = true;
		}
		nano::system system (2, type, node_flags);
		auto & node1 (*system.nodes[0]);
		auto & node2 (*system.nodes[1]);
		nano::genesis genesis;
		nano::keypair key;
		system.wallet (1)->insert_adhoc (nano::test_genesis_key.prv);
		auto send1 (std::make_shared<nano::state_block> (nano::test_genesis_key.pub, genesis.hash (), nano::test_genesis_key.pub, nano::genesis_amount - nano::Gxrb_ratio, key.pub, nano::test_genesis_key.prv, nano::test_genesis_key.pub, *node1.work_generate_blocking (genesis.hash ())));
		node1.block_processor.add (send1, nano::seconds_since_epoch ());
		node2.block_processor.add (send1, nano::seconds_since_epoch ());
		system.deadline_set (std::chrono::seconds (5));
		while (!node1.ledger.block_exists (send1->hash ()) || !node2.ledger.block_exists (send1->hash ()))
		{
			ASSERT_NO_ERROR (system.poll ());
		}
		ASSERT_TRUE (node1.ledger.block_exists (send1->hash ()));
		ASSERT_TRUE (node2.ledger.block_exists (send1->hash ()));
		auto send2 (std::make_shared<nano::state_block> (nano::test_genesis_key.pub, send1->hash (), nano::test_genesis_key.pub, nano::genesis_amount - nano::Gxrb_ratio * 2, key.pub, nano::test_genesis_key.prv, nano::test_genesis_key.pub, *node1.work_generate_blocking (send1->hash ())));
		{
			auto transaction (node1.store.tx_begin_write ());
			ASSERT_EQ (nano::process_result::progress, node1.ledger.process (transaction, *send2).code);
		}
		{
			auto transaction (node2.store.tx_begin_write ());
			ASSERT_EQ (nano::process_result::progress, node2.ledger.process (transaction, *send2).code);
		}
		node1.block_confirm (send2);
		ASSERT_TRUE (node1.active.list_confirmed ().empty ());
		system.deadline_set (10s);
		while (node1.active.list_confirmed ().empty ())
		{
			ASSERT_NO_ERROR (system.poll ());
		}
	}
}

TEST (node, block_arrival)
{
	nano::system system (1);
	auto & node (*system.nodes[0]);
	ASSERT_EQ (0, node.block_arrival.arrival.size ());
	nano::block_hash hash1 (1);
	node.block_arrival.add (hash1);
	ASSERT_EQ (1, node.block_arrival.arrival.size ());
	node.block_arrival.add (hash1);
	ASSERT_EQ (1, node.block_arrival.arrival.size ());
	nano::block_hash hash2 (2);
	node.block_arrival.add (hash2);
	ASSERT_EQ (2, node.block_arrival.arrival.size ());
}

TEST (node, block_arrival_size)
{
	nano::system system (1);
	auto & node (*system.nodes[0]);
	auto time (std::chrono::steady_clock::now () - nano::block_arrival::arrival_time_min - std::chrono::seconds (5));
	nano::block_hash hash (0);
	for (auto i (0); i < nano::block_arrival::arrival_size_min * 2; ++i)
	{
		node.block_arrival.arrival.push_back (nano::block_arrival_info{ time, hash });
		++hash.qwords[0];
	}
	ASSERT_EQ (nano::block_arrival::arrival_size_min * 2, node.block_arrival.arrival.size ());
	node.block_arrival.recent (0);
	ASSERT_EQ (nano::block_arrival::arrival_size_min, node.block_arrival.arrival.size ());
}

TEST (node, block_arrival_time)
{
	nano::system system (1);
	auto & node (*system.nodes[0]);
	auto time (std::chrono::steady_clock::now ());
	nano::block_hash hash (0);
	for (auto i (0); i < nano::block_arrival::arrival_size_min * 2; ++i)
	{
		node.block_arrival.arrival.push_back (nano::block_arrival_info{ time, hash });
		++hash.qwords[0];
	}
	ASSERT_EQ (nano::block_arrival::arrival_size_min * 2, node.block_arrival.arrival.size ());
	node.block_arrival.recent (0);
	ASSERT_EQ (nano::block_arrival::arrival_size_min * 2, node.block_arrival.arrival.size ());
}

TEST (node, confirm_quorum)
{
	nano::system system (1);
	auto & node1 (*system.nodes[0]);
	nano::genesis genesis;
	system.wallet (0)->insert_adhoc (nano::test_genesis_key.prv);
	// Put greater than online_weight_minimum in pending so quorum can't be reached
	nano::amount new_balance (node1.config.online_weight_minimum.number () - nano::Gxrb_ratio);
	auto send1 (std::make_shared<nano::state_block> (nano::test_genesis_key.pub, genesis.hash (), nano::test_genesis_key.pub, new_balance, nano::test_genesis_key.pub, nano::test_genesis_key.prv, nano::test_genesis_key.pub, *node1.work_generate_blocking (genesis.hash ())));
	{
		auto transaction (node1.store.tx_begin_write ());
		ASSERT_EQ (nano::process_result::progress, node1.ledger.process (transaction, *send1).code);
	}
	system.wallet (0)->send_action (nano::test_genesis_key.pub, nano::test_genesis_key.pub, new_balance.number ());
	system.deadline_set (10s);
	while (node1.active.empty ())
	{
		ASSERT_NO_ERROR (system.poll ());
	}
	nano::lock_guard<std::mutex> guard (node1.active.mutex);
	auto info (node1.active.roots.find (nano::qualified_root (send1->hash (), send1->hash ())));
	ASSERT_NE (node1.active.roots.end (), info);
	ASSERT_FALSE (info->election->confirmed);
	ASSERT_EQ (1, info->election->last_votes.size ());
	ASSERT_EQ (0, node1.balance (nano::test_genesis_key.pub));
}

TEST (node, local_votes_cache)
{
	nano::system system;
	nano::node_config node_config (nano::get_available_port (), system.logging);
	node_config.frontiers_confirmation = nano::frontiers_confirmation_mode::disabled;
	auto & node (*system.add_node (node_config));
	nano::genesis genesis;
	system.wallet (0)->insert_adhoc (nano::test_genesis_key.prv);
	auto send1 (std::make_shared<nano::state_block> (nano::test_genesis_key.pub, genesis.hash (), nano::test_genesis_key.pub, nano::genesis_amount - nano::Gxrb_ratio, nano::test_genesis_key.pub, nano::test_genesis_key.prv, nano::test_genesis_key.pub, *node.work_generate_blocking (genesis.hash ())));
	auto send2 (std::make_shared<nano::state_block> (nano::test_genesis_key.pub, send1->hash (), nano::test_genesis_key.pub, nano::genesis_amount - 2 * nano::Gxrb_ratio, nano::test_genesis_key.pub, nano::test_genesis_key.prv, nano::test_genesis_key.pub, *node.work_generate_blocking (send1->hash ())));
	auto send3 (std::make_shared<nano::state_block> (nano::test_genesis_key.pub, send2->hash (), nano::test_genesis_key.pub, nano::genesis_amount - 3 * nano::Gxrb_ratio, nano::test_genesis_key.pub, nano::test_genesis_key.prv, nano::test_genesis_key.pub, *node.work_generate_blocking (send2->hash ())));
	{
		auto transaction (node.store.tx_begin_write ());
		ASSERT_EQ (nano::process_result::progress, node.ledger.process (transaction, *send1).code);
		ASSERT_EQ (nano::process_result::progress, node.ledger.process (transaction, *send2).code);
	}
	nano::confirm_req message1 (send1);
	nano::confirm_req message2 (send2);
	auto channel (node.network.udp_channels.create (node.network.endpoint ()));
	for (auto i (0); i < 100; ++i)
	{
		node.network.process_message (message1, channel);
		node.network.process_message (message2, channel);
	}
	{
		nano::lock_guard<std::mutex> lock (node.store.get_cache_mutex ());
		auto transaction (node.store.tx_begin_read ());
		auto current_vote (node.store.vote_current (transaction, nano::test_genesis_key.pub));
		ASSERT_EQ (current_vote->sequence, 2);
	}
	// Max cache
	{
		auto transaction (node.store.tx_begin_write ());
		ASSERT_EQ (nano::process_result::progress, node.ledger.process (transaction, *send3).code);
	}
	nano::confirm_req message3 (send3);
	for (auto i (0); i < 100; ++i)
	{
		node.network.process_message (message3, channel);
	}
	{
		nano::lock_guard<std::mutex> lock (node.store.get_cache_mutex ());
		auto transaction (node.store.tx_begin_read ());
		auto current_vote (node.store.vote_current (transaction, nano::test_genesis_key.pub));
		ASSERT_EQ (current_vote->sequence, 3);
	}
	ASSERT_TRUE (node.votes_cache.find (send1->hash ()).empty ());
	ASSERT_FALSE (node.votes_cache.find (send2->hash ()).empty ());
	ASSERT_FALSE (node.votes_cache.find (send3->hash ()).empty ());
}

TEST (node, local_votes_cache_batch)
{
	nano::system system;
	nano::node_config node_config (nano::get_available_port (), system.logging);
	node_config.frontiers_confirmation = nano::frontiers_confirmation_mode::disabled;
	auto & node (*system.add_node (node_config));
	ASSERT_GE (node.network_params.voting.max_cache, 2);
	nano::genesis genesis;
	system.wallet (0)->insert_adhoc (nano::test_genesis_key.prv);
	auto send1 (std::make_shared<nano::state_block> (nano::test_genesis_key.pub, genesis.hash (), nano::test_genesis_key.pub, nano::genesis_amount - nano::Gxrb_ratio, nano::test_genesis_key.pub, nano::test_genesis_key.prv, nano::test_genesis_key.pub, *node.work_generate_blocking (genesis.hash ())));
	auto send2 (std::make_shared<nano::state_block> (nano::test_genesis_key.pub, send1->hash (), nano::test_genesis_key.pub, nano::genesis_amount - 2 * nano::Gxrb_ratio, nano::test_genesis_key.pub, nano::test_genesis_key.prv, nano::test_genesis_key.pub, *node.work_generate_blocking (send1->hash ())));
	std::vector<std::shared_ptr<nano::state_block>> blocks{ send1, send2 };
	std::vector<std::pair<nano::block_hash, nano::root>> batch{ { send1->hash (), send1->root () }, { send2->hash (), send2->root () } };
	{
		auto transaction (node.store.tx_begin_write ());
		ASSERT_EQ (nano::process_result::progress, node.ledger.process (transaction, *send1).code);
		ASSERT_EQ (nano::process_result::progress, node.ledger.process (transaction, *send2).code);
	}
	nano::confirm_req message (batch);
	auto channel (node.network.udp_channels.create (node.network.endpoint ()));
	// Generates and sends one vote for both hashes which is then cached
	node.network.process_message (message, channel);
	system.deadline_set (3s);
	while (node.stats.count (nano::stat::type::message, nano::stat::detail::confirm_ack, nano::stat::dir::out) < 1)
	{
		ASSERT_NO_ERROR (system.poll ());
	}
	ASSERT_EQ (1, node.stats.count (nano::stat::type::message, nano::stat::detail::confirm_ack, nano::stat::dir::out));
	ASSERT_FALSE (node.votes_cache.find (send1->hash ()).empty ());
	ASSERT_FALSE (node.votes_cache.find (send2->hash ()).empty ());
	// Only one confirm_ack should be sent if all hashes are part of the same vote
	node.network.process_message (message, channel);
	system.deadline_set (3s);
	while (node.stats.count (nano::stat::type::message, nano::stat::detail::confirm_ack, nano::stat::dir::out) < 2)
	{
		ASSERT_NO_ERROR (system.poll ());
	}
	ASSERT_EQ (2, node.stats.count (nano::stat::type::message, nano::stat::detail::confirm_ack, nano::stat::dir::out));
	// Test when votes are different
	node.votes_cache.remove (send1->hash ());
	node.votes_cache.remove (send2->hash ());
	node.network.process_message (nano::confirm_req (send1->hash (), send1->root ()), channel);
	system.deadline_set (3s);
	while (node.stats.count (nano::stat::type::message, nano::stat::detail::confirm_ack, nano::stat::dir::out) < 3)
	{
		ASSERT_NO_ERROR (system.poll ());
	}
	ASSERT_EQ (3, node.stats.count (nano::stat::type::message, nano::stat::detail::confirm_ack, nano::stat::dir::out));
	node.network.process_message (nano::confirm_req (send2->hash (), send2->root ()), channel);
	system.deadline_set (3s);
	while (node.stats.count (nano::stat::type::message, nano::stat::detail::confirm_ack, nano::stat::dir::out) < 4)
	{
		ASSERT_NO_ERROR (system.poll ());
	}
	ASSERT_EQ (4, node.stats.count (nano::stat::type::message, nano::stat::detail::confirm_ack, nano::stat::dir::out));
	// There are two different votes, so both should be sent in response
	node.network.process_message (message, channel);
	system.deadline_set (3s);
	while (node.stats.count (nano::stat::type::message, nano::stat::detail::confirm_ack, nano::stat::dir::out) < 6)
	{
		ASSERT_NO_ERROR (system.poll ());
	}
	ASSERT_EQ (6, node.stats.count (nano::stat::type::message, nano::stat::detail::confirm_ack, nano::stat::dir::out));
}

TEST (node, local_votes_cache_generate_new_vote)
{
	nano::system system;
	nano::node_config node_config (nano::get_available_port (), system.logging);
	node_config.frontiers_confirmation = nano::frontiers_confirmation_mode::disabled;
	auto & node (*system.add_node (node_config));
	nano::genesis genesis;
	system.wallet (0)->insert_adhoc (nano::test_genesis_key.prv);
	auto send1 (std::make_shared<nano::state_block> (nano::test_genesis_key.pub, genesis.hash (), nano::test_genesis_key.pub, nano::genesis_amount - nano::Gxrb_ratio, nano::test_genesis_key.pub, nano::test_genesis_key.prv, nano::test_genesis_key.pub, *node.work_generate_blocking (genesis.hash ())));
	auto send2 (std::make_shared<nano::state_block> (nano::test_genesis_key.pub, send1->hash (), nano::test_genesis_key.pub, nano::genesis_amount - 2 * nano::Gxrb_ratio, nano::test_genesis_key.pub, nano::test_genesis_key.prv, nano::test_genesis_key.pub, *node.work_generate_blocking (send1->hash ())));
	{
		auto transaction (node.store.tx_begin_write ());
		ASSERT_EQ (nano::process_result::progress, node.ledger.process (transaction, *send1).code);
	}
	// Repsond with cached vote
	nano::confirm_req message1 (send1);
	auto channel (node.network.udp_channels.create (node.network.endpoint ()));
	node.network.process_message (message1, channel);
	system.deadline_set (3s);
	while (node.votes_cache.find (send1->hash ()).empty ())
	{
		ASSERT_NO_ERROR (system.poll ());
	}
	auto votes1 (node.votes_cache.find (send1->hash ()));
	ASSERT_EQ (1, votes1.size ());
	ASSERT_EQ (1, votes1[0]->blocks.size ());
	ASSERT_EQ (send1->hash (), boost::get<nano::block_hash> (votes1[0]->blocks[0]));
	{
		nano::lock_guard<std::mutex> lock (node.store.get_cache_mutex ());
		auto transaction (node.store.tx_begin_read ());
		auto current_vote (node.store.vote_current (transaction, nano::test_genesis_key.pub));
		ASSERT_EQ (current_vote->sequence, 1);
		ASSERT_EQ (current_vote, votes1[0]);
	}
	{
		auto transaction (node.store.tx_begin_write ());
		ASSERT_EQ (nano::process_result::progress, node.ledger.process (transaction, *send2).code);
	}
	// One of the hashes is cached
	std::vector<std::pair<nano::block_hash, nano::root>> roots_hashes{ std::make_pair (send1->hash (), send1->root ()), std::make_pair (send2->hash (), send2->root ()) };
	nano::confirm_req message2 (roots_hashes);
	node.network.process_message (message2, channel);
	system.deadline_set (3s);
	while (node.votes_cache.find (send2->hash ()).empty ())
	{
		ASSERT_NO_ERROR (system.poll ());
	}
	auto votes2 (node.votes_cache.find (send2->hash ()));
	ASSERT_EQ (1, votes2.size ());
	ASSERT_EQ (1, votes2[0]->blocks.size ());
	{
		nano::lock_guard<std::mutex> lock (node.store.get_cache_mutex ());
		auto transaction (node.store.tx_begin_read ());
		auto current_vote (node.store.vote_current (transaction, nano::test_genesis_key.pub));
		ASSERT_EQ (current_vote->sequence, 2);
		ASSERT_EQ (current_vote, votes2[0]);
	}
	ASSERT_FALSE (node.votes_cache.find (send1->hash ()).empty ());
	ASSERT_FALSE (node.votes_cache.find (send2->hash ()).empty ());
	// First generated + again cached + new generated
	ASSERT_EQ (3, node.stats.count (nano::stat::type::message, nano::stat::detail::confirm_ack, nano::stat::dir::out));
}

// Tests that the max cache size is inversely proportional to the number of voting accounts
TEST (node, local_votes_cache_size)
{
	nano::system system;
	nano::node_config node_config (nano::get_available_port (), system.logging);
	node_config.frontiers_confirmation = nano::frontiers_confirmation_mode::disabled;
	node_config.vote_minimum = 0; // wallet will pick up the second account as voting even if unopened
	auto & node (*system.add_node (node_config));
	ASSERT_EQ (node.network_params.voting.max_cache, 2); // effective cache size is 1 with 2 voting accounts
	nano::genesis genesis;
	nano::keypair key;
	auto & wallet (*system.wallet (0));
	wallet.insert_adhoc (nano::test_genesis_key.prv);
	wallet.insert_adhoc (nano::keypair ().prv);
	ASSERT_EQ (2, node.wallets.rep_counts ().voting);
	auto transaction (node.store.tx_begin_read ());
	auto vote1 (node.store.vote_generate (transaction, nano::test_genesis_key.pub, nano::test_genesis_key.prv, { genesis.open->hash () }));
	nano::block_hash hash (1);
	auto vote2 (node.store.vote_generate (transaction, nano::test_genesis_key.pub, nano::test_genesis_key.prv, { hash }));
	node.votes_cache.add (vote1);
	node.votes_cache.add (vote2);
	auto existing2 (node.votes_cache.find (hash));
	ASSERT_EQ (1, existing2.size ());
	ASSERT_EQ (vote2, existing2.front ());
	ASSERT_EQ (0, node.votes_cache.find (genesis.open->hash ()).size ());
}

TEST (node, vote_republish)
{
	nano::system system (2);
	auto & node1 (*system.nodes[0]);
	auto & node2 (*system.nodes[1]);
	nano::keypair key2;
	system.wallet (1)->insert_adhoc (key2.prv);
	nano::genesis genesis;
	auto send1 (std::make_shared<nano::send_block> (genesis.hash (), key2.pub, std::numeric_limits<nano::uint128_t>::max () - node1.config.receive_minimum.number (), nano::test_genesis_key.prv, nano::test_genesis_key.pub, *system.work.generate (genesis.hash ())));
	auto send2 (std::make_shared<nano::send_block> (genesis.hash (), key2.pub, std::numeric_limits<nano::uint128_t>::max () - node1.config.receive_minimum.number () * 2, nano::test_genesis_key.prv, nano::test_genesis_key.pub, *system.work.generate (genesis.hash ())));
	node1.process_active (send1);
	system.deadline_set (5s);
	while (!node2.block (send1->hash ()))
	{
		ASSERT_NO_ERROR (system.poll ());
	}
	node1.active.publish (send2);
	auto vote (std::make_shared<nano::vote> (nano::test_genesis_key.pub, nano::test_genesis_key.prv, 0, send2));
	ASSERT_TRUE (node1.active.active (*send1));
	ASSERT_TRUE (node2.active.active (*send1));
	node1.vote_processor.vote (vote, std::make_shared<nano::transport::channel_udp> (node1.network.udp_channels, node1.network.endpoint (), node1.network_params.protocol.protocol_version));
	while (!node1.block (send2->hash ()))
	{
		ASSERT_NO_ERROR (system.poll ());
	}
	while (!node2.block (send2->hash ()))
	{
		ASSERT_NO_ERROR (system.poll ());
	}
	ASSERT_FALSE (node1.block (send1->hash ()));
	ASSERT_FALSE (node2.block (send1->hash ()));
	system.deadline_set (5s);
	while (node2.balance (key2.pub) != node1.config.receive_minimum.number () * 2)
	{
		ASSERT_NO_ERROR (system.poll ());
	}
	while (node1.balance (key2.pub) != node1.config.receive_minimum.number () * 2)
	{
		ASSERT_NO_ERROR (system.poll ());
	}
}

TEST (node, vote_by_hash_bundle)
{
	// Keep max_hashes above system to ensure it is kept in scope as votes can be added during system destruction
	std::atomic<size_t> max_hashes{ 0 };
	nano::system system (1);
	system.wallet (0)->insert_adhoc (nano::test_genesis_key.prv);
	nano::keypair key1;
	system.wallet (0)->insert_adhoc (key1.prv);

	system.nodes[0]->observers.vote.add ([&max_hashes](std::shared_ptr<nano::vote> vote_a, std::shared_ptr<nano::transport::channel>, nano::vote_code) {
		if (vote_a->blocks.size () > max_hashes)
		{
			max_hashes = vote_a->blocks.size ();
		}
	});

	nano::genesis genesis;
	for (int i = 1; i <= 200; i++)
	{
		nano::block_hash hash (i);
		system.nodes[0]->block_processor.generator.add (hash);
	}

	// Verify that bundling occurs. While reaching 12 should be common on most hardware in release mode,
	// we set this low enough to allow the test to pass on CI/with santitizers.
	system.deadline_set (20s);
	while (max_hashes.load () < 3)
	{
		ASSERT_NO_ERROR (system.poll ());
	}
}

TEST (node, vote_by_hash_republish)
{
	std::vector<nano::transport::transport_type> types{ nano::transport::transport_type::tcp, nano::transport::transport_type::udp };
	for (auto & type : types)
	{
		nano::node_flags node_flags;
		if (type == nano::transport::transport_type::tcp)
		{
			node_flags.disable_udp = true;
		}
		else
		{
			node_flags.disable_tcp_realtime = true;
			node_flags.disable_bootstrap_listener = true;
		}
		nano::system system (2, type, node_flags);
		auto & node1 (*system.nodes[0]);
		auto & node2 (*system.nodes[1]);
		nano::keypair key2;
		system.wallet (1)->insert_adhoc (key2.prv);
		nano::genesis genesis;
		auto send1 (std::make_shared<nano::send_block> (genesis.hash (), key2.pub, std::numeric_limits<nano::uint128_t>::max () - node1.config.receive_minimum.number (), nano::test_genesis_key.prv, nano::test_genesis_key.pub, *system.work.generate (genesis.hash ())));
		auto send2 (std::make_shared<nano::send_block> (genesis.hash (), key2.pub, std::numeric_limits<nano::uint128_t>::max () - node1.config.receive_minimum.number () * 2, nano::test_genesis_key.prv, nano::test_genesis_key.pub, *system.work.generate (genesis.hash ())));
		node1.process_active (send1);
		system.deadline_set (5s);
		while (!node2.block (send1->hash ()))
		{
			ASSERT_NO_ERROR (system.poll ());
		}
		node1.active.publish (send2);
		std::vector<nano::block_hash> vote_blocks;
		vote_blocks.push_back (send2->hash ());
		auto vote (std::make_shared<nano::vote> (nano::test_genesis_key.pub, nano::test_genesis_key.prv, 0, vote_blocks));
		ASSERT_TRUE (node1.active.active (*send1));
		ASSERT_TRUE (node2.active.active (*send1));
		node1.vote_processor.vote (vote, std::make_shared<nano::transport::channel_udp> (node1.network.udp_channels, node1.network.endpoint (), node1.network_params.protocol.protocol_version));
		while (!node1.block (send2->hash ()))
		{
			ASSERT_NO_ERROR (system.poll ());
		}
		while (!node2.block (send2->hash ()))
		{
			ASSERT_NO_ERROR (system.poll ());
		}
		ASSERT_FALSE (node1.block (send1->hash ()));
		ASSERT_FALSE (node2.block (send1->hash ()));
		system.deadline_set (5s);
		while (node2.balance (key2.pub) != node1.config.receive_minimum.number () * 2)
		{
			ASSERT_NO_ERROR (system.poll ());
		}
		while (node1.balance (key2.pub) != node1.config.receive_minimum.number () * 2)
		{
			ASSERT_NO_ERROR (system.poll ());
		}
	}
}

TEST (node, vote_by_hash_epoch_block_republish)
{
	nano::system system (2);
	auto & node1 (*system.nodes[0]);
	auto & node2 (*system.nodes[1]);
	nano::keypair key2;
	system.wallet (1)->insert_adhoc (key2.prv);
	nano::genesis genesis;
	auto send1 (std::make_shared<nano::send_block> (genesis.hash (), key2.pub, std::numeric_limits<nano::uint128_t>::max () - node1.config.receive_minimum.number (), nano::test_genesis_key.prv, nano::test_genesis_key.pub, *system.work.generate (genesis.hash ())));
	auto epoch1 (std::make_shared<nano::state_block> (nano::genesis_account, genesis.hash (), nano::genesis_account, nano::genesis_amount, node1.ledger.epoch_link (nano::epoch::epoch_1), nano::test_genesis_key.prv, nano::test_genesis_key.pub, *system.work.generate (genesis.hash ())));
	node1.process_active (send1);
	system.deadline_set (5s);
	while (!node2.block (send1->hash ()))
	{
		ASSERT_NO_ERROR (system.poll ());
	}
	node1.active.publish (epoch1);
	std::vector<nano::block_hash> vote_blocks;
	vote_blocks.push_back (epoch1->hash ());
	auto vote (std::make_shared<nano::vote> (nano::test_genesis_key.pub, nano::test_genesis_key.prv, 0, vote_blocks));
	ASSERT_TRUE (node1.active.active (*send1));
	ASSERT_TRUE (node2.active.active (*send1));
	node1.vote_processor.vote (vote, std::make_shared<nano::transport::channel_udp> (node1.network.udp_channels, node1.network.endpoint (), node1.network_params.protocol.protocol_version));
	while (!node1.block (epoch1->hash ()))
	{
		ASSERT_NO_ERROR (system.poll ());
	}
	while (!node2.block (epoch1->hash ()))
	{
		ASSERT_NO_ERROR (system.poll ());
	}
	ASSERT_FALSE (node1.block (send1->hash ()));
	ASSERT_FALSE (node2.block (send1->hash ()));
}

TEST (node, epoch_conflict_confirm)
{
	nano::system system;
	nano::node_config node_config (nano::get_available_port (), system.logging);
	node_config.frontiers_confirmation = nano::frontiers_confirmation_mode::disabled;
	auto node0 = system.add_node (node_config);
	node_config.peering_port = nano::get_available_port ();
	auto node1 = system.add_node (node_config);
	nano::keypair key;
	nano::genesis genesis;
	nano::keypair epoch_signer (nano::test_genesis_key);
	auto send (std::make_shared<nano::state_block> (nano::test_genesis_key.pub, genesis.hash (), nano::test_genesis_key.pub, nano::genesis_amount - 1, key.pub, nano::test_genesis_key.prv, nano::test_genesis_key.pub, *system.work.generate (genesis.hash ())));
	auto open (std::make_shared<nano::state_block> (key.pub, 0, key.pub, 1, send->hash (), key.prv, key.pub, *system.work.generate (key.pub)));
	auto change (std::make_shared<nano::state_block> (key.pub, open->hash (), key.pub, 1, 0, key.prv, key.pub, *system.work.generate (open->hash ())));
	auto epoch (std::make_shared<nano::state_block> (change->root (), 0, 0, 0, node0->ledger.epoch_link (nano::epoch::epoch_1), epoch_signer.prv, epoch_signer.pub, *system.work.generate (open->hash ())));
	{
		auto transaction (node0->store.tx_begin_write ());
		ASSERT_EQ (nano::process_result::progress, node0->block_processor.process_one (transaction, send).code);
		ASSERT_EQ (nano::process_result::progress, node0->block_processor.process_one (transaction, open).code);
	}
	{
		auto transaction (node1->store.tx_begin_write ());
		ASSERT_EQ (nano::process_result::progress, node1->block_processor.process_one (transaction, send).code);
		ASSERT_EQ (nano::process_result::progress, node1->block_processor.process_one (transaction, open).code);
	}
	node0->process_active (change);
	node0->process_active (epoch);
	node0->block_processor.flush ();
	system.deadline_set (5s);
	while (!node0->block (change->hash ()) || !node0->block (epoch->hash ()) || !node1->block (change->hash ()) || !node1->block (epoch->hash ()))
	{
		ASSERT_NO_ERROR (system.poll ());
	}
	system.deadline_set (5s);
	while (node0->active.size () != 2)
	{
		ASSERT_NO_ERROR (system.poll ());
	}
	{
		nano::lock_guard<std::mutex> lock (node0->active.mutex);
		ASSERT_TRUE (node0->active.blocks.find (change->hash ()) != node0->active.blocks.end ());
		ASSERT_TRUE (node0->active.blocks.find (epoch->hash ()) != node0->active.blocks.end ());
	}
	system.wallet (1)->insert_adhoc (nano::test_genesis_key.prv);
	system.deadline_set (5s);
	while (!node0->active.empty ())
	{
		ASSERT_NO_ERROR (system.poll ());
	}
	{
		auto transaction (node0->store.tx_begin_read ());
		ASSERT_TRUE (node0->ledger.store.block_exists (transaction, change->hash ()));
		ASSERT_TRUE (node0->ledger.store.block_exists (transaction, epoch->hash ()));
	}
}

TEST (node, fork_invalid_block_signature)
{
	nano::system system (2);
	auto & node1 (*system.nodes[0]);
	auto & node2 (*system.nodes[1]);
	nano::keypair key2;
	nano::genesis genesis;
	auto send1 (std::make_shared<nano::send_block> (genesis.hash (), key2.pub, std::numeric_limits<nano::uint128_t>::max () - node1.config.receive_minimum.number (), nano::test_genesis_key.prv, nano::test_genesis_key.pub, *system.work.generate (genesis.hash ())));
	auto send2 (std::make_shared<nano::send_block> (genesis.hash (), key2.pub, std::numeric_limits<nano::uint128_t>::max () - node1.config.receive_minimum.number () * 2, nano::test_genesis_key.prv, nano::test_genesis_key.pub, *system.work.generate (genesis.hash ())));
	auto send2_corrupt (std::make_shared<nano::send_block> (*send2));
	send2_corrupt->signature = nano::signature (123);
	node1.process_active (send1);
	system.deadline_set (5s);
	while (!node1.block (send1->hash ()))
	{
		ASSERT_NO_ERROR (system.poll ());
	}
	auto vote (std::make_shared<nano::vote> (nano::test_genesis_key.pub, nano::test_genesis_key.prv, 0, send2));
	auto vote_corrupt (std::make_shared<nano::vote> (nano::test_genesis_key.pub, nano::test_genesis_key.prv, 0, send2_corrupt));
<<<<<<< HEAD
	system.nodes[1]->network.flood_vote (vote_corrupt, 1.0f);
	ASSERT_NO_ERROR (system.poll ());
	system.nodes[1]->network.flood_vote (vote, 1.0f);
	while (system.nodes[0]->block (send1->hash ()))
=======
	node2.network.flood_vote (vote_corrupt);
	ASSERT_NO_ERROR (system.poll ());
	node2.network.flood_vote (vote);
	while (node1.block (send1->hash ()))
>>>>>>> e9aae5cb
	{
		ASSERT_NO_ERROR (system.poll ());
	}
	while (!node1.block (send2->hash ()))
	{
		ASSERT_NO_ERROR (system.poll ());
	}
	ASSERT_EQ (node1.block (send2->hash ())->block_signature (), send2->block_signature ());
}

TEST (node, fork_invalid_block_signature_vote_by_hash)
{
	nano::system system (1);
	auto & node1 (*system.nodes[0]);
	nano::keypair key2;
	nano::genesis genesis;
	auto send1 (std::make_shared<nano::send_block> (genesis.hash (), key2.pub, std::numeric_limits<nano::uint128_t>::max () - node1.config.receive_minimum.number (), nano::test_genesis_key.prv, nano::test_genesis_key.pub, *system.work.generate (genesis.hash ())));
	auto send2 (std::make_shared<nano::send_block> (genesis.hash (), key2.pub, std::numeric_limits<nano::uint128_t>::max () - node1.config.receive_minimum.number () * 2, nano::test_genesis_key.prv, nano::test_genesis_key.pub, *system.work.generate (genesis.hash ())));
	auto send2_corrupt (std::make_shared<nano::send_block> (*send2));
	send2_corrupt->signature = nano::signature (123);
	node1.process_active (send1);
	system.deadline_set (5s);
	while (!node1.block (send1->hash ()))
	{
		ASSERT_NO_ERROR (system.poll ());
	}
	node1.active.publish (send2_corrupt);
	ASSERT_NO_ERROR (system.poll ());
	node1.active.publish (send2);
	std::vector<nano::block_hash> vote_blocks;
	vote_blocks.push_back (send2->hash ());
	auto vote (std::make_shared<nano::vote> (nano::test_genesis_key.pub, nano::test_genesis_key.prv, 0, vote_blocks));
	{
		auto transaction (node1.store.tx_begin_read ());
		node1.vote_processor.vote_blocking (transaction, vote, std::make_shared<nano::transport::channel_udp> (node1.network.udp_channels, node1.network.endpoint (), node1.network_params.protocol.protocol_version));
	}
	while (node1.block (send1->hash ()))
	{
		ASSERT_NO_ERROR (system.poll ());
	}
	while (!node1.block (send2->hash ()))
	{
		ASSERT_NO_ERROR (system.poll ());
	}
	ASSERT_EQ (node1.block (send2->hash ())->block_signature (), send2->block_signature ());
}

TEST (node, block_processor_signatures)
{
	nano::system system0 (1);
	auto & node1 (*system0.nodes[0]);
	system0.wallet (0)->insert_adhoc (nano::test_genesis_key.prv);
	nano::block_hash latest (system0.nodes[0]->latest (nano::test_genesis_key.pub));
	nano::keypair key1;
	auto send1 (std::make_shared<nano::state_block> (nano::test_genesis_key.pub, latest, nano::test_genesis_key.pub, nano::genesis_amount - nano::Gxrb_ratio, key1.pub, nano::test_genesis_key.prv, nano::test_genesis_key.pub, 0));
	node1.work_generate_blocking (*send1);
	nano::keypair key2;
	auto send2 (std::make_shared<nano::state_block> (nano::test_genesis_key.pub, send1->hash (), nano::test_genesis_key.pub, nano::genesis_amount - 2 * nano::Gxrb_ratio, key2.pub, nano::test_genesis_key.prv, nano::test_genesis_key.pub, 0));
	node1.work_generate_blocking (*send2);
	nano::keypair key3;
	auto send3 (std::make_shared<nano::state_block> (nano::test_genesis_key.pub, send2->hash (), nano::test_genesis_key.pub, nano::genesis_amount - 3 * nano::Gxrb_ratio, key3.pub, nano::test_genesis_key.prv, nano::test_genesis_key.pub, 0));
	node1.work_generate_blocking (*send3);
	// Invalid signature bit
	auto send4 (std::make_shared<nano::state_block> (nano::test_genesis_key.pub, send3->hash (), nano::test_genesis_key.pub, nano::genesis_amount - 4 * nano::Gxrb_ratio, key3.pub, nano::test_genesis_key.prv, nano::test_genesis_key.pub, 0));
	node1.work_generate_blocking (*send4);
	send4->signature.bytes[32] ^= 0x1;
	// Invalid signature bit (force)
	auto send5 (std::make_shared<nano::state_block> (nano::test_genesis_key.pub, send3->hash (), nano::test_genesis_key.pub, nano::genesis_amount - 5 * nano::Gxrb_ratio, key3.pub, nano::test_genesis_key.prv, nano::test_genesis_key.pub, 0));
	node1.work_generate_blocking (*send5);
	send5->signature.bytes[31] ^= 0x1;
	// Invalid signature to unchecked
	{
		auto transaction (node1.store.tx_begin_write ());
		node1.store.unchecked_put (transaction, send5->previous (), send5);
		++node1.ledger.cache.unchecked_count;
	}
	auto receive1 (std::make_shared<nano::state_block> (key1.pub, 0, nano::test_genesis_key.pub, nano::Gxrb_ratio, send1->hash (), key1.prv, key1.pub, 0));
	node1.work_generate_blocking (*receive1);
	auto receive2 (std::make_shared<nano::state_block> (key2.pub, 0, nano::test_genesis_key.pub, nano::Gxrb_ratio, send2->hash (), key2.prv, key2.pub, 0));
	node1.work_generate_blocking (*receive2);
	// Invalid private key
	auto receive3 (std::make_shared<nano::state_block> (key3.pub, 0, nano::test_genesis_key.pub, nano::Gxrb_ratio, send3->hash (), key2.prv, key3.pub, 0));
	node1.work_generate_blocking (*receive3);
	node1.process_active (send1);
	node1.process_active (send2);
	node1.process_active (send3);
	node1.process_active (send4);
	node1.process_active (receive1);
	node1.process_active (receive2);
	node1.process_active (receive3);
	node1.block_processor.flush ();
	node1.block_processor.force (send5);
	node1.block_processor.flush ();
	auto transaction (node1.store.tx_begin_read ());
	ASSERT_TRUE (node1.store.block_exists (transaction, send1->hash ()));
	ASSERT_TRUE (node1.store.block_exists (transaction, send2->hash ()));
	ASSERT_TRUE (node1.store.block_exists (transaction, send3->hash ()));
	ASSERT_FALSE (node1.store.block_exists (transaction, send4->hash ()));
	ASSERT_FALSE (node1.store.block_exists (transaction, send5->hash ()));
	ASSERT_TRUE (node1.store.block_exists (transaction, receive1->hash ()));
	ASSERT_TRUE (node1.store.block_exists (transaction, receive2->hash ()));
	ASSERT_FALSE (node1.store.block_exists (transaction, receive3->hash ()));
}

/*
 *  State blocks go through a different signature path, ensure invalidly signed state blocks are rejected
 */
TEST (node, block_processor_reject_state)
{
	nano::system system (1);
	auto & node (*system.nodes[0]);
	nano::genesis genesis;
	auto send1 (std::make_shared<nano::state_block> (nano::test_genesis_key.pub, genesis.hash (), nano::test_genesis_key.pub, nano::genesis_amount - nano::Gxrb_ratio, nano::test_genesis_key.pub, nano::test_genesis_key.prv, nano::test_genesis_key.pub, 0));
	node.work_generate_blocking (*send1);
	send1->signature.bytes[0] ^= 1;
	ASSERT_FALSE (node.ledger.block_exists (send1->hash ()));
	node.process_active (send1);
	node.block_processor.flush ();
	ASSERT_FALSE (node.ledger.block_exists (send1->hash ()));
	auto send2 (std::make_shared<nano::state_block> (nano::test_genesis_key.pub, genesis.hash (), nano::test_genesis_key.pub, nano::genesis_amount - 2 * nano::Gxrb_ratio, nano::test_genesis_key.pub, nano::test_genesis_key.prv, nano::test_genesis_key.pub, 0));
	node.work_generate_blocking (*send2);
	node.process_active (send2);
	node.block_processor.flush ();
	ASSERT_TRUE (node.ledger.block_exists (send2->hash ()));
}

TEST (node, block_processor_full)
{
	nano::system system;
	nano::node_flags node_flags;
	node_flags.block_processor_full_size = 2;
	auto & node = *system.add_node (nano::node_config (nano::get_available_port (), system.logging), node_flags);
	nano::genesis genesis;
	auto send1 (std::make_shared<nano::state_block> (nano::test_genesis_key.pub, genesis.hash (), nano::test_genesis_key.pub, nano::genesis_amount - nano::Gxrb_ratio, nano::test_genesis_key.pub, nano::test_genesis_key.prv, nano::test_genesis_key.pub, 0));
	node.work_generate_blocking (*send1);
	auto send2 (std::make_shared<nano::state_block> (nano::test_genesis_key.pub, send1->hash (), nano::test_genesis_key.pub, nano::genesis_amount - 2 * nano::Gxrb_ratio, nano::test_genesis_key.pub, nano::test_genesis_key.prv, nano::test_genesis_key.pub, 0));
	node.work_generate_blocking (*send2);
	auto send3 (std::make_shared<nano::state_block> (nano::test_genesis_key.pub, send2->hash (), nano::test_genesis_key.pub, nano::genesis_amount - 3 * nano::Gxrb_ratio, nano::test_genesis_key.pub, nano::test_genesis_key.prv, nano::test_genesis_key.pub, 0));
	node.work_generate_blocking (*send3);
	// The write guard prevents block processor doing any writes
	auto write_guard = node.write_database_queue.wait (nano::writer::confirmation_height);
	node.block_processor.add (send1);
	ASSERT_FALSE (node.block_processor.full ());
	node.block_processor.add (send2);
	ASSERT_FALSE (node.block_processor.full ());
	node.block_processor.add (send3);
	// Block processor may be not full during state blocks signatures verification
	system.deadline_set (2s);
	while (!node.block_processor.full ())
	{
		ASSERT_NO_ERROR (system.poll ());
	}
}

TEST (node, block_processor_half_full)
{
	nano::system system;
	nano::node_flags node_flags;
	node_flags.block_processor_full_size = 4;
	auto & node = *system.add_node (nano::node_config (nano::get_available_port (), system.logging), node_flags);
	nano::genesis genesis;
	auto send1 (std::make_shared<nano::state_block> (nano::test_genesis_key.pub, genesis.hash (), nano::test_genesis_key.pub, nano::genesis_amount - nano::Gxrb_ratio, nano::test_genesis_key.pub, nano::test_genesis_key.prv, nano::test_genesis_key.pub, 0));
	node.work_generate_blocking (*send1);
	auto send2 (std::make_shared<nano::state_block> (nano::test_genesis_key.pub, send1->hash (), nano::test_genesis_key.pub, nano::genesis_amount - 2 * nano::Gxrb_ratio, nano::test_genesis_key.pub, nano::test_genesis_key.prv, nano::test_genesis_key.pub, 0));
	node.work_generate_blocking (*send2);
	auto send3 (std::make_shared<nano::state_block> (nano::test_genesis_key.pub, send2->hash (), nano::test_genesis_key.pub, nano::genesis_amount - 3 * nano::Gxrb_ratio, nano::test_genesis_key.pub, nano::test_genesis_key.prv, nano::test_genesis_key.pub, 0));
	node.work_generate_blocking (*send3);
	// The write guard prevents block processor doing any writes
	auto write_guard = node.write_database_queue.wait (nano::writer::confirmation_height);
	node.block_processor.add (send1);
	ASSERT_FALSE (node.block_processor.half_full ());
	node.block_processor.add (send2);
	ASSERT_FALSE (node.block_processor.half_full ());
	node.block_processor.add (send3);
	// Block processor may be not half_full during state blocks signatures verification
	system.deadline_set (2s);
	while (!node.block_processor.half_full ())
	{
		ASSERT_NO_ERROR (system.poll ());
	}
	ASSERT_FALSE (node.block_processor.full ());
}

TEST (node, confirm_back)
{
	nano::system system (1);
	nano::keypair key;
	auto & node (*system.nodes[0]);
	nano::genesis genesis;
	auto genesis_start_balance (node.balance (nano::test_genesis_key.pub));
	auto send1 (std::make_shared<nano::send_block> (genesis.hash (), key.pub, genesis_start_balance - 1, nano::test_genesis_key.prv, nano::test_genesis_key.pub, *system.work.generate (genesis.hash ())));
	auto open (std::make_shared<nano::state_block> (key.pub, 0, key.pub, 1, send1->hash (), key.prv, key.pub, *system.work.generate (key.pub)));
	auto send2 (std::make_shared<nano::state_block> (key.pub, open->hash (), key.pub, 0, nano::test_genesis_key.pub, key.prv, key.pub, *system.work.generate (open->hash ())));
	node.process_active (send1);
	node.process_active (open);
	node.process_active (send2);
	node.block_processor.flush ();
	ASSERT_EQ (3, node.active.size ());
	std::vector<nano::block_hash> vote_blocks;
	vote_blocks.push_back (send2->hash ());
	auto vote (std::make_shared<nano::vote> (nano::test_genesis_key.pub, nano::test_genesis_key.prv, 0, vote_blocks));
	{
		auto transaction (node.store.tx_begin_read ());
		node.vote_processor.vote_blocking (transaction, vote, std::make_shared<nano::transport::channel_udp> (node.network.udp_channels, node.network.endpoint (), node.network_params.protocol.protocol_version));
	}
	system.deadline_set (10s);
	while (!node.active.empty ())
	{
		ASSERT_NO_ERROR (system.poll ());
	}
}

TEST (node, peers)
{
	nano::system system (1);
	auto node1 (system.nodes[0]);
	ASSERT_TRUE (node1->network.empty ());

	auto node2 (std::make_shared<nano::node> (system.io_ctx, nano::get_available_port (), nano::unique_path (), system.alarm, system.logging, system.work));
	system.nodes.push_back (node2);

	auto endpoint = node1->network.endpoint ();
	nano::endpoint_key endpoint_key{ endpoint.address ().to_v6 ().to_bytes (), endpoint.port () };
	auto & store = node2->store;
	{
		// Add a peer to the database
		auto transaction (store.tx_begin_write ());
		store.peer_put (transaction, endpoint_key);

		// Add a peer which is not contactable
		store.peer_put (transaction, nano::endpoint_key{ boost::asio::ip::address_v6::any ().to_bytes (), 55555 });
	}

	node2->start ();
	system.deadline_set (10s);
	while (node2->network.empty () || node1->network.empty ())
	{
		ASSERT_NO_ERROR (system.poll ());
	}
	// Wait to finish TCP node ID handshakes
	system.deadline_set (10s);
	while (node1->bootstrap.realtime_count == 0 || node2->bootstrap.realtime_count == 0)
	{
		ASSERT_NO_ERROR (system.poll ());
	}
	// Confirm that the peers match with the endpoints we are expecting
	ASSERT_EQ (1, node1->network.size ());
	auto list1 (node1->network.list (2));
	ASSERT_EQ (node2->network.endpoint (), list1[0]->get_endpoint ());
	ASSERT_EQ (nano::transport::transport_type::tcp, list1[0]->get_type ());
	ASSERT_EQ (1, node2->network.size ());
	auto list2 (node2->network.list (2));
	ASSERT_EQ (node1->network.endpoint (), list2[0]->get_endpoint ());
	ASSERT_EQ (nano::transport::transport_type::tcp, list2[0]->get_type ());
	// Stop the peer node and check that it is removed from the store
	node1->stop ();

	system.deadline_set (10s);
	while (node2->network.size () == 1)
	{
		ASSERT_NO_ERROR (system.poll ());
	}

	ASSERT_TRUE (node2->network.empty ());

	// Uncontactable peer should not be stored
	auto transaction (store.tx_begin_read ());
	ASSERT_EQ (store.peer_count (transaction), 1);
	ASSERT_TRUE (store.peer_exists (transaction, endpoint_key));

	node2->stop ();
}

TEST (node, peer_cache_restart)
{
	nano::system system (1);
	auto node1 (system.nodes[0]);
	ASSERT_TRUE (node1->network.empty ());
	auto endpoint = node1->network.endpoint ();
	nano::endpoint_key endpoint_key{ endpoint.address ().to_v6 ().to_bytes (), endpoint.port () };
	auto path (nano::unique_path ());
	{
		auto node2 (std::make_shared<nano::node> (system.io_ctx, nano::get_available_port (), path, system.alarm, system.logging, system.work));
		system.nodes.push_back (node2);
		auto & store = node2->store;
		{
			// Add a peer to the database
			auto transaction (store.tx_begin_write ());
			store.peer_put (transaction, endpoint_key);
		}
		node2->start ();
		system.deadline_set (10s);
		while (node2->network.empty ())
		{
			ASSERT_NO_ERROR (system.poll ());
		}
		// Confirm that the peers match with the endpoints we are expecting
		auto list (node2->network.list (2));
		ASSERT_EQ (node1->network.endpoint (), list[0]->get_endpoint ());
		ASSERT_EQ (1, node2->network.size ());
		node2->stop ();
	}
	// Restart node
	{
		nano::node_flags node_flags;
		node_flags.read_only = true;
		auto node3 (std::make_shared<nano::node> (system.io_ctx, nano::get_available_port (), path, system.alarm, system.logging, system.work, node_flags));
		system.nodes.push_back (node3);
		// Check cached peers after restart
		node3->network.start ();
		node3->add_initial_peers ();

		auto & store = node3->store;
		{
			auto transaction (store.tx_begin_read ());
			ASSERT_EQ (store.peer_count (transaction), 1);
			ASSERT_TRUE (store.peer_exists (transaction, endpoint_key));
		}
		system.deadline_set (10s);
		while (node3->network.empty ())
		{
			ASSERT_NO_ERROR (system.poll ());
		}
		// Confirm that the peers match with the endpoints we are expecting
		auto list (node3->network.list (2));
		ASSERT_EQ (node1->network.endpoint (), list[0]->get_endpoint ());
		ASSERT_EQ (1, node3->network.size ());
		node3->stop ();
	}
}

TEST (node, unchecked_cleanup)
{
	nano::system system (1);
	nano::keypair key;
	auto & node (*system.nodes[0]);
	auto open (std::make_shared<nano::state_block> (key.pub, 0, key.pub, 1, key.pub, key.prv, key.pub, *system.work.generate (key.pub)));
	node.process_active (open);
	node.block_processor.flush ();
	node.config.unchecked_cutoff_time = std::chrono::seconds (2);
	{
		auto transaction (node.store.tx_begin_read ());
		auto unchecked_count (node.store.unchecked_count (transaction));
		ASSERT_EQ (unchecked_count, 1);
		ASSERT_EQ (unchecked_count, node.ledger.cache.unchecked_count);
	}
	std::this_thread::sleep_for (std::chrono::seconds (1));
	node.unchecked_cleanup ();
	{
		auto transaction (node.store.tx_begin_read ());
		auto unchecked_count (node.store.unchecked_count (transaction));
		ASSERT_EQ (unchecked_count, 1);
		ASSERT_EQ (unchecked_count, node.ledger.cache.unchecked_count);
	}
	std::this_thread::sleep_for (std::chrono::seconds (2));
	node.unchecked_cleanup ();
	{
		auto transaction (node.store.tx_begin_read ());
		auto unchecked_count (node.store.unchecked_count (transaction));
		ASSERT_EQ (unchecked_count, 0);
		ASSERT_EQ (unchecked_count, node.ledger.cache.unchecked_count);
	}
}

/** This checks that a node can be opened (without being blocked) when a write lock is held elsewhere */
TEST (node, dont_write_lock_node)
{
	auto path = nano::unique_path ();

	std::promise<void> write_lock_held_promise;
	std::promise<void> finished_promise;
	std::thread ([&path, &write_lock_held_promise, &finished_promise]() {
		nano::logger_mt logger;
		auto store = nano::make_store (logger, path, false, true);
		{
			nano::genesis genesis;
			nano::ledger_cache ledger_cache;
			auto transaction (store->tx_begin_write ());
			store->initialize (transaction, genesis, ledger_cache);
		}

		// Hold write lock open until main thread is done needing it
		auto transaction (store->tx_begin_write ());
		write_lock_held_promise.set_value ();
		finished_promise.get_future ().wait ();
	})
	.detach ();

	write_lock_held_promise.get_future ().wait ();

	// Check inactive node can finish executing while a write lock is open
	nano::inactive_node node (path);
	finished_promise.set_value ();
}

TEST (node, bidirectional_tcp)
{
	nano::system system;
	nano::node_flags node_flags;
	node_flags.disable_udp = true; // Disable UDP connections
	nano::node_config node_config (nano::get_available_port (), system.logging);
	node_config.frontiers_confirmation = nano::frontiers_confirmation_mode::disabled;
	auto node1 = system.add_node (node_config, node_flags);
	node_config.peering_port = nano::get_available_port ();
	node_config.tcp_incoming_connections_max = 0; // Disable incoming TCP connections for node 2
	auto node2 = system.add_node (node_config, node_flags);
	// Check network connections
	ASSERT_EQ (1, node1->network.size ());
	ASSERT_EQ (1, node2->network.size ());
	auto list1 (node1->network.list (1));
	ASSERT_EQ (nano::transport::transport_type::tcp, list1[0]->get_type ());
	ASSERT_NE (node2->network.endpoint (), list1[0]->get_endpoint ()); // Ephemeral port
	ASSERT_EQ (node2->node_id.pub, list1[0]->get_node_id ());
	auto list2 (node2->network.list (1));
	ASSERT_EQ (nano::transport::transport_type::tcp, list2[0]->get_type ());
	ASSERT_EQ (node1->network.endpoint (), list2[0]->get_endpoint ());
	ASSERT_EQ (node1->node_id.pub, list2[0]->get_node_id ());
	// Test block propagation from node 1
	nano::genesis genesis;
	nano::keypair key;
	auto send1 (std::make_shared<nano::state_block> (nano::test_genesis_key.pub, genesis.hash (), nano::test_genesis_key.pub, nano::genesis_amount - nano::Gxrb_ratio, key.pub, nano::test_genesis_key.prv, nano::test_genesis_key.pub, *node1->work_generate_blocking (genesis.hash ())));
	node1->process_active (send1);
	node1->block_processor.flush ();
	system.deadline_set (5s);
	while (!node1->ledger.block_exists (send1->hash ()) || !node2->ledger.block_exists (send1->hash ()))
	{
		ASSERT_NO_ERROR (system.poll ());
	}
	// Test block confirmation from node 1
	system.wallet (0)->insert_adhoc (nano::test_genesis_key.prv);
	bool confirmed (false);
	system.deadline_set (10s);
	while (!confirmed)
	{
		auto transaction1 (node1->store.tx_begin_read ());
		auto transaction2 (node2->store.tx_begin_read ());
		confirmed = node1->ledger.block_confirmed (transaction1, send1->hash ()) && node2->ledger.block_confirmed (transaction2, send1->hash ());
		ASSERT_NO_ERROR (system.poll ());
	}
	auto send2 (std::make_shared<nano::state_block> (nano::test_genesis_key.pub, send1->hash (), nano::test_genesis_key.pub, nano::genesis_amount - 2 * nano::Gxrb_ratio, key.pub, nano::test_genesis_key.prv, nano::test_genesis_key.pub, *node1->work_generate_blocking (send1->hash ())));
	node2->process_active (send2);
	node2->block_processor.flush ();
	system.deadline_set (5s);
	while (!node1->ledger.block_exists (send2->hash ()) || !node2->ledger.block_exists (send2->hash ()))
	{
		ASSERT_NO_ERROR (system.poll ());
	}
	// Test block confirmation from node 2
	confirmed = false;
	system.deadline_set (10s);
	while (!confirmed)
	{
		auto transaction1 (node1->store.tx_begin_read ());
		auto transaction2 (node2->store.tx_begin_read ());
		confirmed = node1->ledger.block_confirmed (transaction1, send2->hash ()) && node2->ledger.block_confirmed (transaction2, send2->hash ());
		ASSERT_NO_ERROR (system.poll ());
	}
}

// The test must be completed in less than 1 second
TEST (node, bandwidth_limiter)
{
	nano::system system;
	nano::genesis genesis;
	nano::publish message (genesis.open);
	auto message_size = message.to_bytes ()->size ();
	auto message_limit = 4; // must be multiple of the number of channels
	nano::node_config node_config (24000, system.logging);
	node_config.bandwidth_limit = message_limit * message_size;
	auto & node = *system.add_node (node_config);
	auto channel1 (node.network.udp_channels.create (node.network.endpoint ()));
	auto channel2 (node.network.udp_channels.create (node.network.endpoint ()));
	auto start (std::chrono::steady_clock::now ());
	for (unsigned i = 0; i < message_limit; i += 2) // number of channels
	{
		channel1->send (message);
		channel2->send (message);
	}
	ASSERT_LT (std::chrono::steady_clock::now () - 1s, start);
	system.deadline_set (300ms);
	// Wait for the trended rate to catch up
	while (node.network.limiter.get_rate () < node.network.limiter.get_limit ())
	{
		// Force an update
		node.network.limiter.add (0);
		ASSERT_NO_ERROR (system.poll (10ms));
	}
	ASSERT_EQ (0, node.stats.count (nano::stat::type::drop, nano::stat::detail::publish, nano::stat::dir::out));
	ASSERT_LT (std::chrono::steady_clock::now () - 1s, start);
	// Should be dropped and not increase the rate
	channel1->send (message);
	ASSERT_EQ (1, node.stats.count (nano::stat::type::drop, nano::stat::detail::publish, nano::stat::dir::out));
	ASSERT_EQ (node.network.limiter.get_rate (), node.network.limiter.get_limit ());
	// Non-droppable, increases the rate
	channel2->send (message, nullptr, false);
	ASSERT_EQ (1, node.stats.count (nano::stat::type::drop, nano::stat::detail::publish, nano::stat::dir::out));
	system.deadline_set (300ms);
	// Wait for the trended rate to catch up
	while (node.network.limiter.get_rate () < node.network.limiter.get_limit () + message_size)
	{
		// Force an update
		node.network.limiter.add (0);
		ASSERT_NO_ERROR (system.poll (10ms));
	}
	ASSERT_EQ (node.network.limiter.get_rate (), node.network.limiter.get_limit () + message_size);
	ASSERT_LT (std::chrono::steady_clock::now () - 1s, start);
	node.stop ();
}

TEST (active_difficulty, recalculate_work)
{
	nano::system system;
	nano::node_config node_config (nano::get_available_port (), system.logging);
	node_config.enable_voting = false;
	auto & node1 = *system.add_node (node_config);
	nano::genesis genesis;
	nano::keypair key1;
	ASSERT_EQ (node1.network_params.network.publish_threshold, node1.active.active_difficulty ());
	auto send1 (std::make_shared<nano::send_block> (genesis.hash (), key1.pub, 0, nano::test_genesis_key.prv, nano::test_genesis_key.pub, 0));
	node1.work_generate_blocking (*send1);
	uint64_t difficulty1;
	nano::work_validate (*send1, &difficulty1);
	auto multiplier1 = nano::difficulty::to_multiplier (difficulty1, node1.network_params.network.publish_threshold);
	// Process as local block
	node1.process_active (send1);
	system.deadline_set (2s);
	while (node1.active.empty ())
	{
		ASSERT_NO_ERROR (system.poll ());
	}
	auto sum (std::accumulate (node1.active.multipliers_cb.begin (), node1.active.multipliers_cb.end (), double(0)));
	ASSERT_EQ (node1.active.active_difficulty (), nano::difficulty::from_multiplier (sum / node1.active.multipliers_cb.size (), node1.network_params.network.publish_threshold));
	nano::unique_lock<std::mutex> lock (node1.active.mutex);
	// Fake history records to force work recalculation
	for (auto i (0); i < node1.active.multipliers_cb.size (); i++)
	{
		node1.active.multipliers_cb.push_back (multiplier1 * (1 + i / 100.));
	}
	node1.work_generate_blocking (*send1);
	uint64_t difficulty2;
	nano::work_validate (*send1, &difficulty2);
	node1.process_active (send1);
	node1.active.update_active_difficulty (lock);
	sum = std::accumulate (node1.active.multipliers_cb.begin (), node1.active.multipliers_cb.end (), double(0));
	ASSERT_EQ (node1.active.trended_active_difficulty, nano::difficulty::from_multiplier (sum / node1.active.multipliers_cb.size (), node1.network_params.network.publish_threshold));
	lock.unlock ();
}

namespace
{
void add_required_children_node_config_tree (nano::jsonconfig & tree)
{
	nano::logging logging1;
	nano::jsonconfig logging_l;
	logging1.serialize_json (logging_l);
	tree.put_child ("logging", logging_l);
	nano::jsonconfig preconfigured_peers_l;
	tree.put_child ("preconfigured_peers", preconfigured_peers_l);
	nano::jsonconfig preconfigured_representatives_l;
	tree.put_child ("preconfigured_representatives", preconfigured_representatives_l);
	nano::jsonconfig work_peers_l;
	tree.put_child ("work_peers", work_peers_l);
	tree.put ("version", std::to_string (nano::node_config::json_version ()));
}
}<|MERGE_RESOLUTION|>--- conflicted
+++ resolved
@@ -2040,13 +2040,16 @@
 	auto & node (*system.nodes[0]);
 	nano::genesis genesis;
 	nano::keypair keypair1;
+	nano::keypair keypair2;
 	nano::block_builder builder;
+	auto amount_pr (node.minimum_principal_weight () + 100);
+	auto amount_not_pr (node.minimum_principal_weight () - 100);
 	std::shared_ptr<nano::block> block1 = builder
 	                                      .state ()
 	                                      .account (nano::test_genesis_key.pub)
 	                                      .previous (genesis.hash ())
 	                                      .representative (nano::test_genesis_key.pub)
-	                                      .balance (nano::genesis_amount - node.minimum_principal_weight () * 4)
+	                                      .balance (nano::genesis_amount - amount_not_pr)
 	                                      .link (keypair1.pub)
 	                                      .sign (nano::test_genesis_key.prv, nano::test_genesis_key.pub)
 	                                      .work (*system.work.generate (genesis.hash ()))
@@ -2056,65 +2059,70 @@
 	                                      .account (keypair1.pub)
 	                                      .previous (0)
 	                                      .representative (keypair1.pub)
-	                                      .balance (node.minimum_principal_weight () * 4)
+	                                      .balance (amount_not_pr)
 	                                      .link (block1->hash ())
 	                                      .sign (keypair1.prv, keypair1.pub)
 	                                      .work (*system.work.generate (keypair1.pub))
 	                                      .build ();
+	std::shared_ptr<nano::block> block3 = builder
+	                                      .state ()
+	                                      .account (nano::test_genesis_key.pub)
+	                                      .previous (block1->hash ())
+	                                      .representative (nano::test_genesis_key.pub)
+	                                      .balance (nano::genesis_amount - amount_not_pr - amount_pr)
+	                                      .link (keypair2.pub)
+	                                      .sign (nano::test_genesis_key.prv, nano::test_genesis_key.pub)
+	                                      .work (*system.work.generate (block1->hash ()))
+	                                      .build ();
+	std::shared_ptr<nano::block> block4 = builder
+	                                      .state ()
+	                                      .account (keypair2.pub)
+	                                      .previous (0)
+	                                      .representative (keypair2.pub)
+	                                      .balance (amount_pr)
+	                                      .link (block3->hash ())
+	                                      .sign (keypair2.prv, keypair2.pub)
+	                                      .work (*system.work.generate (keypair2.pub))
+	                                      .build ();
 	{
 		auto transaction = node.store.tx_begin_write ();
 		ASSERT_EQ (nano::process_result::progress, node.ledger.process (transaction, *block1).code);
 		ASSERT_EQ (nano::process_result::progress, node.ledger.process (transaction, *block2).code);
+		ASSERT_EQ (nano::process_result::progress, node.ledger.process (transaction, *block3).code);
+		ASSERT_EQ (nano::process_result::progress, node.ledger.process (transaction, *block4).code);
 	}
 	node.network.udp_channels.insert (nano::endpoint (boost::asio::ip::address_v6::loopback (), nano::get_available_port ()), 0);
 	ASSERT_TRUE (node.rep_crawler.representatives (1).empty ());
 	nano::endpoint endpoint0 (boost::asio::ip::address_v6::loopback (), nano::get_available_port ());
 	nano::endpoint endpoint1 (boost::asio::ip::address_v6::loopback (), nano::get_available_port ());
 	nano::endpoint endpoint2 (boost::asio::ip::address_v6::loopback (), nano::get_available_port ());
-<<<<<<< HEAD
-	auto channel0 (std::make_shared<nano::transport::channel_udp> (node.network.udp_channels, endpoint0, node.network_params.protocol.protocol_version));
-	auto channel1 (std::make_shared<nano::transport::channel_udp> (node.network.udp_channels, endpoint1, node.network_params.protocol.protocol_version));
-	auto channel2 (std::make_shared<nano::transport::channel_udp> (node.network.udp_channels, endpoint2, node.network_params.protocol.protocol_version));
-	nano::amount amount_pr (150000 * nano::Mxrb_ratio);
-	nano::amount amount_non_pr (50);
-	node.network.udp_channels.insert (endpoint2, node.network_params.protocol.protocol_version);
+	std::shared_ptr<nano::transport::channel> channel0 (std::make_shared<nano::transport::channel_udp> (node.network.udp_channels, endpoint0, node.network_params.protocol.protocol_version));
+	std::shared_ptr<nano::transport::channel> channel1 (std::make_shared<nano::transport::channel_udp> (node.network.udp_channels, endpoint1, node.network_params.protocol.protocol_version));
+	std::shared_ptr<nano::transport::channel> channel2 (std::make_shared<nano::transport::channel_udp> (node.network.udp_channels, endpoint2, node.network_params.protocol.protocol_version));
 	node.network.udp_channels.insert (endpoint0, node.network_params.protocol.protocol_version);
 	node.network.udp_channels.insert (endpoint1, node.network_params.protocol.protocol_version);
-	nano::keypair keypair1;
-	nano::keypair keypair2;
-	node.rep_crawler.response (channel0, keypair1.pub, amount_pr);
-	node.rep_crawler.response (channel1, keypair2.pub, amount_non_pr);
-	ASSERT_EQ (2, node.rep_crawler.representative_count ());
+	node.network.udp_channels.insert (endpoint2, node.network_params.protocol.protocol_version);
+	auto vote0 = std::make_shared<nano::vote> (nano::test_genesis_key.pub, nano::test_genesis_key.prv, 0, genesis.open);
+	auto vote1 = std::make_shared<nano::vote> (keypair1.pub, keypair1.prv, 0, genesis.open);
+	auto vote2 = std::make_shared<nano::vote> (keypair2.pub, keypair2.prv, 0, genesis.open);
+	node.rep_crawler.add (genesis.open->hash ());
+	node.rep_crawler.response (channel0, vote0);
+	node.rep_crawler.response (channel1, vote1);
+	node.rep_crawler.response (channel2, vote2);
+	system.deadline_set (5s);
+	while (node.rep_crawler.representative_count () != 2)
+	{
+		ASSERT_NO_ERROR (system.poll ());
+	}
 	// Make sure we get the rep with the most weight first
 	auto reps (node.rep_crawler.representatives (1));
 	ASSERT_EQ (1, reps.size ());
-	ASSERT_EQ (amount_pr, reps[0].weight.number ());
-	ASSERT_EQ (keypair1.pub, reps[0].account);
-=======
-	std::shared_ptr<nano::transport::channel> channel0 (std::make_shared<nano::transport::channel_udp> (node.network.udp_channels, endpoint0, node.network_params.protocol.protocol_version));
-	std::shared_ptr<nano::transport::channel> channel1 (std::make_shared<nano::transport::channel_udp> (node.network.udp_channels, endpoint1, node.network_params.protocol.protocol_version));
-	std::shared_ptr<nano::transport::channel> channel2 (std::make_shared<nano::transport::channel_udp> (node.network.udp_channels, endpoint2, node.network_params.protocol.protocol_version));
-	node.network.udp_channels.insert (endpoint2, node.network_params.protocol.protocol_version);
-	node.network.udp_channels.insert (endpoint0, node.network_params.protocol.protocol_version);
-	node.network.udp_channels.insert (endpoint1, node.network_params.protocol.protocol_version);
-	auto vote1 = std::make_shared<nano::vote> (nano::test_genesis_key.pub, nano::test_genesis_key.prv, 0, genesis.open);
-	auto vote2 = std::make_shared<nano::vote> (keypair1.pub, keypair1.prv, 0, genesis.open);
-	node.rep_crawler.add (genesis.open->hash ());
-	node.rep_crawler.response (channel0, vote1);
-	node.rep_crawler.response (channel1, vote2);
-	while (node.rep_crawler.representative_count () != 2)
-	{
-		ASSERT_NO_ERROR (system.poll ());
-	}
-	// Make sure we get the rep with the most weight first
-	auto reps (node.rep_crawler.representatives (1));
-	ASSERT_EQ (1, reps.size ());
-	ASSERT_EQ (nano::genesis_amount - node.minimum_principal_weight () * 4, reps[0].weight.number ());
+	ASSERT_EQ (node.balance (nano::test_genesis_key.pub), reps[0].weight.number ());
 	ASSERT_EQ (nano::test_genesis_key.pub, reps[0].account);
->>>>>>> e9aae5cb
 	ASSERT_EQ (*channel0, reps[0].channel_ref ());
 	ASSERT_TRUE (node.rep_crawler.is_pr (*channel0));
 	ASSERT_FALSE (node.rep_crawler.is_pr (*channel1));
+	ASSERT_TRUE (node.rep_crawler.is_pr (*channel2));
 }
 
 TEST (node, rep_remove)
@@ -2976,17 +2984,10 @@
 	}
 	auto vote (std::make_shared<nano::vote> (nano::test_genesis_key.pub, nano::test_genesis_key.prv, 0, send2));
 	auto vote_corrupt (std::make_shared<nano::vote> (nano::test_genesis_key.pub, nano::test_genesis_key.prv, 0, send2_corrupt));
-<<<<<<< HEAD
-	system.nodes[1]->network.flood_vote (vote_corrupt, 1.0f);
+	node2.network.flood_vote (vote_corrupt, 1.0f);
 	ASSERT_NO_ERROR (system.poll ());
-	system.nodes[1]->network.flood_vote (vote, 1.0f);
-	while (system.nodes[0]->block (send1->hash ()))
-=======
-	node2.network.flood_vote (vote_corrupt);
-	ASSERT_NO_ERROR (system.poll ());
-	node2.network.flood_vote (vote);
+	node2.network.flood_vote (vote, 1.0f);
 	while (node1.block (send1->hash ()))
->>>>>>> e9aae5cb
 	{
 		ASSERT_NO_ERROR (system.poll ());
 	}
