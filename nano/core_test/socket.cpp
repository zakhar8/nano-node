--- conflicted
+++ resolved
@@ -18,26 +18,11 @@
 
 	std::vector<std::shared_ptr<nano::socket>> connections;
 
-<<<<<<< HEAD
-	// We're going to write twice the queue size + 1, and the server isn't reading
-	// The total number of drops should thus be 1 (the socket allows doubling the queue size for no_socket_drop)
-	size_t max_write_queue_size = 0;
-	{
-		auto client_dummy (std::make_shared<nano::socket> (node));
-		max_write_queue_size = client_dummy->queue_size_max;
-	}
-
-=======
->>>>>>> 93c82527
 	auto func = [&](size_t total_message_count, nano::buffer_drop_policy drop_policy) {
 		auto server_port (nano::get_available_port ());
 		boost::asio::ip::tcp::endpoint endpoint (boost::asio::ip::address_v6::any (), server_port);
 
-<<<<<<< HEAD
-		auto server_socket (std::make_shared<nano::server_socket> (node, endpoint, 1));
-=======
 		auto server_socket = std::make_shared<nano::server_socket> (*node, endpoint, 1);
->>>>>>> 93c82527
 		boost::system::error_code ec;
 		server_socket->start (ec);
 		ASSERT_FALSE (ec);
@@ -48,15 +33,9 @@
 			return true;
 		});
 
-<<<<<<< HEAD
-		auto client (std::make_shared<nano::socket> (node));
-		nano::transport::channel_tcp channel{ *node, client };
-		nano::util::counted_completion write_completion (total_message_count);
-=======
-		auto client = std::make_shared<nano::socket> (*node, boost::none);
+		auto client = std::make_shared<nano::socket> (*node);
 		nano::transport::channel_tcp channel{ *node, client };
 		nano::util::counted_completion write_completion (static_cast<unsigned> (total_message_count));
->>>>>>> 93c82527
 
 		client->async_connect (boost::asio::ip::tcp::endpoint (boost::asio::ip::address_v6::loopback (), server_port),
 		[&channel, total_message_count, node, &write_completion, &drop_policy, client](boost::system::error_code const & ec_a) mutable {
@@ -141,11 +120,7 @@
 
 	boost::asio::ip::tcp::endpoint endpoint (boost::asio::ip::address_v4::any (), 25000);
 
-<<<<<<< HEAD
-	auto server_socket (std::make_shared<nano::server_socket> (node, endpoint, max_connections));
-=======
 	auto server_socket = std::make_shared<nano::server_socket> (*node, endpoint, max_connections);
->>>>>>> 93c82527
 	boost::system::error_code ec;
 	server_socket->start (ec);
 	ASSERT_FALSE (ec);
@@ -170,11 +145,7 @@
 	std::vector<std::shared_ptr<nano::socket>> clients;
 	for (unsigned i = 0; i < client_count; i++)
 	{
-<<<<<<< HEAD
-		auto client (std::make_shared<nano::socket> (node));
-=======
-		auto client = std::make_shared<nano::socket> (*node, boost::none);
->>>>>>> 93c82527
+		auto client = std::make_shared<nano::socket> (*node);
 		clients.push_back (client);
 		client->async_connect (boost::asio::ip::tcp::endpoint (boost::asio::ip::address_v4::loopback (), 25000),
 		[&connection_count_completion](boost::system::error_code const & ec_a) {
