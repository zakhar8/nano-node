#pragma once

#include <nano/lib/config.hpp>
#include <nano/lib/rep_weights.hpp>
<<<<<<< HEAD
#include <nano/lib/timestamp.hpp>
=======
#include <nano/lib/threading.hpp>
>>>>>>> 94b95f92
#include <nano/secure/blockstore.hpp>
#include <nano/secure/buffer.hpp>

#include <crypto/cryptopp/words.h>

#include <thread>

namespace
{
template <typename T>
void parallel_traversal (std::function<void(T const &, T const &, bool const)> const & action);
}

namespace nano
{
template <typename Val, typename Derived_Store>
class block_predecessor_set;

/** This base class implements the block_store interface functions which have DB agnostic functionality */
template <typename Val, typename Derived_Store>
class block_store_partial : public block_store
{
public:
	using block_store::block_exists;
	using block_store::unchecked_put;

	friend class nano::block_predecessor_set<Val, Derived_Store>;

	/**
	 * If using a different store version than the latest then you may need
	 * to modify some of the objects in the store to be appropriate for the version before an upgrade.
	 */
	void initialize (nano::write_transaction const & transaction_a, nano::genesis const & genesis_a, nano::ledger_cache & ledger_cache_a) override
	{
		auto hash_l (genesis_a.hash ());
		debug_assert (latest_begin (transaction_a) == latest_end ());
		genesis_a.open->sideband_set (nano::block_sideband (network_params.ledger.genesis_account, 0, network_params.ledger.genesis_amount, 1, nano::seconds_since_epoch (), nano::epoch::epoch_0, false, false, false, nano::epoch::epoch_0));
		block_put (transaction_a, hash_l, *genesis_a.open);
		++ledger_cache_a.block_count;
		confirmation_height_put (transaction_a, network_params.ledger.genesis_account, nano::confirmation_height_info{ 1, genesis_a.hash () });
		++ledger_cache_a.cemented_count;
		account_put (transaction_a, network_params.ledger.genesis_account, { hash_l, network_params.ledger.genesis_account, genesis_a.open->hash (), std::numeric_limits<nano::uint128_t>::max (), nano::seconds_since_epoch (), 1, nano::epoch::epoch_0 });
		++ledger_cache_a.account_count;
		ledger_cache_a.rep_weights.representation_put (network_params.ledger.genesis_account, std::numeric_limits<nano::uint128_t>::max ());
		frontier_put (transaction_a, hash_l, network_params.ledger.genesis_account);
	}

	nano::uint128_t block_balance (nano::transaction const & transaction_a, nano::block_hash const & hash_a) override
	{
		auto block (block_get (transaction_a, hash_a));
		release_assert (block);
		nano::uint128_t result (block_balance_calculated (block));
		return result;
	}

	bool account_exists (nano::transaction const & transaction_a, nano::account const & account_a) override
	{
		auto iterator (latest_begin (transaction_a, account_a));
		return iterator != latest_end () && nano::account (iterator->first) == account_a;
	}

	void confirmation_height_clear (nano::write_transaction const & transaction_a, nano::account const & account_a, uint64_t existing_confirmation_height_a) override
	{
		if (existing_confirmation_height_a > 0)
		{
			confirmation_height_put (transaction_a, account_a, { 0, nano::block_hash{ 0 } });
		}
	}

	void confirmation_height_clear (nano::write_transaction const & transaction_a) override
	{
		for (auto i (confirmation_height_begin (transaction_a)), n (confirmation_height_end ()); i != n; ++i)
		{
			confirmation_height_clear (transaction_a, i->first, i->second.height);
		}
	}

	bool pending_exists (nano::transaction const & transaction_a, nano::pending_key const & key_a) override
	{
		auto iterator (pending_begin (transaction_a, key_a));
		return iterator != pending_end () && nano::pending_key (iterator->first) == key_a;
	}

	bool pending_any (nano::transaction const & transaction_a, nano::account const & account_a) override
	{
		auto iterator (pending_begin (transaction_a, nano::pending_key (account_a, 0)));
		return iterator != pending_end () && nano::pending_key (iterator->first).account == account_a;
	}

	bool unchecked_exists (nano::transaction const & transaction_a, nano::unchecked_key const & unchecked_key_a) override
	{
		nano::db_val<Val> value;
		auto status (get (transaction_a, tables::unchecked, nano::db_val<Val> (unchecked_key_a), value));
		release_assert (success (status) || not_found (status));
		return (success (status));
	}

	void block_put (nano::write_transaction const & transaction_a, nano::block_hash const & hash_a, nano::block const & block_a) override
	{
		debug_assert (block_a.sideband ().successor.is_zero () || block_exists (transaction_a, block_a.sideband ().successor));
		std::vector<uint8_t> vector;
		{
			nano::vectorstream stream (vector);
			nano::serialize_block (stream, block_a);
			block_a.sideband ().serialize (stream, block_a.type ());
		}
		block_raw_put (transaction_a, vector, hash_a);
		nano::block_predecessor_set<Val, Derived_Store> predecessor (transaction_a, *this);
		block_a.visit (predecessor);
		debug_assert (block_a.previous ().is_zero () || block_successor (transaction_a, block_a.previous ()) == hash_a);
	}

	// Converts a block hash to a block height
	uint64_t block_account_height (nano::transaction const & transaction_a, nano::block_hash const & hash_a) const override
	{
		auto block = block_get (transaction_a, hash_a);
		return block->sideband ().height;
	}

	std::shared_ptr<nano::block> block_get (nano::transaction const & transaction_a, nano::block_hash const & hash_a) const override
	{
		auto value (block_raw_get (transaction_a, hash_a));
		std::shared_ptr<nano::block> result;
		if (value.size () != 0)
		{
			nano::bufferstream stream (reinterpret_cast<uint8_t const *> (value.data ()), value.size ());
			nano::block_type type;
			auto error (try_read (stream, type));
			release_assert (!error);
			result = nano::deserialize_block (stream, type);
			release_assert (result != nullptr);
			nano::block_sideband sideband;
			error = (sideband.deserialize (stream, type));
			release_assert (!error);
			result->sideband_set (sideband);
		}
		return result;
	}

	bool block_exists (nano::transaction const & transaction_a, nano::block_hash const & hash_a) override
	{
		auto junk = block_raw_get (transaction_a, hash_a);
		return junk.size () != 0;
	}

	std::shared_ptr<nano::block> block_get_no_sideband (nano::transaction const & transaction_a, nano::block_hash const & hash_a) const override
	{
		auto value (block_raw_get (transaction_a, hash_a));
		std::shared_ptr<nano::block> result;
		if (value.size () != 0)
		{
			nano::bufferstream stream (reinterpret_cast<uint8_t const *> (value.data ()), value.size ());
			result = nano::deserialize_block (stream);
			debug_assert (result != nullptr);
		}
		return result;
	}

	bool root_exists (nano::transaction const & transaction_a, nano::root const & root_a) override
	{
		return block_exists (transaction_a, root_a.as_block_hash ()) || account_exists (transaction_a, root_a.as_account ());
	}

	nano::account block_account (nano::transaction const & transaction_a, nano::block_hash const & hash_a) const override
	{
		auto block (block_get (transaction_a, hash_a));
		debug_assert (block != nullptr);
		return block_account_calculated (*block);
	}

	nano::account block_account_calculated (nano::block const & block_a) const override
	{
		debug_assert (block_a.has_sideband ());
		nano::account result (block_a.account ());
		if (result.is_zero ())
		{
			result = block_a.sideband ().account;
		}
		debug_assert (!result.is_zero ());
		return result;
	}

	nano::uint128_t block_balance_calculated (std::shared_ptr<nano::block> const & block_a) const override
	{
		nano::uint128_t result;
		switch (block_a->type ())
		{
			case nano::block_type::open:
			case nano::block_type::receive:
			case nano::block_type::change:
				result = block_a->sideband ().balance.number ();
				break;
			case nano::block_type::send:
				result = boost::polymorphic_downcast<nano::send_block *> (block_a.get ())->hashables.balance.number ();
				break;
			case nano::block_type::state:
				result = boost::polymorphic_downcast<nano::state_block *> (block_a.get ())->hashables.balance.number ();
				break;
			case nano::block_type::invalid:
			case nano::block_type::not_a_block:
				release_assert (false);
				break;
		}
		return result;
	}

	nano::block_hash block_successor (nano::transaction const & transaction_a, nano::block_hash const & hash_a) const override
	{
		auto value (block_raw_get (transaction_a, hash_a));
		nano::block_hash result;
		if (value.size () != 0)
		{
			debug_assert (value.size () >= result.bytes.size ());
			auto type = block_type_from_raw (value.data ());
			nano::bufferstream stream (reinterpret_cast<uint8_t const *> (value.data ()) + block_successor_offset (transaction_a, value.size (), type), result.bytes.size ());
			auto error (nano::try_read (stream, result.bytes));
			(void)error;
			debug_assert (!error);
		}
		else
		{
			result.clear ();
		}
		return result;
	}

	void block_successor_clear (nano::write_transaction const & transaction_a, nano::block_hash const & hash_a) override
	{
		auto value (block_raw_get (transaction_a, hash_a));
		debug_assert (value.size () != 0);
		auto type = block_type_from_raw (value.data ());
		std::vector<uint8_t> data (static_cast<uint8_t *> (value.data ()), static_cast<uint8_t *> (value.data ()) + value.size ());
		std::fill_n (data.begin () + block_successor_offset (transaction_a, value.size (), type), sizeof (nano::block_hash), uint8_t{ 0 });
		block_raw_put (transaction_a, data, hash_a);
	}

	void unchecked_put (nano::write_transaction const & transaction_a, nano::block_hash const & hash_a, std::shared_ptr<nano::block> const & block_a) override
	{
		nano::unchecked_key key (hash_a, block_a->hash ());
		nano::unchecked_info info (block_a, block_a->account (), nano::seconds_since_epoch (), nano::signature_verification::unknown);
		unchecked_put (transaction_a, key, info);
	}

<<<<<<< HEAD
=======
	std::shared_ptr<nano::vote> vote_current (nano::transaction const & transaction_a, nano::account const & account_a) override
	{
		debug_assert (!cache_mutex.try_lock ());
		std::shared_ptr<nano::vote> result;
		auto existing (vote_cache_l1.find (account_a));
		auto have_existing (true);
		if (existing == vote_cache_l1.end ())
		{
			existing = vote_cache_l2.find (account_a);
			if (existing == vote_cache_l2.end ())
			{
				have_existing = false;
			}
		}
		if (have_existing)
		{
			result = existing->second;
		}
		else
		{
			result = vote_get (transaction_a, account_a);
		}
		return result;
	}

	std::shared_ptr<nano::vote> vote_generate (nano::transaction const & transaction_a, nano::account const & account_a, nano::raw_key const & key_a, std::shared_ptr<nano::block> block_a) override
	{
		debug_assert (nano::network_constants ().is_dev_network () || nano::thread_role::get () == nano::thread_role::name::voting);
		nano::lock_guard<std::mutex> lock (cache_mutex);
		auto result (vote_current (transaction_a, account_a));
		uint64_t sequence ((result ? result->sequence : 0) + 1);
		result = std::make_shared<nano::vote> (account_a, key_a, sequence, block_a);
		vote_cache_l1[account_a] = result;
		return result;
	}

	std::shared_ptr<nano::vote> vote_generate (nano::transaction const & transaction_a, nano::account const & account_a, nano::raw_key const & key_a, std::vector<nano::block_hash> blocks_a) override
	{
		debug_assert (nano::network_constants ().is_dev_network () || nano::thread_role::get () == nano::thread_role::name::voting);
		nano::lock_guard<std::mutex> lock (cache_mutex);
		auto result (vote_current (transaction_a, account_a));
		uint64_t sequence ((result ? result->sequence : 0) + 1);
		result = std::make_shared<nano::vote> (account_a, key_a, sequence, blocks_a);
		vote_cache_l1[account_a] = result;
		return result;
	}

	std::shared_ptr<nano::vote> vote_max (nano::transaction const & transaction_a, std::shared_ptr<nano::vote> vote_a) override
	{
		nano::lock_guard<std::mutex> lock (cache_mutex);
		auto current (vote_current (transaction_a, vote_a->account));
		auto result (vote_a);
		if (current != nullptr && current->sequence > result->sequence)
		{
			result = current;
		}
		vote_cache_l1[vote_a->account] = result;
		return result;
	}

>>>>>>> 94b95f92
	nano::store_iterator<nano::unchecked_key, nano::unchecked_info> unchecked_end () const override
	{
		return nano::store_iterator<nano::unchecked_key, nano::unchecked_info> (nullptr);
	}

	nano::store_iterator<nano::endpoint_key, nano::no_value> peers_end () const override
	{
		return nano::store_iterator<nano::endpoint_key, nano::no_value> (nullptr);
	}

	nano::store_iterator<nano::pending_key, nano::pending_info> pending_end () override
	{
		return nano::store_iterator<nano::pending_key, nano::pending_info> (nullptr);
	}

	nano::store_iterator<uint64_t, nano::amount> online_weight_end () const override
	{
		return nano::store_iterator<uint64_t, nano::amount> (nullptr);
	}

	nano::store_iterator<nano::account, nano::account_info> latest_end () const override
	{
		return nano::store_iterator<nano::account, nano::account_info> (nullptr);
	}

	nano::store_iterator<nano::block_hash, std::shared_ptr<nano::block>> blocks_end () const override
	{
		return nano::store_iterator<nano::block_hash, std::shared_ptr<nano::block>> (nullptr);
	}

	nano::store_iterator<nano::account, nano::confirmation_height_info> confirmation_height_end () const override
	{
		return nano::store_iterator<nano::account, nano::confirmation_height_info> (nullptr);
	}

	void block_del (nano::write_transaction const & transaction_a, nano::block_hash const & hash_a) override
	{
		auto status = del (transaction_a, tables::blocks, hash_a);
		release_assert (success (status));
	}

	int version_get (nano::transaction const & transaction_a) const override
	{
		nano::uint256_union version_key (1);
		nano::db_val<Val> data;
		auto status = get (transaction_a, tables::meta, nano::db_val<Val> (version_key), data);
		int result (minimum_version);
		if (success (status))
		{
			nano::uint256_union version_value (data);
			debug_assert (version_value.qwords[2] == 0 && version_value.qwords[1] == 0 && version_value.qwords[0] == 0);
			result = version_value.number ().convert_to<int> ();
		}
		return result;
	}

	nano::epoch block_version (nano::transaction const & transaction_a, nano::block_hash const & hash_a) override
	{
		auto block = block_get (transaction_a, hash_a);
		if (block && block->type () == nano::block_type::state)
		{
			return block->sideband ().details.epoch;
		}

		return nano::epoch::epoch_0;
	}

	void block_raw_put (nano::write_transaction const & transaction_a, std::vector<uint8_t> const & data, nano::block_hash const & hash_a)
	{
		nano::db_val<Val> value{ data.size (), (void *)data.data () };
		auto status = put (transaction_a, tables::blocks, hash_a, value);
		release_assert (success (status));
	}

	void pending_put (nano::write_transaction const & transaction_a, nano::pending_key const & key_a, nano::pending_info const & pending_info_a) override
	{
		nano::db_val<Val> pending (pending_info_a);
		auto status = put (transaction_a, tables::pending, key_a, pending);
		release_assert (success (status));
	}

	void pending_del (nano::write_transaction const & transaction_a, nano::pending_key const & key_a) override
	{
		auto status = del (transaction_a, tables::pending, key_a);
		release_assert (success (status));
	}

	bool pending_get (nano::transaction const & transaction_a, nano::pending_key const & key_a, nano::pending_info & pending_a) override
	{
		nano::db_val<Val> value;
		nano::db_val<Val> key (key_a);
		auto status1 = get (transaction_a, tables::pending, key, value);
		release_assert (success (status1) || not_found (status1));
		bool result (true);
		if (success (status1))
		{
			nano::bufferstream stream (reinterpret_cast<uint8_t const *> (value.data ()), value.size ());
			result = pending_a.deserialize (stream);
		}
		return result;
	}

	void frontier_put (nano::write_transaction const & transaction_a, nano::block_hash const & block_a, nano::account const & account_a) override
	{
		nano::db_val<Val> account (account_a);
		auto status (put (transaction_a, tables::frontiers, block_a, account));
		release_assert (success (status));
	}

	nano::account frontier_get (nano::transaction const & transaction_a, nano::block_hash const & block_a) const override
	{
		nano::db_val<Val> value;
		auto status (get (transaction_a, tables::frontiers, nano::db_val<Val> (block_a), value));
		release_assert (success (status) || not_found (status));
		nano::account result (0);
		if (success (status))
		{
			result = static_cast<nano::account> (value);
		}
		return result;
	}

	void frontier_del (nano::write_transaction const & transaction_a, nano::block_hash const & block_a) override
	{
		auto status (del (transaction_a, tables::frontiers, block_a));
		release_assert (success (status));
	}

	void unchecked_put (nano::write_transaction const & transaction_a, nano::unchecked_key const & key_a, nano::unchecked_info const & info_a) override
	{
		nano::db_val<Val> info (info_a);
		auto status (put (transaction_a, tables::unchecked, key_a, info));
		release_assert (success (status));
	}

	void unchecked_del (nano::write_transaction const & transaction_a, nano::unchecked_key const & key_a) override
	{
		auto status (del (transaction_a, tables::unchecked, key_a));
		release_assert (success (status));
	}

	void online_weight_put (nano::write_transaction const & transaction_a, uint64_t time_a, nano::amount const & amount_a) override
	{
		nano::db_val<Val> value (amount_a);
		auto status (put (transaction_a, tables::online_weight, time_a, value));
		release_assert (success (status));
	}

	void online_weight_del (nano::write_transaction const & transaction_a, uint64_t time_a) override
	{
		auto status (del (transaction_a, tables::online_weight, time_a));
		release_assert (success (status));
	}

	void account_put (nano::write_transaction const & transaction_a, nano::account const & account_a, nano::account_info const & info_a) override
	{
		// Check we are still in sync with other tables
		debug_assert (confirmation_height_exists (transaction_a, account_a));
		nano::db_val<Val> info (info_a);
		auto status = put (transaction_a, tables::accounts, account_a, info);
		release_assert (success (status));
	}

	void account_del (nano::write_transaction const & transaction_a, nano::account const & account_a) override
	{
		auto status = del (transaction_a, tables::accounts, account_a);
		release_assert (success (status));
	}

	bool account_get (nano::transaction const & transaction_a, nano::account const & account_a, nano::account_info & info_a) override
	{
		nano::db_val<Val> value;
		nano::db_val<Val> account (account_a);
		auto status1 (get (transaction_a, tables::accounts, account, value));
		release_assert (success (status1) || not_found (status1));
		bool result (true);
		if (success (status1))
		{
			nano::bufferstream stream (reinterpret_cast<uint8_t const *> (value.data ()), value.size ());
			result = info_a.deserialize (stream);
		}
		return result;
	}

	void unchecked_clear (nano::write_transaction const & transaction_a) override
	{
		auto status = drop (transaction_a, tables::unchecked);
		release_assert (success (status));
	}

	size_t online_weight_count (nano::transaction const & transaction_a) const override
	{
		return count (transaction_a, tables::online_weight);
	}

	void online_weight_clear (nano::write_transaction const & transaction_a) override
	{
		auto status (drop (transaction_a, tables::online_weight));
		release_assert (success (status));
	}

	void pruned_put (nano::write_transaction const & transaction_a, nano::block_hash const & hash_a) override
	{
		auto status = put_key (transaction_a, tables::pruned, hash_a);
		release_assert (success (status));
	}

	void pruned_del (nano::write_transaction const & transaction_a, nano::block_hash const & hash_a) override
	{
		auto status = del (transaction_a, tables::pruned, hash_a);
		release_assert (success (status));
	}

	bool pruned_exists (nano::transaction const & transaction_a, nano::block_hash const & hash_a) const override
	{
		return exists (transaction_a, tables::pruned, nano::db_val<Val> (hash_a));
	}

	bool block_or_pruned_exists (nano::transaction const & transaction_a, nano::block_hash const & hash_a) override
	{
		return block_exists (transaction_a, hash_a) || pruned_exists (transaction_a, hash_a);
	}

	size_t pruned_count (nano::transaction const & transaction_a) const override
	{
		return count (transaction_a, tables::pruned);
	}

	void pruned_clear (nano::write_transaction const & transaction_a) override
	{
		auto status = drop (transaction_a, tables::pruned);
		release_assert (success (status));
	}

	void peer_put (nano::write_transaction const & transaction_a, nano::endpoint_key const & endpoint_a) override
	{
		auto status = put_key (transaction_a, tables::peers, endpoint_a);
		release_assert (success (status));
	}

	void peer_del (nano::write_transaction const & transaction_a, nano::endpoint_key const & endpoint_a) override
	{
		auto status (del (transaction_a, tables::peers, endpoint_a));
		release_assert (success (status));
	}

	bool peer_exists (nano::transaction const & transaction_a, nano::endpoint_key const & endpoint_a) const override
	{
		return exists (transaction_a, tables::peers, nano::db_val<Val> (endpoint_a));
	}

	size_t peer_count (nano::transaction const & transaction_a) const override
	{
		return count (transaction_a, tables::peers);
	}

	void peer_clear (nano::write_transaction const & transaction_a) override
	{
		auto status = drop (transaction_a, tables::peers);
		release_assert (success (status));
	}

	bool exists (nano::transaction const & transaction_a, tables table_a, nano::db_val<Val> const & key_a) const
	{
		return static_cast<const Derived_Store &> (*this).exists (transaction_a, table_a, key_a);
	}

	uint64_t block_count (nano::transaction const & transaction_a) override
	{
		return count (transaction_a, tables::blocks);
	}

	size_t account_count (nano::transaction const & transaction_a) override
	{
		return count (transaction_a, tables::accounts);
	}

	std::shared_ptr<nano::block> block_random (nano::transaction const & transaction_a) override
	{
		nano::block_hash hash;
		nano::random_pool::generate_block (hash.bytes.data (), hash.bytes.size ());
		auto existing = make_iterator<nano::block_hash, std::shared_ptr<nano::block>> (transaction_a, tables::blocks, nano::db_val<Val> (hash));
		auto end (nano::store_iterator<nano::block_hash, std::shared_ptr<nano::block>> (nullptr));
		if (existing == end)
		{
			existing = make_iterator<nano::block_hash, std::shared_ptr<nano::block>> (transaction_a, tables::blocks);
		}
		debug_assert (existing != end);
		return existing->second;
	}

	nano::block_hash pruned_random (nano::transaction const & transaction_a) override
	{
		nano::block_hash random_hash;
		nano::random_pool::generate_block (random_hash.bytes.data (), random_hash.bytes.size ());
		auto existing = make_iterator<nano::block_hash, nano::db_val<Val>> (transaction_a, tables::pruned, nano::db_val<Val> (random_hash));
		auto end (nano::store_iterator<nano::block_hash, nano::db_val<Val>> (nullptr));
		if (existing == end)
		{
			existing = make_iterator<nano::block_hash, nano::db_val<Val>> (transaction_a, tables::pruned);
		}
		return existing != end ? existing->first : 0;
	}

	uint64_t confirmation_height_count (nano::transaction const & transaction_a) override
	{
		return count (transaction_a, tables::confirmation_height);
	}

	void confirmation_height_put (nano::write_transaction const & transaction_a, nano::account const & account_a, nano::confirmation_height_info const & confirmation_height_info_a) override
	{
		nano::db_val<Val> confirmation_height_info (confirmation_height_info_a);
		auto status = put (transaction_a, tables::confirmation_height, account_a, confirmation_height_info);
		release_assert (success (status));
	}

	bool confirmation_height_get (nano::transaction const & transaction_a, nano::account const & account_a, nano::confirmation_height_info & confirmation_height_info_a) override
	{
		nano::db_val<Val> value;
		auto status = get (transaction_a, tables::confirmation_height, nano::db_val<Val> (account_a), value);
		release_assert (success (status) || not_found (status));
		bool result (true);
		if (success (status))
		{
			nano::bufferstream stream (reinterpret_cast<uint8_t const *> (value.data ()), value.size ());
			result = confirmation_height_info_a.deserialize (stream);
		}
		return result;
	}

	void confirmation_height_del (nano::write_transaction const & transaction_a, nano::account const & account_a) override
	{
		auto status (del (transaction_a, tables::confirmation_height, nano::db_val<Val> (account_a)));
		release_assert (success (status));
	}

	bool confirmation_height_exists (nano::transaction const & transaction_a, nano::account const & account_a) const override
	{
		return exists (transaction_a, tables::confirmation_height, nano::db_val<Val> (account_a));
	}

	nano::store_iterator<nano::account, nano::account_info> latest_begin (nano::transaction const & transaction_a, nano::account const & account_a) const override
	{
		return make_iterator<nano::account, nano::account_info> (transaction_a, tables::accounts, nano::db_val<Val> (account_a));
	}

	nano::store_iterator<nano::account, nano::account_info> latest_begin (nano::transaction const & transaction_a) const override
	{
		return make_iterator<nano::account, nano::account_info> (transaction_a, tables::accounts);
	}

	nano::store_iterator<nano::block_hash, std::shared_ptr<nano::block>> blocks_begin (nano::transaction const & transaction_a) const override
	{
		return make_iterator<nano::block_hash, std::shared_ptr<nano::block>> (transaction_a, tables::blocks);
	}

	nano::store_iterator<nano::pending_key, nano::pending_info> pending_begin (nano::transaction const & transaction_a, nano::pending_key const & key_a) override
	{
		return make_iterator<nano::pending_key, nano::pending_info> (transaction_a, tables::pending, nano::db_val<Val> (key_a));
	}

	nano::store_iterator<nano::pending_key, nano::pending_info> pending_begin (nano::transaction const & transaction_a) override
	{
		return make_iterator<nano::pending_key, nano::pending_info> (transaction_a, tables::pending);
	}

	nano::store_iterator<nano::unchecked_key, nano::unchecked_info> unchecked_begin (nano::transaction const & transaction_a) const override
	{
		return make_iterator<nano::unchecked_key, nano::unchecked_info> (transaction_a, tables::unchecked);
	}

	nano::store_iterator<nano::unchecked_key, nano::unchecked_info> unchecked_begin (nano::transaction const & transaction_a, nano::unchecked_key const & key_a) const override
	{
		return make_iterator<nano::unchecked_key, nano::unchecked_info> (transaction_a, tables::unchecked, nano::db_val<Val> (key_a));
	}

	nano::store_iterator<uint64_t, nano::amount> online_weight_begin (nano::transaction const & transaction_a) const override
	{
		return make_iterator<uint64_t, nano::amount> (transaction_a, tables::online_weight);
	}

	nano::store_iterator<nano::endpoint_key, nano::no_value> peers_begin (nano::transaction const & transaction_a) const override
	{
		return make_iterator<nano::endpoint_key, nano::no_value> (transaction_a, tables::peers);
	}

	nano::store_iterator<nano::account, nano::confirmation_height_info> confirmation_height_begin (nano::transaction const & transaction_a, nano::account const & account_a) const override
	{
		return make_iterator<nano::account, nano::confirmation_height_info> (transaction_a, tables::confirmation_height, nano::db_val<Val> (account_a));
	}

	nano::store_iterator<nano::account, nano::confirmation_height_info> confirmation_height_begin (nano::transaction const & transaction_a) const override
	{
		return make_iterator<nano::account, nano::confirmation_height_info> (transaction_a, tables::confirmation_height);
	}

	size_t unchecked_count (nano::transaction const & transaction_a) override
	{
		return count (transaction_a, tables::unchecked);
	}

	void latest_for_each_par (std::function<void(nano::store_iterator<nano::account, nano::account_info>, nano::store_iterator<nano::account, nano::account_info>)> const & action_a) override
	{
		parallel_traversal<nano::uint256_t> (
		[&action_a, this](nano::uint256_t const & start, nano::uint256_t const & end, bool const is_last) {
			auto transaction (this->tx_begin_read ());
			action_a (this->latest_begin (transaction, start), !is_last ? this->latest_begin (transaction, end) : this->latest_end ());
		});
	}

	void confirmation_height_for_each_par (std::function<void(nano::store_iterator<nano::account, nano::confirmation_height_info>, nano::store_iterator<nano::account, nano::confirmation_height_info>)> const & action_a) override
	{
		parallel_traversal<nano::uint256_t> (
		[&action_a, this](nano::uint256_t const & start, nano::uint256_t const & end, bool const is_last) {
			auto transaction (this->tx_begin_read ());
			action_a (this->confirmation_height_begin (transaction, start), !is_last ? this->confirmation_height_begin (transaction, end) : this->confirmation_height_end ());
		});
	}

	int const minimum_version{ 14 };

protected:
	nano::network_params network_params;
<<<<<<< HEAD
	int const version{ 19 };
=======
	std::unordered_map<nano::account, std::shared_ptr<nano::vote>> vote_cache_l1;
	std::unordered_map<nano::account, std::shared_ptr<nano::vote>> vote_cache_l2;
	int const version{ 20 };
>>>>>>> 94b95f92

	template <typename Key, typename Value>
	nano::store_iterator<Key, Value> make_iterator (nano::transaction const & transaction_a, tables table_a) const
	{
		return static_cast<Derived_Store const &> (*this).template make_iterator<Key, Value> (transaction_a, table_a);
	}

	template <typename Key, typename Value>
	nano::store_iterator<Key, Value> make_iterator (nano::transaction const & transaction_a, tables table_a, nano::db_val<Val> const & key) const
	{
		return static_cast<Derived_Store const &> (*this).template make_iterator<Key, Value> (transaction_a, table_a, key);
	}

	nano::db_val<Val> block_raw_get (nano::transaction const & transaction_a, nano::block_hash const & hash_a) const
	{
		nano::db_val<Val> result;
		auto status = get (transaction_a, tables::blocks, hash_a, result);
		release_assert (success (status) || not_found (status));
		return result;
	}

	size_t block_successor_offset (nano::transaction const & transaction_a, size_t entry_size_a, nano::block_type type_a) const
	{
		return entry_size_a - nano::block_sideband::size (type_a);
	}

	static nano::block_type block_type_from_raw (void * data_a)
	{
		// The block type is the first byte
		return static_cast<nano::block_type> ((reinterpret_cast<uint8_t const *> (data_a))[0]);
	}

	uint64_t count (nano::transaction const & transaction_a, std::initializer_list<tables> dbs_a) const
	{
		uint64_t total_count = 0;
		for (auto db : dbs_a)
		{
			total_count += count (transaction_a, db);
		}
		return total_count;
	}

	int get (nano::transaction const & transaction_a, tables table_a, nano::db_val<Val> const & key_a, nano::db_val<Val> & value_a) const
	{
		return static_cast<Derived_Store const &> (*this).get (transaction_a, table_a, key_a, value_a);
	}

	int put (nano::write_transaction const & transaction_a, tables table_a, nano::db_val<Val> const & key_a, nano::db_val<Val> const & value_a)
	{
		return static_cast<Derived_Store &> (*this).put (transaction_a, table_a, key_a, value_a);
	}

	// Put only key without value
	int put_key (nano::write_transaction const & transaction_a, tables table_a, nano::db_val<Val> const & key_a)
	{
		return put (transaction_a, table_a, key_a, nano::db_val<Val>{ std::nullptr_t{} });
	}

	int del (nano::write_transaction const & transaction_a, tables table_a, nano::db_val<Val> const & key_a)
	{
		return static_cast<Derived_Store &> (*this).del (transaction_a, table_a, key_a);
	}

	virtual uint64_t count (nano::transaction const & transaction_a, tables table_a) const = 0;
	virtual int drop (nano::write_transaction const & transaction_a, tables table_a) = 0;
	virtual bool not_found (int status) const = 0;
	virtual bool success (int status) const = 0;
	virtual int status_code_not_found () const = 0;
};

/**
 * Fill in our predecessors
 */
template <typename Val, typename Derived_Store>
class block_predecessor_set : public nano::block_visitor
{
public:
	block_predecessor_set (nano::write_transaction const & transaction_a, nano::block_store_partial<Val, Derived_Store> & store_a) :
	transaction (transaction_a),
	store (store_a)
	{
	}
	virtual ~block_predecessor_set () = default;
	void fill_value (nano::block const & block_a)
	{
		auto hash (block_a.hash ());
		auto value (store.block_raw_get (transaction, block_a.previous ()));
		debug_assert (value.size () != 0);
		auto type = store.block_type_from_raw (value.data ());
		std::vector<uint8_t> data (static_cast<uint8_t *> (value.data ()), static_cast<uint8_t *> (value.data ()) + value.size ());
		std::copy (hash.bytes.begin (), hash.bytes.end (), data.begin () + store.block_successor_offset (transaction, value.size (), type));
		store.block_raw_put (transaction, data, block_a.previous ());
	}
	void send_block (nano::send_block const & block_a) override
	{
		fill_value (block_a);
	}
	void receive_block (nano::receive_block const & block_a) override
	{
		fill_value (block_a);
	}
	void open_block (nano::open_block const & block_a) override
	{
		// Open blocks don't have a predecessor
	}
	void change_block (nano::change_block const & block_a) override
	{
		fill_value (block_a);
	}
	void state_block (nano::state_block const & block_a) override
	{
		if (!block_a.previous ().is_zero ())
		{
			fill_value (block_a);
		}
	}
	nano::write_transaction const & transaction;
	nano::block_store_partial<Val, Derived_Store> & store;
};
}

namespace
{
template <typename T>
void parallel_traversal (std::function<void(T const &, T const &, bool const)> const & action)
{
	// Between 10 and 40 threads, scales well even in low power systems as long as actions are I/O bound
	unsigned const thread_count = std::max (10u, std::min (40u, 10 * std::thread::hardware_concurrency ()));
	T const value_max{ std::numeric_limits<T>::max () };
	T const split = value_max / thread_count;
	std::vector<std::thread> threads;
	threads.reserve (thread_count);
	for (unsigned thread (0); thread < thread_count; ++thread)
	{
		T const start = thread * split;
		T const end = (thread + 1) * split;
		bool const is_last = thread == thread_count - 1;

		threads.emplace_back ([&action, start, end, is_last] {
			action (start, end, is_last);
		});
	}
	for (auto & thread : threads)
	{
		thread.join ();
	}
}
}<|MERGE_RESOLUTION|>--- conflicted
+++ resolved
@@ -2,11 +2,8 @@
 
 #include <nano/lib/config.hpp>
 #include <nano/lib/rep_weights.hpp>
-<<<<<<< HEAD
+#include <nano/lib/threading.hpp>
 #include <nano/lib/timestamp.hpp>
-=======
-#include <nano/lib/threading.hpp>
->>>>>>> 94b95f92
 #include <nano/secure/blockstore.hpp>
 #include <nano/secure/buffer.hpp>
 
@@ -250,69 +247,6 @@
 		unchecked_put (transaction_a, key, info);
 	}
 
-<<<<<<< HEAD
-=======
-	std::shared_ptr<nano::vote> vote_current (nano::transaction const & transaction_a, nano::account const & account_a) override
-	{
-		debug_assert (!cache_mutex.try_lock ());
-		std::shared_ptr<nano::vote> result;
-		auto existing (vote_cache_l1.find (account_a));
-		auto have_existing (true);
-		if (existing == vote_cache_l1.end ())
-		{
-			existing = vote_cache_l2.find (account_a);
-			if (existing == vote_cache_l2.end ())
-			{
-				have_existing = false;
-			}
-		}
-		if (have_existing)
-		{
-			result = existing->second;
-		}
-		else
-		{
-			result = vote_get (transaction_a, account_a);
-		}
-		return result;
-	}
-
-	std::shared_ptr<nano::vote> vote_generate (nano::transaction const & transaction_a, nano::account const & account_a, nano::raw_key const & key_a, std::shared_ptr<nano::block> block_a) override
-	{
-		debug_assert (nano::network_constants ().is_dev_network () || nano::thread_role::get () == nano::thread_role::name::voting);
-		nano::lock_guard<std::mutex> lock (cache_mutex);
-		auto result (vote_current (transaction_a, account_a));
-		uint64_t sequence ((result ? result->sequence : 0) + 1);
-		result = std::make_shared<nano::vote> (account_a, key_a, sequence, block_a);
-		vote_cache_l1[account_a] = result;
-		return result;
-	}
-
-	std::shared_ptr<nano::vote> vote_generate (nano::transaction const & transaction_a, nano::account const & account_a, nano::raw_key const & key_a, std::vector<nano::block_hash> blocks_a) override
-	{
-		debug_assert (nano::network_constants ().is_dev_network () || nano::thread_role::get () == nano::thread_role::name::voting);
-		nano::lock_guard<std::mutex> lock (cache_mutex);
-		auto result (vote_current (transaction_a, account_a));
-		uint64_t sequence ((result ? result->sequence : 0) + 1);
-		result = std::make_shared<nano::vote> (account_a, key_a, sequence, blocks_a);
-		vote_cache_l1[account_a] = result;
-		return result;
-	}
-
-	std::shared_ptr<nano::vote> vote_max (nano::transaction const & transaction_a, std::shared_ptr<nano::vote> vote_a) override
-	{
-		nano::lock_guard<std::mutex> lock (cache_mutex);
-		auto current (vote_current (transaction_a, vote_a->account));
-		auto result (vote_a);
-		if (current != nullptr && current->sequence > result->sequence)
-		{
-			result = current;
-		}
-		vote_cache_l1[vote_a->account] = result;
-		return result;
-	}
-
->>>>>>> 94b95f92
 	nano::store_iterator<nano::unchecked_key, nano::unchecked_info> unchecked_end () const override
 	{
 		return nano::store_iterator<nano::unchecked_key, nano::unchecked_info> (nullptr);
@@ -736,13 +670,9 @@
 
 protected:
 	nano::network_params network_params;
-<<<<<<< HEAD
-	int const version{ 19 };
-=======
 	std::unordered_map<nano::account, std::shared_ptr<nano::vote>> vote_cache_l1;
 	std::unordered_map<nano::account, std::shared_ptr<nano::vote>> vote_cache_l2;
 	int const version{ 20 };
->>>>>>> 94b95f92
 
 	template <typename Key, typename Value>
 	nano::store_iterator<Key, Value> make_iterator (nano::transaction const & transaction_a, tables table_a) const
