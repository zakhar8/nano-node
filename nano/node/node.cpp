#include <nano/lib/threading.hpp>
#include <nano/lib/utility.hpp>
#include <nano/node/common.hpp>
#include <nano/node/node.hpp>
#include <nano/node/websocket.hpp>
#include <nano/rpc/rpc.hpp>
#include <nano/secure/buffer.hpp>

#if NANO_ROCKSDB
#include <nano/node/rocksdb/rocksdb.hpp>
#endif

#include <boost/filesystem.hpp>
#include <boost/property_tree/json_parser.hpp>

#include <algorithm>
#include <cstdlib>
#include <future>
#include <sstream>

double constexpr nano::node::price_max;
double constexpr nano::node::free_cutoff;
size_t constexpr nano::block_arrival::arrival_size_min;
std::chrono::seconds constexpr nano::block_arrival::arrival_time_min;

namespace nano
{
extern unsigned char nano_bootstrap_weights_live[];
extern size_t nano_bootstrap_weights_live_size;
extern unsigned char nano_bootstrap_weights_beta[];
extern size_t nano_bootstrap_weights_beta_size;
}

void nano::node::keepalive (std::string const & address_a, uint16_t port_a)
{
	auto node_l (shared_from_this ());
	network.resolver.async_resolve (boost::asio::ip::udp::resolver::query (address_a, std::to_string (port_a)), [node_l, address_a, port_a](boost::system::error_code const & ec, boost::asio::ip::udp::resolver::iterator i_a) {
		if (!ec)
		{
			for (auto i (i_a), n (boost::asio::ip::udp::resolver::iterator{}); i != n; ++i)
			{
				auto endpoint (nano::transport::map_endpoint_to_v6 (i->endpoint ()));
				std::weak_ptr<nano::node> node_w (node_l);
				auto channel (node_l->network.find_channel (endpoint));
				if (!channel)
				{
					node_l->network.tcp_channels.start_tcp (endpoint, [node_w](std::shared_ptr<nano::transport::channel> channel_a) {
						if (auto node_l = node_w.lock ())
						{
							node_l->network.send_keepalive (channel_a);
						}
					});
				}
				else
				{
					node_l->network.send_keepalive (channel);
				}
			}
		}
		else
		{
			node_l->logger.try_log (boost::str (boost::format ("Error resolving address: %1%:%2%: %3%") % address_a % port_a % ec.message ()));
		}
	});
}

std::unique_ptr<nano::container_info_component> nano::collect_container_info (rep_crawler & rep_crawler, const std::string & name)
{
	size_t count;
	{
		nano::lock_guard<std::mutex> guard (rep_crawler.active_mutex);
		count = rep_crawler.active.size ();
	}

	auto sizeof_element = sizeof (decltype (rep_crawler.active)::value_type);
	auto composite = std::make_unique<container_info_composite> (name);
	composite->add_component (std::make_unique<container_info_leaf> (container_info{ "active", count, sizeof_element }));
	return composite;
}

std::unique_ptr<nano::container_info_component> nano::collect_container_info (block_processor & block_processor, const std::string & name)
{
	size_t state_blocks_count;
	size_t blocks_count;
	size_t blocks_filter_count;
	size_t forced_count;

	{
		nano::lock_guard<std::mutex> guard (block_processor.mutex);
		state_blocks_count = block_processor.state_blocks.size ();
		blocks_count = block_processor.blocks.size ();
		blocks_filter_count = block_processor.blocks_filter.size ();
		forced_count = block_processor.forced.size ();
	}

	auto composite = std::make_unique<container_info_composite> (name);
	composite->add_component (std::make_unique<container_info_leaf> (container_info{ "state_blocks", state_blocks_count, sizeof (decltype (block_processor.state_blocks)::value_type) }));
	composite->add_component (std::make_unique<container_info_leaf> (container_info{ "blocks", blocks_count, sizeof (decltype (block_processor.blocks)::value_type) }));
	composite->add_component (std::make_unique<container_info_leaf> (container_info{ "blocks_filter", blocks_filter_count, sizeof (decltype (block_processor.blocks_filter)::value_type) }));
	composite->add_component (std::make_unique<container_info_leaf> (container_info{ "forced", forced_count, sizeof (decltype (block_processor.forced)::value_type) }));
	composite->add_component (collect_container_info (block_processor.generator, "generator"));
	return composite;
}

nano::node::node (boost::asio::io_context & io_ctx_a, uint16_t peering_port_a, boost::filesystem::path const & application_path_a, nano::alarm & alarm_a, nano::logging const & logging_a, nano::work_pool & work_a, nano::node_flags flags_a) :
node (io_ctx_a, application_path_a, alarm_a, nano::node_config (peering_port_a, logging_a), work_a, flags_a)
{
}

nano::node::node (boost::asio::io_context & io_ctx_a, boost::filesystem::path const & application_path_a, nano::alarm & alarm_a, nano::node_config const & config_a, nano::work_pool & work_a, nano::node_flags flags_a) :
io_ctx (io_ctx_a),
node_initialized_latch (1),
config (config_a),
stats (config.stat_config),
flags (flags_a),
alarm (alarm_a),
work (work_a),
distributed_work (*this),
logger (config_a.logging.min_time_between_log_output),
store_impl (nano::make_store (logger, application_path_a, flags.read_only, true, config_a.rocksdb_config, config_a.diagnostics_config.txn_tracking, config_a.block_processor_batch_max_time, config_a.lmdb_max_dbs, flags.sideband_batch_size, config_a.backup_before_upgrade, config_a.rocksdb_config.enable)),
store (*store_impl),
wallets_store_impl (std::make_unique<nano::mdb_wallets_store> (application_path_a / "wallets.ldb", config_a.lmdb_max_dbs)),
wallets_store (*wallets_store_impl),
gap_cache (*this),
ledger (store, stats, flags_a.generate_cache),
checker (config.signature_checker_threads),
network (*this, config.peering_port),
bootstrap_initiator (*this),
bootstrap (config.peering_port, *this),
application_path (application_path_a),
port_mapping (*this),
vote_processor (checker, active, store, observers, stats, config, logger, online_reps, ledger, network_params),
rep_crawler (*this),
warmed_up (0),
votes_cache (wallets),
block_processor (*this, write_database_queue),
block_processor_thread ([this]() {
	nano::thread_role::set (nano::thread_role::name::block_processing);
	this->block_processor.process_blocks ();
}),
online_reps (ledger, network_params, config.online_weight_minimum.number ()),
vote_uniquer (block_uniquer),
active (*this),
confirmation_height_processor (pending_confirmation_height, ledger, active, write_database_queue, config.conf_height_processor_batch_min_time, logger),
payment_observer_processor (observers.blocks),
wallets (wallets_store.init_error (), *this),
startup_time (std::chrono::steady_clock::now ())
{
	if (!init_error ())
	{
		if (config.websocket_config.enabled)
		{
			auto endpoint_l (nano::tcp_endpoint (boost::asio::ip::make_address_v6 (config.websocket_config.address), config.websocket_config.port));
			websocket_server = std::make_shared<nano::websocket::listener> (logger, wallets, io_ctx, endpoint_l);
			this->websocket_server->run ();
		}

		wallets.observer = [this](bool active) {
			observers.wallet.notify (active);
		};
		network.channel_observer = [this](std::shared_ptr<nano::transport::channel> channel_a) {
			observers.endpoint.notify (channel_a);
		};
		network.disconnect_observer = [this]() {
			observers.disconnect.notify ();
		};
		if (!config.callback_address.empty ())
		{
			observers.blocks.add ([this](nano::election_status const & status_a, nano::account const & account_a, nano::amount const & amount_a, bool is_state_send_a) {
				auto block_a (status_a.winner);
				if ((status_a.type == nano::election_status_type::active_confirmed_quorum || status_a.type == nano::election_status_type::active_confirmation_height) && this->block_arrival.recent (block_a->hash ()))
				{
					auto node_l (shared_from_this ());
					background ([node_l, block_a, account_a, amount_a, is_state_send_a]() {
						boost::property_tree::ptree event;
						event.add ("account", account_a.to_account ());
						event.add ("hash", block_a->hash ().to_string ());
						std::string block_text;
						block_a->serialize_json (block_text);
						event.add ("block", block_text);
						event.add ("amount", amount_a.to_string_dec ());
						if (is_state_send_a)
						{
							event.add ("is_send", is_state_send_a);
							event.add ("subtype", "send");
						}
						// Subtype field
						else if (block_a->type () == nano::block_type::state)
						{
							if (block_a->link ().is_zero ())
							{
								event.add ("subtype", "change");
							}
							else if (amount_a == 0 && node_l->ledger.is_epoch_link (block_a->link ()))
							{
								event.add ("subtype", "epoch");
							}
							else
							{
								event.add ("subtype", "receive");
							}
						}
						std::stringstream ostream;
						boost::property_tree::write_json (ostream, event);
						ostream.flush ();
						auto body (std::make_shared<std::string> (ostream.str ()));
						auto address (node_l->config.callback_address);
						auto port (node_l->config.callback_port);
						auto target (std::make_shared<std::string> (node_l->config.callback_target));
						auto resolver (std::make_shared<boost::asio::ip::tcp::resolver> (node_l->io_ctx));
						resolver->async_resolve (boost::asio::ip::tcp::resolver::query (address, std::to_string (port)), [node_l, address, port, target, body, resolver](boost::system::error_code const & ec, boost::asio::ip::tcp::resolver::iterator i_a) {
							if (!ec)
							{
								node_l->do_rpc_callback (i_a, address, port, target, body, resolver);
							}
							else
							{
								if (node_l->config.logging.callback_logging ())
								{
									node_l->logger.always_log (boost::str (boost::format ("Error resolving callback: %1%:%2%: %3%") % address % port % ec.message ()));
								}
								node_l->stats.inc (nano::stat::type::error, nano::stat::detail::http_callback, nano::stat::dir::out);
							}
						});
					});
				}
			});
		}
		if (websocket_server)
		{
			observers.blocks.add ([this](nano::election_status const & status_a, nano::account const & account_a, nano::amount const & amount_a, bool is_state_send_a) {
				assert (status_a.type != nano::election_status_type::ongoing);

				if (this->websocket_server->any_subscriber (nano::websocket::topic::confirmation))
				{
					auto block_a (status_a.winner);
					std::string subtype;
					if (is_state_send_a)
					{
						subtype = "send";
					}
					else if (block_a->type () == nano::block_type::state)
					{
						if (block_a->link ().is_zero ())
						{
							subtype = "change";
						}
						else if (amount_a == 0 && this->ledger.is_epoch_link (block_a->link ()))
						{
							subtype = "epoch";
						}
						else
						{
							subtype = "receive";
						}
					}

					this->websocket_server->broadcast_confirmation (block_a, account_a, amount_a, subtype, status_a);
				}
			});

			observers.active_stopped.add ([this](nano::block_hash const & hash_a) {
				if (this->websocket_server->any_subscriber (nano::websocket::topic::stopped_election))
				{
					nano::websocket::message_builder builder;
					this->websocket_server->broadcast (builder.stopped_election (hash_a));
				}
			});

			observers.difficulty.add ([this](uint64_t active_difficulty) {
				if (this->websocket_server->any_subscriber (nano::websocket::topic::active_difficulty))
				{
					nano::websocket::message_builder builder;
					auto msg (builder.difficulty_changed (network_params.network.publish_threshold, active_difficulty));
					this->websocket_server->broadcast (msg);
				}
			});
		}
		// Add block confirmation type stats regardless of http-callback and websocket subscriptions
		observers.blocks.add ([this](nano::election_status const & status_a, nano::account const & account_a, nano::amount const & amount_a, bool is_state_send_a) {
			assert (status_a.type != nano::election_status_type::ongoing);
			switch (status_a.type)
			{
				case nano::election_status_type::active_confirmed_quorum:
					this->stats.inc (nano::stat::type::observer, nano::stat::detail::observer_confirmation_active_quorum, nano::stat::dir::out);
					break;
				case nano::election_status_type::active_confirmation_height:
					this->stats.inc (nano::stat::type::observer, nano::stat::detail::observer_confirmation_active_conf_height, nano::stat::dir::out);
					break;
				case nano::election_status_type::inactive_confirmation_height:
					this->stats.inc (nano::stat::type::observer, nano::stat::detail::observer_confirmation_inactive, nano::stat::dir::out);
					break;
				default:
					break;
			}
		});
		observers.endpoint.add ([this](std::shared_ptr<nano::transport::channel> channel_a) {
			if (channel_a->get_type () == nano::transport::transport_type::udp)
			{
				this->network.send_keepalive (channel_a);
			}
			else
			{
				this->network.send_keepalive_self (channel_a);
			}
		});
		observers.vote.add ([this](std::shared_ptr<nano::vote> vote_a, std::shared_ptr<nano::transport::channel> channel_a, nano::vote_code code_a) {
			if (code_a == nano::vote_code::vote || code_a == nano::vote_code::indeterminate)
			{
				this->gap_cache.vote (vote_a);
				this->online_reps.observe (vote_a->account);
<<<<<<< HEAD
				this->rep_crawler.response (channel_a, vote_a);
=======
				nano::uint128_t rep_weight;
				{
					rep_weight = ledger.weight (vote_a->account);
				}
				if (rep_weight > minimum_principal_weight ())
				{
					bool rep_crawler_exists (false);
					for (auto hash : *vote_a)
					{
						if (this->rep_crawler.exists (hash))
						{
							rep_crawler_exists = true;
							break;
						}
					}
					if (rep_crawler_exists)
					{
						// We see a valid non-replay vote for a block we requested, this node is probably a representative
						if (this->rep_crawler.response (channel_a, vote_a->account, rep_weight))
						{
							logger.try_log (boost::str (boost::format ("Found a representative at %1%") % channel_a->to_string ()));
							// Rebroadcasting all active votes to new representative
							auto blocks (this->active.list_blocks ());
							for (auto i (blocks.begin ()), n (blocks.end ()); i != n; ++i)
							{
								if (*i != nullptr)
								{
									nano::confirm_req req (*i);
									channel_a->send (req);
								}
							}
						}
					}
				}
>>>>>>> 6a021191
			}
		});
		if (websocket_server)
		{
			observers.vote.add ([this](std::shared_ptr<nano::vote> vote_a, std::shared_ptr<nano::transport::channel> channel_a, nano::vote_code code_a) {
				if (this->websocket_server->any_subscriber (nano::websocket::topic::vote))
				{
					nano::websocket::message_builder builder;
					auto msg (builder.vote_received (vote_a, code_a));
					this->websocket_server->broadcast (msg);
				}
			});
		}
		// Cancelling local work generation
		observers.work_cancel.add ([this](nano::root const & root_a) {
			this->work.cancel (root_a);
			this->distributed_work.cancel (root_a);
		});

		logger.always_log ("Node starting, version: ", NANO_VERSION_STRING);
		logger.always_log ("Build information: ", BUILD_INFO);
		logger.always_log ("Database backend: ", store.vendor_get ());

		auto network_label = network_params.network.get_current_network_as_string ();
		logger.always_log ("Active network: ", network_label);

		logger.always_log (boost::str (boost::format ("Work pool running %1% threads %2%") % work.threads.size () % (work.opencl ? "(1 for OpenCL)" : "")));
		logger.always_log (boost::str (boost::format ("%1% work peers configured") % config.work_peers.size ()));
		if (!work_generation_enabled ())
		{
			logger.always_log ("Work generation is disabled");
		}

		if (config.logging.node_lifetime_tracing ())
		{
			logger.always_log ("Constructing node");
		}

		logger.always_log (boost::str (boost::format ("Outbound Voting Bandwidth limited to %1% bytes per second") % config.bandwidth_limit));

		// First do a pass with a read to see if any writing needs doing, this saves needing to open a write lock (and potentially blocking)
		auto is_initialized (false);
		{
			auto transaction (store.tx_begin_read ());
			is_initialized = (store.latest_begin (transaction) != store.latest_end ());
		}

		nano::genesis genesis;
		if (!is_initialized)
		{
			release_assert (!flags.read_only);
			auto transaction (store.tx_begin_write ());
			// Store was empty meaning we just created it, add the genesis block
			store.initialize (transaction, genesis, ledger.cache);
		}

		if (!ledger.block_exists (genesis.hash ()))
		{
			std::stringstream ss;
			ss << "Genesis block not found. Make sure the node network ID is correct.";
			if (network_params.network.is_beta_network ())
			{
				ss << " Beta network may have reset, try clearing database files";
			}
			auto str = ss.str ();

			logger.always_log (str);
			std::cerr << str << std::endl;
			std::exit (1);
		}

		node_id = nano::keypair ();
		logger.always_log ("Node ID: ", node_id.pub.to_node_id ());

		if ((network_params.network.is_live_network () || network_params.network.is_beta_network ()) && !flags.inactive_node)
		{
			// Use bootstrap weights if initial bootstrap is not completed
			bool use_bootstrap_weight (false);
			const uint8_t * weight_buffer = network_params.network.is_live_network () ? nano_bootstrap_weights_live : nano_bootstrap_weights_beta;
			size_t weight_size = network_params.network.is_live_network () ? nano_bootstrap_weights_live_size : nano_bootstrap_weights_beta_size;
			nano::bufferstream weight_stream ((const uint8_t *)weight_buffer, weight_size);
			nano::uint128_union block_height;
			if (!nano::try_read (weight_stream, block_height))
			{
				auto max_blocks = (uint64_t)block_height.number ();
				use_bootstrap_weight = ledger.cache.block_count < max_blocks;
				if (use_bootstrap_weight)
				{
					ledger.bootstrap_weight_max_blocks = max_blocks;
					while (true)
					{
						nano::account account;
						if (nano::try_read (weight_stream, account.bytes))
						{
							break;
						}
						nano::amount weight;
						if (nano::try_read (weight_stream, weight.bytes))
						{
							break;
						}
						logger.always_log ("Using bootstrap rep weight: ", account.to_account (), " -> ", weight.format_balance (Mxrb_ratio, 0, true), " XRB");
						ledger.bootstrap_weights[account] = weight.number ();
					}
				}
			}
			// Drop unchecked blocks if initial bootstrap is completed
			if (!flags.disable_unchecked_drop && !use_bootstrap_weight && !flags.read_only)
			{
				auto transaction (store.tx_begin_write ());
				store.unchecked_clear (transaction);
				logger.always_log ("Dropping unchecked blocks");
			}
		}
	}
	node_initialized_latch.count_down ();
}

nano::node::~node ()
{
	if (config.logging.node_lifetime_tracing ())
	{
		logger.always_log ("Destructing node");
	}
	stop ();
}

void nano::node::do_rpc_callback (boost::asio::ip::tcp::resolver::iterator i_a, std::string const & address, uint16_t port, std::shared_ptr<std::string> target, std::shared_ptr<std::string> body, std::shared_ptr<boost::asio::ip::tcp::resolver> resolver)
{
	if (i_a != boost::asio::ip::tcp::resolver::iterator{})
	{
		auto node_l (shared_from_this ());
		auto sock (std::make_shared<boost::asio::ip::tcp::socket> (node_l->io_ctx));
		sock->async_connect (i_a->endpoint (), [node_l, target, body, sock, address, port, i_a, resolver](boost::system::error_code const & ec) mutable {
			if (!ec)
			{
				auto req (std::make_shared<boost::beast::http::request<boost::beast::http::string_body>> ());
				req->method (boost::beast::http::verb::post);
				req->target (*target);
				req->version (11);
				req->insert (boost::beast::http::field::host, address);
				req->insert (boost::beast::http::field::content_type, "application/json");
				req->body () = *body;
				req->prepare_payload ();
				boost::beast::http::async_write (*sock, *req, [node_l, sock, address, port, req, i_a, target, body, resolver](boost::system::error_code const & ec, size_t bytes_transferred) mutable {
					if (!ec)
					{
						auto sb (std::make_shared<boost::beast::flat_buffer> ());
						auto resp (std::make_shared<boost::beast::http::response<boost::beast::http::string_body>> ());
						boost::beast::http::async_read (*sock, *sb, *resp, [node_l, sb, resp, sock, address, port, i_a, target, body, resolver](boost::system::error_code const & ec, size_t bytes_transferred) mutable {
							if (!ec)
							{
								if (boost::beast::http::to_status_class (resp->result ()) == boost::beast::http::status_class::successful)
								{
									node_l->stats.inc (nano::stat::type::http_callback, nano::stat::detail::initiate, nano::stat::dir::out);
								}
								else
								{
									if (node_l->config.logging.callback_logging ())
									{
										node_l->logger.try_log (boost::str (boost::format ("Callback to %1%:%2% failed with status: %3%") % address % port % resp->result ()));
									}
									node_l->stats.inc (nano::stat::type::error, nano::stat::detail::http_callback, nano::stat::dir::out);
								}
							}
							else
							{
								if (node_l->config.logging.callback_logging ())
								{
									node_l->logger.try_log (boost::str (boost::format ("Unable complete callback: %1%:%2%: %3%") % address % port % ec.message ()));
								}
								node_l->stats.inc (nano::stat::type::error, nano::stat::detail::http_callback, nano::stat::dir::out);
							};
						});
					}
					else
					{
						if (node_l->config.logging.callback_logging ())
						{
							node_l->logger.try_log (boost::str (boost::format ("Unable to send callback: %1%:%2%: %3%") % address % port % ec.message ()));
						}
						node_l->stats.inc (nano::stat::type::error, nano::stat::detail::http_callback, nano::stat::dir::out);
					}
				});
			}
			else
			{
				if (node_l->config.logging.callback_logging ())
				{
					node_l->logger.try_log (boost::str (boost::format ("Unable to connect to callback address: %1%:%2%: %3%") % address % port % ec.message ()));
				}
				node_l->stats.inc (nano::stat::type::error, nano::stat::detail::http_callback, nano::stat::dir::out);
				++i_a;
				node_l->do_rpc_callback (i_a, address, port, target, body, resolver);
			}
		});
	}
}

bool nano::node::copy_with_compaction (boost::filesystem::path const & destination)
{
	return store.copy_db (destination);
}

void nano::node::process_fork (nano::transaction const & transaction_a, std::shared_ptr<nano::block> block_a)
{
	auto root (block_a->root ());
	if (!store.block_exists (transaction_a, block_a->type (), block_a->hash ()) && store.root_exists (transaction_a, block_a->root ()))
	{
		std::shared_ptr<nano::block> ledger_block (ledger.forked_block (transaction_a, *block_a));
		if (ledger_block && !block_confirmed_or_being_confirmed (transaction_a, ledger_block->hash ()))
		{
			std::weak_ptr<nano::node> this_w (shared_from_this ());
			if (!active.start (ledger_block, false, [this_w, root](std::shared_ptr<nano::block>) {
				    if (auto this_l = this_w.lock ())
				    {
					    auto attempt (this_l->bootstrap_initiator.current_attempt ());
					    if (attempt && attempt->mode == nano::bootstrap_mode::legacy)
					    {
						    auto transaction (this_l->store.tx_begin_read ());
						    auto account (this_l->ledger.store.frontier_get (transaction, root));
						    if (!account.is_zero ())
						    {
							    attempt->requeue_pull (nano::pull_info (account, root, root));
						    }
						    else if (this_l->ledger.store.account_exists (transaction, root))
						    {
							    attempt->requeue_pull (nano::pull_info (root, nano::block_hash (0), nano::block_hash (0)));
						    }
					    }
				    }
			    }))
			{
				logger.always_log (boost::str (boost::format ("Resolving fork between our block: %1% and block %2% both with root %3%") % ledger_block->hash ().to_string () % block_a->hash ().to_string () % block_a->root ().to_string ()));
				network.broadcast_confirm_req (ledger_block);
			}
		}
	}
}

std::unique_ptr<nano::container_info_component> nano::collect_container_info (node & node, const std::string & name)
{
	auto composite = std::make_unique<container_info_composite> (name);
	composite->add_component (collect_container_info (node.alarm, "alarm"));
	composite->add_component (collect_container_info (node.work, "work"));
	composite->add_component (collect_container_info (node.gap_cache, "gap_cache"));
	composite->add_component (collect_container_info (node.ledger, "ledger"));
	composite->add_component (collect_container_info (node.active, "active"));
	composite->add_component (collect_container_info (node.bootstrap_initiator, "bootstrap_initiator"));
	composite->add_component (collect_container_info (node.bootstrap, "bootstrap"));
	composite->add_component (collect_container_info (node.network, "network"));
	composite->add_component (collect_container_info (node.observers, "observers"));
	composite->add_component (collect_container_info (node.wallets, "wallets"));
	composite->add_component (collect_container_info (node.vote_processor, "vote_processor"));
	composite->add_component (collect_container_info (node.rep_crawler, "rep_crawler"));
	composite->add_component (collect_container_info (node.block_processor, "block_processor"));
	composite->add_component (collect_container_info (node.block_arrival, "block_arrival"));
	composite->add_component (collect_container_info (node.online_reps, "online_reps"));
	composite->add_component (collect_container_info (node.votes_cache, "votes_cache"));
	composite->add_component (collect_container_info (node.block_uniquer, "block_uniquer"));
	composite->add_component (collect_container_info (node.vote_uniquer, "vote_uniquer"));
	composite->add_component (collect_container_info (node.confirmation_height_processor, "confirmation_height_processor"));
	composite->add_component (collect_container_info (node.pending_confirmation_height, "pending_confirmation_height"));
	composite->add_component (collect_container_info (node.worker, "worker"));
	composite->add_component (collect_container_info (node.distributed_work, "distributed_work"));
	return composite;
}

void nano::node::process_active (std::shared_ptr<nano::block> incoming)
{
	block_arrival.add (incoming->hash ());
	block_processor.add (incoming, nano::seconds_since_epoch ());
}

nano::process_return nano::node::process (nano::block const & block_a)
{
	auto transaction (store.tx_begin_write ({ tables::accounts, tables::cached_counts, tables::change_blocks, tables::frontiers, tables::open_blocks, tables::pending, tables::receive_blocks, tables::representation, tables::send_blocks, tables::state_blocks }, { tables::confirmation_height }));
	auto result (ledger.process (transaction, block_a));
	return result;
}

nano::process_return nano::node::process_local (std::shared_ptr<nano::block> block_a, bool const work_watcher_a)
{
	// Add block hash as recently arrived to trigger automatic rebroadcast and election
	block_arrival.add (block_a->hash ());
	// Set current time to trigger automatic rebroadcast and election
	nano::unchecked_info info (block_a, block_a->account (), nano::seconds_since_epoch (), nano::signature_verification::unknown);
	// Notify block processor to release write lock
	block_processor.wait_write ();
	// Process block
	auto transaction (store.tx_begin_write ());
	return block_processor.process_one (transaction, info, work_watcher_a);
}

void nano::node::start ()
{
	network.start ();
	add_initial_peers ();
	if (!flags.disable_legacy_bootstrap)
	{
		ongoing_bootstrap ();
	}
	if (!flags.disable_unchecked_cleanup)
	{
		auto this_l (shared ());
		worker.push_task ([this_l]() {
			this_l->ongoing_unchecked_cleanup ();
		});
	}
	ongoing_store_flush ();
	if (!flags.disable_rep_crawler)
	{
		rep_crawler.start ();
	}
	ongoing_rep_calculation ();
	ongoing_peer_store ();
	ongoing_online_weight_calculation_queue ();
	if (config.tcp_incoming_connections_max > 0)
	{
		bootstrap.start ();
	}
	if (!flags.disable_backup)
	{
		backup_wallet ();
	}
	search_pending ();
	if (!flags.disable_wallet_bootstrap)
	{
		// Delay to start wallet lazy bootstrap
		auto this_l (shared ());
		alarm.add (std::chrono::steady_clock::now () + std::chrono::minutes (1), [this_l]() {
			this_l->bootstrap_wallet ();
		});
	}
	if (config.external_address == boost::asio::ip::address_v6{}.any ().to_string ())
	{
		port_mapping.start ();
	}
}

void nano::node::stop ()
{
	if (!stopped.exchange (true))
	{
		logger.always_log ("Node stopping");
		write_database_queue.stop ();
		// Cancels ongoing work generation tasks, which may be blocking other threads
		// No tasks may wait for work generation in I/O threads, or termination signal capturing will be unable to call node::stop()
		distributed_work.stop ();
		block_processor.stop ();
		if (block_processor_thread.joinable ())
		{
			block_processor_thread.join ();
		}
		vote_processor.stop ();
		confirmation_height_processor.stop ();
		active.stop ();
		network.stop ();
		if (websocket_server)
		{
			websocket_server->stop ();
		}
		bootstrap_initiator.stop ();
		bootstrap.stop ();
		port_mapping.stop ();
		checker.stop ();
		wallets.stop ();
		stats.stop ();
		worker.stop ();
		// work pool is not stopped on purpose due to testing setup
	}
}

void nano::node::keepalive_preconfigured (std::vector<std::string> const & peers_a)
{
	for (auto i (peers_a.begin ()), n (peers_a.end ()); i != n; ++i)
	{
		keepalive (*i, network_params.network.default_node_port);
	}
}

nano::block_hash nano::node::latest (nano::account const & account_a)
{
	auto transaction (store.tx_begin_read ());
	return ledger.latest (transaction, account_a);
}

nano::uint128_t nano::node::balance (nano::account const & account_a)
{
	auto transaction (store.tx_begin_read ());
	return ledger.account_balance (transaction, account_a);
}

std::shared_ptr<nano::block> nano::node::block (nano::block_hash const & hash_a)
{
	auto transaction (store.tx_begin_read ());
	return store.block_get (transaction, hash_a);
}

std::pair<nano::uint128_t, nano::uint128_t> nano::node::balance_pending (nano::account const & account_a)
{
	std::pair<nano::uint128_t, nano::uint128_t> result;
	auto transaction (store.tx_begin_read ());
	result.first = ledger.account_balance (transaction, account_a);
	result.second = ledger.account_pending (transaction, account_a);
	return result;
}

nano::uint128_t nano::node::weight (nano::account const & account_a)
{
	return ledger.weight (account_a);
}

nano::block_hash nano::node::rep_block (nano::account const & account_a)
{
	auto transaction (store.tx_begin_read ());
	nano::account_info info;
	nano::block_hash result (0);
	if (!store.account_get (transaction, account_a, info))
	{
		result = ledger.representative (transaction, info.head);
	}
	return result;
}

nano::uint128_t nano::node::minimum_principal_weight ()
{
	return minimum_principal_weight (online_reps.online_stake ());
}

nano::uint128_t nano::node::minimum_principal_weight (nano::uint128_t const & online_stake)
{
	return online_stake / network_params.network.principal_weight_factor;
}

void nano::node::ongoing_rep_calculation ()
{
	auto now (std::chrono::steady_clock::now ());
	vote_processor.calculate_weights ();
	std::weak_ptr<nano::node> node_w (shared_from_this ());
	alarm.add (now + std::chrono::minutes (10), [node_w]() {
		if (auto node_l = node_w.lock ())
		{
			node_l->ongoing_rep_calculation ();
		}
	});
}

void nano::node::ongoing_bootstrap ()
{
	auto next_wakeup (300);
	if (warmed_up < 3)
	{
		// Re-attempt bootstrapping more aggressively on startup
		next_wakeup = 5;
		if (!bootstrap_initiator.in_progress () && !network.empty ())
		{
			++warmed_up;
		}
	}
	bootstrap_initiator.bootstrap ();
	std::weak_ptr<nano::node> node_w (shared_from_this ());
	alarm.add (std::chrono::steady_clock::now () + std::chrono::seconds (next_wakeup), [node_w]() {
		if (auto node_l = node_w.lock ())
		{
			node_l->ongoing_bootstrap ();
		}
	});
}

void nano::node::ongoing_store_flush ()
{
	{
		auto transaction (store.tx_begin_write ({ tables::vote }));
		store.flush (transaction);
	}
	std::weak_ptr<nano::node> node_w (shared_from_this ());
	alarm.add (std::chrono::steady_clock::now () + std::chrono::seconds (5), [node_w]() {
		if (auto node_l = node_w.lock ())
		{
			node_l->worker.push_task ([node_l]() {
				node_l->ongoing_store_flush ();
			});
		}
	});
}

void nano::node::ongoing_peer_store ()
{
	bool stored (network.tcp_channels.store_all (true));
	network.udp_channels.store_all (!stored);
	std::weak_ptr<nano::node> node_w (shared_from_this ());
	alarm.add (std::chrono::steady_clock::now () + network_params.node.peer_interval, [node_w]() {
		if (auto node_l = node_w.lock ())
		{
			node_l->worker.push_task ([node_l]() {
				node_l->ongoing_peer_store ();
			});
		}
	});
}

void nano::node::backup_wallet ()
{
	auto transaction (wallets.tx_begin_read ());
	for (auto i (wallets.items.begin ()), n (wallets.items.end ()); i != n; ++i)
	{
		boost::system::error_code error_chmod;
		auto backup_path (application_path / "backup");

		boost::filesystem::create_directories (backup_path);
		nano::set_secure_perm_directory (backup_path, error_chmod);
		i->second->store.write_backup (transaction, backup_path / (i->first.to_string () + ".json"));
	}
	auto this_l (shared ());
	alarm.add (std::chrono::steady_clock::now () + network_params.node.backup_interval, [this_l]() {
		this_l->backup_wallet ();
	});
}

void nano::node::search_pending ()
{
	// Reload wallets from disk
	wallets.reload ();
	// Search pending
	wallets.search_pending_all ();
	auto this_l (shared ());
	alarm.add (std::chrono::steady_clock::now () + network_params.node.search_pending_interval, [this_l]() {
		this_l->worker.push_task ([this_l]() {
			this_l->search_pending ();
		});
	});
}

void nano::node::bootstrap_wallet ()
{
	std::deque<nano::account> accounts;
	{
		nano::lock_guard<std::mutex> lock (wallets.mutex);
		auto transaction (wallets.tx_begin_read ());
		for (auto i (wallets.items.begin ()), n (wallets.items.end ()); i != n && accounts.size () < 128; ++i)
		{
			auto & wallet (*i->second);
			nano::lock_guard<std::recursive_mutex> wallet_lock (wallet.store.mutex);
			for (auto j (wallet.store.begin (transaction)), m (wallet.store.end ()); j != m && accounts.size () < 128; ++j)
			{
				nano::account account (j->first);
				accounts.push_back (account);
			}
		}
	}
	bootstrap_initiator.bootstrap_wallet (accounts);
}

void nano::node::unchecked_cleanup ()
{
	std::deque<nano::unchecked_key> cleaning_list;
	auto attempt (bootstrap_initiator.current_attempt ());
	bool long_attempt (attempt != nullptr && std::chrono::duration_cast<std::chrono::seconds> (std::chrono::steady_clock::now () - attempt->attempt_start).count () > config.unchecked_cutoff_time.count ());
	// Collect old unchecked keys
	if (!flags.disable_unchecked_cleanup && ledger.cache.block_count >= ledger.bootstrap_weight_max_blocks && !long_attempt)
	{
		auto now (nano::seconds_since_epoch ());
		auto transaction (store.tx_begin_read ());
		// Max 1M records to clean, max 2 minutes reading to prevent slow i/o systems issues
		for (auto i (store.unchecked_begin (transaction)), n (store.unchecked_end ()); i != n && cleaning_list.size () < 1024 * 1024 && nano::seconds_since_epoch () - now < 120; ++i)
		{
			nano::unchecked_key const & key (i->first);
			nano::unchecked_info const & info (i->second);
			if ((now - info.modified) > static_cast<uint64_t> (config.unchecked_cutoff_time.count ()))
			{
				cleaning_list.push_back (key);
			}
		}
	}
	if (!cleaning_list.empty ())
	{
		logger.always_log (boost::str (boost::format ("Deleting %1% old unchecked blocks") % cleaning_list.size ()));
	}
	// Delete old unchecked keys in batches
	while (!cleaning_list.empty ())
	{
		size_t deleted_count (0);
		auto transaction (store.tx_begin_write ());
		while (deleted_count++ < 2 * 1024 && !cleaning_list.empty ())
		{
			auto key (cleaning_list.front ());
			cleaning_list.pop_front ();
			store.unchecked_del (transaction, key);
			--ledger.cache.unchecked_count;
		}
	}
}

void nano::node::ongoing_unchecked_cleanup ()
{
	unchecked_cleanup ();
	auto this_l (shared ());
	alarm.add (std::chrono::steady_clock::now () + network_params.node.unchecked_cleaning_interval, [this_l]() {
		this_l->worker.push_task ([this_l]() {
			this_l->ongoing_unchecked_cleanup ();
		});
	});
}

int nano::node::price (nano::uint128_t const & balance_a, int amount_a)
{
	assert (balance_a >= amount_a * nano::Gxrb_ratio);
	auto balance_l (balance_a);
	double result (0.0);
	for (auto i (0); i < amount_a; ++i)
	{
		balance_l -= nano::Gxrb_ratio;
		auto balance_scaled ((balance_l / nano::Mxrb_ratio).convert_to<double> ());
		auto units (balance_scaled / 1000.0);
		auto unit_price (((free_cutoff - units) / free_cutoff) * price_max);
		result += std::min (std::max (0.0, unit_price), price_max);
	}
	return static_cast<int> (result * 100.0);
}

bool nano::node::local_work_generation_enabled () const
{
	return config.work_threads > 0 || work.opencl;
}

bool nano::node::work_generation_enabled () const
{
	return work_generation_enabled (config.work_peers);
}

bool nano::node::work_generation_enabled (std::vector<std::pair<std::string, uint16_t>> const & peers_a) const
{
	return !peers_a.empty () || local_work_generation_enabled ();
}

boost::optional<uint64_t> nano::node::work_generate_blocking (nano::block & block_a)
{
	return work_generate_blocking (block_a, network_params.network.publish_threshold);
}

boost::optional<uint64_t> nano::node::work_generate_blocking (nano::block & block_a, uint64_t difficulty_a)
{
	auto opt_work_l (work_generate_blocking (block_a.root (), difficulty_a, block_a.account ()));
	if (opt_work_l.is_initialized ())
	{
		block_a.block_work_set (*opt_work_l);
	}
	return opt_work_l;
}

void nano::node::work_generate (nano::root const & root_a, std::function<void(boost::optional<uint64_t>)> callback_a, boost::optional<nano::account> const & account_a)
{
	work_generate (root_a, callback_a, network_params.network.publish_threshold, account_a);
}

void nano::node::work_generate (nano::root const & root_a, std::function<void(boost::optional<uint64_t>)> callback_a, uint64_t difficulty_a, boost::optional<nano::account> const & account_a, bool secondary_work_peers_a)
{
	auto const & peers_l (secondary_work_peers_a ? config.secondary_work_peers : config.work_peers);
	if (distributed_work.make (root_a, peers_l, callback_a, difficulty_a, account_a))
	{
		// Error in creating the job (either stopped or work generation is not possible)
		callback_a (boost::none);
	}
}

boost::optional<uint64_t> nano::node::work_generate_blocking (nano::root const & root_a, boost::optional<nano::account> const & account_a)
{
	return work_generate_blocking (root_a, network_params.network.publish_threshold, account_a);
}

boost::optional<uint64_t> nano::node::work_generate_blocking (nano::root const & root_a, uint64_t difficulty_a, boost::optional<nano::account> const & account_a)
{
	std::promise<boost::optional<uint64_t>> promise;
	// clang-format off
	work_generate (root_a, [&promise](boost::optional<uint64_t> opt_work_a) {
		promise.set_value (opt_work_a);
	},
	difficulty_a, account_a);
	// clang-format on
	return promise.get_future ().get ();
}

void nano::node::add_initial_peers ()
{
	auto transaction (store.tx_begin_read ());
	for (auto i (store.peers_begin (transaction)), n (store.peers_end ()); i != n; ++i)
	{
		nano::endpoint endpoint (boost::asio::ip::address_v6 (i->first.address_bytes ()), i->first.port ());
		if (!network.reachout (endpoint, config.allow_local_peers))
		{
			std::weak_ptr<nano::node> node_w (shared_from_this ());
			network.tcp_channels.start_tcp (endpoint, [node_w](std::shared_ptr<nano::transport::channel> channel_a) {
				if (auto node_l = node_w.lock ())
				{
					node_l->network.send_keepalive (channel_a);
					if (!node_l->flags.disable_rep_crawler)
					{
						node_l->rep_crawler.query (channel_a);
					}
				}
			});
		}
	}
}

void nano::node::block_confirm (std::shared_ptr<nano::block> block_a)
{
	active.start (block_a, false);
	network.broadcast_confirm_req (block_a);
	// Calculate votes for local representatives
	if (config.enable_voting && wallets.rep_counts ().voting > 0 && active.active (*block_a))
	{
		block_processor.generator.add (block_a->hash ());
	}
}

bool nano::node::block_confirmed_or_being_confirmed (nano::transaction const & transaction_a, nano::block_hash const & hash_a)
{
	return ledger.block_confirmed (transaction_a, hash_a) || pending_confirmation_height.is_processing_block (hash_a);
}

nano::uint128_t nano::node::delta () const
{
	auto result ((online_reps.online_stake () / 100) * config.online_weight_quorum);
	return result;
}

void nano::node::ongoing_online_weight_calculation_queue ()
{
	std::weak_ptr<nano::node> node_w (shared_from_this ());
	alarm.add (std::chrono::steady_clock::now () + (std::chrono::seconds (network_params.node.weight_period)), [node_w]() {
		if (auto node_l = node_w.lock ())
		{
			node_l->worker.push_task ([node_l]() {
				node_l->ongoing_online_weight_calculation ();
			});
		}
	});
}

bool nano::node::online () const
{
	return rep_crawler.total_weight () > (std::max (config.online_weight_minimum.number (), delta ()));
}

void nano::node::ongoing_online_weight_calculation ()
{
	online_reps.sample ();
	ongoing_online_weight_calculation_queue ();
}

namespace
{
class confirmed_visitor : public nano::block_visitor
{
public:
	confirmed_visitor (nano::transaction const & transaction_a, nano::node & node_a, std::shared_ptr<nano::block> const & block_a, nano::block_hash const & hash_a) :
	transaction (transaction_a),
	node (node_a),
	block (block_a),
	hash (hash_a)
	{
	}
	virtual ~confirmed_visitor () = default;
	void scan_receivable (nano::account const & account_a)
	{
		for (auto i (node.wallets.items.begin ()), n (node.wallets.items.end ()); i != n; ++i)
		{
			auto const & wallet (i->second);
			auto transaction_l (node.wallets.tx_begin_read ());
			if (wallet->store.exists (transaction_l, account_a))
			{
				nano::account representative;
				nano::pending_info pending;
				representative = wallet->store.representative (transaction_l);
				auto error (node.store.pending_get (transaction, nano::pending_key (account_a, hash), pending));
				if (!error)
				{
					auto node_l (node.shared ());
					auto amount (pending.amount.number ());
					wallet->receive_async (block, representative, amount, [](std::shared_ptr<nano::block>) {});
				}
				else
				{
					if (!node.store.block_exists (transaction, hash))
					{
						node.logger.try_log (boost::str (boost::format ("Confirmed block is missing:  %1%") % hash.to_string ()));
						assert (false && "Confirmed block is missing");
					}
					else
					{
						node.logger.try_log (boost::str (boost::format ("Block %1% has already been received") % hash.to_string ()));
					}
				}
			}
		}
	}
	void state_block (nano::state_block const & block_a) override
	{
		scan_receivable (block_a.hashables.link);
	}
	void send_block (nano::send_block const & block_a) override
	{
		scan_receivable (block_a.hashables.destination);
	}
	void receive_block (nano::receive_block const &) override
	{
	}
	void open_block (nano::open_block const &) override
	{
	}
	void change_block (nano::change_block const &) override
	{
	}
	nano::transaction const & transaction;
	nano::node & node;
	std::shared_ptr<nano::block> block;
	nano::block_hash const & hash;
};
}

void nano::node::receive_confirmed (nano::transaction const & transaction_a, std::shared_ptr<nano::block> block_a, nano::block_hash const & hash_a)
{
	confirmed_visitor visitor (transaction_a, *this, block_a, hash_a);
	block_a->visit (visitor);
}

void nano::node::process_confirmed_data (nano::transaction const & transaction_a, std::shared_ptr<nano::block> block_a, nano::block_hash const & hash_a, nano::block_sideband const & sideband_a, nano::account & account_a, nano::uint128_t & amount_a, bool & is_state_send_a, nano::account & pending_account_a)
{
	// Faster account calculation
	account_a = block_a->account ();
	if (account_a.is_zero ())
	{
		account_a = sideband_a.account;
	}
	// Faster amount calculation
	auto previous (block_a->previous ());
	auto previous_balance (ledger.balance (transaction_a, previous));
	auto block_balance (store.block_balance_calculated (block_a, sideband_a));
	if (hash_a != ledger.network_params.ledger.genesis_account)
	{
		amount_a = block_balance > previous_balance ? block_balance - previous_balance : previous_balance - block_balance;
	}
	else
	{
		amount_a = ledger.network_params.ledger.genesis_amount;
	}
	if (auto state = dynamic_cast<nano::state_block *> (block_a.get ()))
	{
		if (state->hashables.balance < previous_balance)
		{
			is_state_send_a = true;
		}
		pending_account_a = state->hashables.link;
	}
	if (auto send = dynamic_cast<nano::send_block *> (block_a.get ()))
	{
		pending_account_a = send->hashables.destination;
	}
}

void nano::node::process_confirmed (nano::election_status const & status_a, uint8_t iteration)
{
	if (status_a.type == nano::election_status_type::active_confirmed_quorum)
	{
		auto block_a (status_a.winner);
		auto hash (block_a->hash ());
		auto transaction (store.tx_begin_read ());
		if (store.block_get (transaction, hash) != nullptr)
		{
			confirmation_height_processor.add (hash);
		}
		// Limit to 0.5 * 20 = 10 seconds (more than max block_processor::process_batch finish time)
		else if (iteration < 20)
		{
			iteration++;
			std::weak_ptr<nano::node> node_w (shared ());
			alarm.add (std::chrono::steady_clock::now () + network_params.node.process_confirmed_interval, [node_w, status_a, iteration]() {
				if (auto node_l = node_w.lock ())
				{
					node_l->process_confirmed (status_a, iteration);
				}
			});
		}
	}
}

bool nano::block_arrival::add (nano::block_hash const & hash_a)
{
	nano::lock_guard<std::mutex> lock (mutex);
	auto now (std::chrono::steady_clock::now ());
	auto inserted (arrival.get<tag_sequence> ().emplace_back (nano::block_arrival_info{ now, hash_a }));
	auto result (!inserted.second);
	return result;
}

bool nano::block_arrival::recent (nano::block_hash const & hash_a)
{
	nano::lock_guard<std::mutex> lock (mutex);
	auto now (std::chrono::steady_clock::now ());
	while (arrival.size () > arrival_size_min && arrival.get<tag_sequence> ().front ().arrival + arrival_time_min < now)
	{
		arrival.get<tag_sequence> ().pop_front ();
	}
	return arrival.get<tag_hash> ().find (hash_a) != arrival.get<tag_hash> ().end ();
}

std::unique_ptr<nano::container_info_component> nano::collect_container_info (block_arrival & block_arrival, const std::string & name)
{
	size_t count = 0;
	{
		nano::lock_guard<std::mutex> guard (block_arrival.mutex);
		count = block_arrival.arrival.size ();
	}

	auto sizeof_element = sizeof (decltype (block_arrival.arrival)::value_type);
	auto composite = std::make_unique<container_info_composite> (name);
	composite->add_component (std::make_unique<container_info_leaf> (container_info{ "arrival", count, sizeof_element }));
	return composite;
}

std::shared_ptr<nano::node> nano::node::shared ()
{
	return shared_from_this ();
}

bool nano::node::validate_block_by_previous (nano::transaction const & transaction, std::shared_ptr<nano::block> block_a)
{
	bool result (false);
	nano::root account;
	if (!block_a->previous ().is_zero ())
	{
		if (store.block_exists (transaction, block_a->previous ()))
		{
			account = ledger.account (transaction, block_a->previous ());
		}
		else
		{
			result = true;
		}
	}
	else
	{
		account = block_a->root ();
	}
	if (!result && block_a->type () == nano::block_type::state)
	{
		std::shared_ptr<nano::state_block> block_l (std::static_pointer_cast<nano::state_block> (block_a));
		nano::amount prev_balance (0);
		if (!block_l->hashables.previous.is_zero ())
		{
			if (store.block_exists (transaction, block_l->hashables.previous))
			{
				prev_balance = ledger.balance (transaction, block_l->hashables.previous);
			}
			else
			{
				result = true;
			}
		}
		if (!result)
		{
			if (block_l->hashables.balance == prev_balance && ledger.is_epoch_link (block_l->hashables.link))
			{
				account = ledger.epoch_signer (block_l->link ());
			}
		}
	}
	if (!result && (account.is_zero () || nano::validate_message (account, block_a->hash (), block_a->block_signature ())))
	{
		result = true;
	}
	return result;
}

int nano::node::store_version ()
{
	auto transaction (store.tx_begin_read ());
	return store.version_get (transaction);
}

bool nano::node::init_error () const
{
	return store.init_error () || wallets_store.init_error ();
}

nano::inactive_node::inactive_node (boost::filesystem::path const & path_a, uint16_t peering_port_a, nano::node_flags const & node_flags) :
path (path_a),
io_context (std::make_shared<boost::asio::io_context> ()),
alarm (*io_context),
work (1),
peering_port (peering_port_a)
{
	boost::system::error_code error_chmod;

	/*
	 * @warning May throw a filesystem exception
	 */
	boost::filesystem::create_directories (path);
	nano::set_secure_perm_directory (path, error_chmod);
	logging.max_size = std::numeric_limits<std::uintmax_t>::max ();
	logging.init (path);
	node = std::make_shared<nano::node> (*io_context, peering_port, path, alarm, logging, work, node_flags);
	node->active.stop ();
}

nano::inactive_node::~inactive_node ()
{
	node->stop ();
}

nano::node_flags const & nano::inactive_node_flag_defaults ()
{
	static nano::node_flags node_flags;
	node_flags.inactive_node = true;
	node_flags.read_only = true;
	node_flags.generate_cache.reps = false;
	node_flags.generate_cache.cemented_count = false;
	node_flags.generate_cache.unchecked_count = false;
	return node_flags;
}

std::unique_ptr<nano::block_store> nano::make_store (nano::logger_mt & logger, boost::filesystem::path const & path, bool read_only, bool add_db_postfix, nano::rocksdb_config const & rocksdb_config, nano::txn_tracking_config const & txn_tracking_config_a, std::chrono::milliseconds block_processor_batch_max_time_a, int lmdb_max_dbs, size_t batch_size, bool backup_before_upgrade, bool use_rocksdb_backend)
{
#if NANO_ROCKSDB
	auto make_rocksdb = [&logger, add_db_postfix, &path, &rocksdb_config, read_only]() {
		return std::make_unique<nano::rocksdb_store> (logger, add_db_postfix ? path / "rocksdb" : path, rocksdb_config, read_only);
	};
#endif

	if (use_rocksdb_backend)
	{
#if NANO_ROCKSDB
		return make_rocksdb ();
#else
		logger.always_log (std::error_code (nano::error_config::rocksdb_enabled_but_not_supported).message ());
		release_assert (false);
		return nullptr;
#endif
	}
	else
	{
#if NANO_ROCKSDB
		/** To use RocksDB in tests make sure the node is built with the cmake variable -DNANO_ROCKSDB=ON and the environment variable TEST_USE_ROCKSDB=1 is set */
		static nano::network_constants network_constants;
		auto use_rocksdb_str = std::getenv ("TEST_USE_ROCKSDB");
		if (use_rocksdb_str && (boost::lexical_cast<int> (use_rocksdb_str) == 1) && network_constants.is_test_network ())
		{
			return make_rocksdb ();
		}
#endif
	}

	return std::make_unique<nano::mdb_store> (logger, add_db_postfix ? path / "data.ldb" : path, txn_tracking_config_a, block_processor_batch_max_time_a, lmdb_max_dbs, batch_size, backup_before_upgrade);
}<|MERGE_RESOLUTION|>--- conflicted
+++ resolved
@@ -309,44 +309,7 @@
 			{
 				this->gap_cache.vote (vote_a);
 				this->online_reps.observe (vote_a->account);
-<<<<<<< HEAD
 				this->rep_crawler.response (channel_a, vote_a);
-=======
-				nano::uint128_t rep_weight;
-				{
-					rep_weight = ledger.weight (vote_a->account);
-				}
-				if (rep_weight > minimum_principal_weight ())
-				{
-					bool rep_crawler_exists (false);
-					for (auto hash : *vote_a)
-					{
-						if (this->rep_crawler.exists (hash))
-						{
-							rep_crawler_exists = true;
-							break;
-						}
-					}
-					if (rep_crawler_exists)
-					{
-						// We see a valid non-replay vote for a block we requested, this node is probably a representative
-						if (this->rep_crawler.response (channel_a, vote_a->account, rep_weight))
-						{
-							logger.try_log (boost::str (boost::format ("Found a representative at %1%") % channel_a->to_string ()));
-							// Rebroadcasting all active votes to new representative
-							auto blocks (this->active.list_blocks ());
-							for (auto i (blocks.begin ()), n (blocks.end ()); i != n; ++i)
-							{
-								if (*i != nullptr)
-								{
-									nano::confirm_req req (*i);
-									channel_a->send (req);
-								}
-							}
-						}
-					}
-				}
->>>>>>> 6a021191
 			}
 		});
 		if (websocket_server)
