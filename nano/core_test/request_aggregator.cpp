--- conflicted
+++ resolved
@@ -302,17 +302,10 @@
 TEST (request_aggregator, cannot_vote)
 {
 	nano::system system;
-<<<<<<< HEAD
 	nano::node_config config;
 	config.flags.disable_request_loop = true;
 	auto & node (*system.add_node (config));
-=======
-	nano::node_flags flags;
-	flags.disable_request_loop = true;
-	auto & node (*system.add_node (flags));
-	// This prevents activation of blocks which are cemented
 	node.confirmation_height_processor.cemented_observers.clear ();
->>>>>>> 91021228
 	nano::genesis genesis;
 	nano::state_block_builder builder;
 	auto send1 = builder.make_block ()
