--- conflicted
+++ resolved
@@ -876,12 +876,7 @@
 				auto existing (blocks.find (block_hash));
 				if (existing != blocks.end ())
 				{
-<<<<<<< HEAD
-					at_least_one = true;
-					result = existing->second->vote (vote_a->account, vote_a->timestamp, block_hash);
-=======
 					process.emplace_back (existing->second, block_hash);
->>>>>>> 16ed85e1
 				}
 				else if (recently_confirmed_by_hash.count (block_hash) == 0)
 				{
@@ -898,12 +893,7 @@
 				auto existing (roots.get<tag_root> ().find (block->qualified_root ()));
 				if (existing != roots.get<tag_root> ().end ())
 				{
-<<<<<<< HEAD
-					at_least_one = true;
-					result = existing->election->vote (vote_a->account, vote_a->timestamp, block->hash ());
-=======
 					process.emplace_back (existing->election, block->hash ());
->>>>>>> 16ed85e1
 				}
 				else if (recently_confirmed_by_hash.count (block->hash ()) == 0)
 				{
@@ -923,7 +913,7 @@
 		bool processed (false);
 		for (auto const & [election, block_hash] : process)
 		{
-			auto const result_l = election->vote (vote_a->account, vote_a->sequence, block_hash);
+			auto const result_l = election->vote (vote_a->account, vote_a->timestamp, block_hash);
 			processed = processed || result_l.processed;
 			replay = replay || result_l.replay;
 		}
